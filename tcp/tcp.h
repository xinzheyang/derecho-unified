#pragma once

#include <functional>
#include <memory>
#include <string>
<<<<<<< HEAD
#include <experimental/optional>
=======
>>>>>>> f3db8438

namespace tcp {

struct exception {};
struct connection_failure : public exception {};

class socket {
    int sock;

    explicit socket(int _sock) : sock(_sock), remote_ip() {}
    explicit socket(int _sock, std::string remote_ip)
            : sock(_sock), remote_ip(remote_ip) {}

    friend class connection_listener;
    std::string remote_ip;

public:

    /**
     * Constructs an empty, unconnected socket.
     */
    socket() : sock(-1), remote_ip() {}
    /**
     * Constructs a socket connected to the specified address and port,
     * blocking until the connection succeeds.
     * @param servername The IP address of the remote host, as a string
     * @param port The port to connect to on the remote host
     * @throws connection_failure if local socket construction or IP address
     * lookup fails.
     */
    socket(std::string servername, int port);
    socket(socket&& s);

    socket& operator=(socket& s) = delete;
    socket& operator=(socket&& s);

    ~socket();

    bool is_empty() const;
    std::string get_self_ip();
    std::string get_remote_ip() const { return remote_ip; }

    /**
     * Attempts to connect the socket to the specified address and port, but
     * returns promptly with an error code if the connection attempt fails.
     * Also allows the caller to specify the timeout after which the connection
     * attempt will give up and return ETIMEDOUT.
     * @param servername The IP address of the remote host, as a string
     * @param port The port to connect to on the remote host
     * @param timeout_ms The number of milliseconds to wait for the remote host
     * to accept the connection; default is 20 seconds.
     * @return Zero if the connection was successful, or the error code (from
     * the set defined in sys/socket.h) that resulted from a failed connect()
     * system call.
     */
    int try_connect(std::string servername, int port, int timeout_ms = 20000);

    /**
     * Reads size bytes from the socket and writes them to the given buffer.
     * @param buffer A pointer to a byte buffer that should be used to store
     * the result of the read.
     * @param size The number of bytes to read.
     * @return True if the read was successful, false if there was an error
     * before size bytes could be read.
     */
    bool read(char* buffer, size_t size);

    /**
     * Attempts to read up to max_size bytes from socket and write them to the
     * given buffer, but returns immediately even if fewer than max_size bytes
     * are available to be read. A very thin wrapper around a single read()
     * system call.
     * @param buffer A pointer to a byte buffer that should be used to store
     * the result of the read
     * @param max_size The number of bytes to attempt to read
     * @return The number of bytes actually read, or -1 if there was an error
     */
    ssize_t read_partial(char* buffer, size_t max_size);

    /** Returns true if there is any data available to be read from the socket. */
    bool probe();

    /**
     * Writes size bytes from the given buffer to the socket.
     * @param buffer A pointer to a byte buffer whose data should be sent over
     * the socket.
     * @param size The number of bytes from the buffer to send.
     * @return True if the write was successful, false if there was an error
     * before size bytes could be written.
     */
    bool write(const char* buffer, size_t size);

    /**
     * Convenience method for sending a single POD object (e.g. an int) over
     * the socket.
     */
    template <typename T>
    bool write(const T& obj) {
        return write(reinterpret_cast<const char*>(&obj), sizeof(obj));
    }

    /**
     * Convenience method for reading a single POD object from the socket and
     * writing it over a local value of that type. Hides the ugly cast to char*.
     * @param obj A local value of type T, which will be overwritten by a value
     * of the same size read from the socket.
     */
    template <typename T>
    bool read(T& obj) {
        return read(reinterpret_cast<char*>(&obj), sizeof(obj));
    }

    template <class T>
    bool exchange(T local, T& remote) {
        static_assert(std::is_pod<T>::value,
                      "Can't send non-pod type over TCP");

        if(sock < 0) {
            fprintf(stderr, "WARNING: Attempted to write to closed socket\n");
            return false;
        }

        return write((char*)&local, sizeof(T)) && read((char*)&remote, sizeof(T));
    }
};

class connection_listener {
    std::unique_ptr<int, std::function<void(int*)>> fd;

public:
    /**
     * Constructs a connection listener ("server socket") that listens on the
     * given port of this machine's TCP interface.
     * @param port The port to listen on.
     */
    explicit connection_listener(int port);
    /**
     * Blocks until a remote client makes a connection to this connection
     * listener, then returns a new socket connected to that client.
     * @return A socket connected to a remote client.
     */
    socket accept();
<<<<<<< HEAD
=======
};
}  // namespace tcp
>>>>>>> f3db8438

    /**
     * Waits the specified number of milliseconds for a remote client to
     * connect to this connection listener, then either returns a new socket
     * connected to the client, or nullopt if no client connected before
     * the timeout.
     * @param timeout_ms The time to wait for a new connection
     * @return A socket connected to a remote client, or nullopt if the
     * timeout expired
     */
    std::experimental::optional<socket> try_accept(int timeout_ms);
};
}<|MERGE_RESOLUTION|>--- conflicted
+++ resolved
@@ -3,10 +3,7 @@
 #include <functional>
 #include <memory>
 #include <string>
-<<<<<<< HEAD
 #include <experimental/optional>
-=======
->>>>>>> f3db8438
 
 namespace tcp {
 
@@ -149,11 +146,6 @@
      * @return A socket connected to a remote client.
      */
     socket accept();
-<<<<<<< HEAD
-=======
-};
-}  // namespace tcp
->>>>>>> f3db8438
 
     /**
      * Waits the specified number of milliseconds for a remote client to
@@ -166,4 +158,4 @@
      */
     std::experimental::optional<socket> try_accept(int timeout_ms);
 };
-}+}  // namespace tcp
