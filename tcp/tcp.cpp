
#include "tcp.h"

#include <algorithm>
#include <arpa/inet.h>
#include <cerrno>
#include <cstring>
#include <iostream>
#include <netdb.h>
#include <sys/ioctl.h>
#include <sys/socket.h>
#include <sys/epoll.h>
#include <fcntl.h>
#include <unistd.h>
<<<<<<< HEAD
#include <cassert>
=======
#include <linux/tcp.h>
>>>>>>> f3db8438

namespace tcp {

using namespace std;

socket::socket(string servername, int port) {
    sock = ::socket(AF_INET, SOCK_STREAM, 0);
    if(sock < 0) throw connection_failure();

    hostent *server;
    server = gethostbyname(servername.c_str());
    if(server == nullptr) throw connection_failure();

    char server_ip_cstr[INET_ADDRSTRLEN];
    inet_ntop(AF_INET, server->h_addr, server_ip_cstr, sizeof(server_ip_cstr));
    remote_ip = string(server_ip_cstr);

    sockaddr_in serv_addr;
    memset(&serv_addr, 0, sizeof(serv_addr));
    serv_addr.sin_family = AF_INET;
    serv_addr.sin_port = htons(port);
    bcopy((char *)server->h_addr, (char *)&serv_addr.sin_addr.s_addr,
          server->h_length);

    int optval = 1;
    if(setsockopt(sock, IPPROTO_TCP, TCP_NODELAY, &optval, sizeof(optval))) {
      fprintf(stderr, "WARNING: Failed to disable Nagle's algorithm, continue without TCP_NODELAY...\n");
    }

    while(connect(sock, (sockaddr *)&serv_addr, sizeof(serv_addr)) < 0)
        /* do nothing*/;
}
socket::socket(socket &&s) : sock(s.sock), remote_ip(s.remote_ip) {
    s.sock = -1;
    s.remote_ip = std::string();
}

socket &socket::operator=(socket &&s) {
    sock = s.sock;
    s.sock = -1;
    remote_ip = std::move(s.remote_ip);
    return *this;
}

socket::~socket() {
    if(sock >= 0) close(sock);
}

bool socket::is_empty() const { return sock == -1; }

int socket::try_connect(string servername, int port, int timeout_ms) {
    sock = ::socket(AF_INET, SOCK_STREAM, 0);
    if(sock < 0) throw connection_failure();

    hostent *server;
    server = gethostbyname(servername.c_str());
    if(server == nullptr) throw connection_failure();

    char server_ip_cstr[INET_ADDRSTRLEN];
    inet_ntop(AF_INET, server->h_addr, server_ip_cstr, sizeof(server_ip_cstr));
    remote_ip = string(server_ip_cstr);

    sockaddr_in serv_addr;
    memset(&serv_addr, 0, sizeof(serv_addr));
    serv_addr.sin_family = AF_INET;
    serv_addr.sin_port = htons(port);
    bcopy((char *)server->h_addr, (char *)&serv_addr.sin_addr.s_addr,
          server->h_length);

    //Temporarily set socket to nonblocking in order to connect with a timeout
    int sock_flags = fcntl(sock, F_GETFL, 0);
    sock_flags |= O_NONBLOCK;
    fcntl(sock, F_SETFL, sock_flags);
    int epoll_fd = epoll_create1(0);
    struct epoll_event connect_event;
    memset(&connect_event, 0, sizeof(connect_event));
    connect_event.data.fd = sock;
    connect_event.events = EPOLLOUT;
    epoll_ctl(epoll_fd, EPOLL_CTL_ADD, sock, &connect_event);

    bool connected = false;
    int return_code = connect(sock, (sockaddr *)&serv_addr, sizeof(serv_addr));
    if(return_code == -1 && errno != EINPROGRESS) {
        return_code = errno;
    } else if(return_code == 0) {
        //Successfully connected right away
        connected = true;
    } else {
        epoll_event array_of_one_event[1];
        //Wait for the EPOLLOUT event indicating the socket is connected
        int numfds = epoll_wait(epoll_fd, array_of_one_event, 1, timeout_ms);
        if(numfds == 0) {
            //Timed out
            return_code = ETIMEDOUT;
        } else if(numfds < 0) {
            return_code = errno;
        } else {
            assert(numfds == 1);
            assert(array_of_one_event[0].data.fd == sock);
            if(array_of_one_event[0].events & EPOLLERR) {
                return_code = 0;
                socklen_t len = sizeof return_code;
                getsockopt(sock, SOL_SOCKET, SO_ERROR, &return_code, &len);
            } else {
                assert(array_of_one_event[0].events & EPOLLOUT);
                connected = true;
            }
        }
    }
    if(connected) {
        //Connection was successful, set the socket back to blocking
        epoll_ctl(epoll_fd, EPOLL_CTL_DEL, sock, NULL);
        sock_flags = fcntl(sock, F_GETFL, 0);
        sock_flags &= ~O_NONBLOCK;
        return_code = fcntl(sock, F_SETFL, sock_flags); //This should return 0
    } else {
        close(sock);
    }
    close(epoll_fd);
    return return_code;
}

bool socket::read(char *buffer, size_t size) {
    if(sock < 0) {
        fprintf(stderr, "WARNING: Attempted to read from closed socket\n");
        return false;
    }

    size_t total_bytes = 0;
    while(total_bytes < size) {
        ssize_t new_bytes = ::read(sock, buffer + total_bytes, size - total_bytes);
        if(new_bytes > 0) {
            total_bytes += new_bytes;
        } else if(new_bytes == 0 || (new_bytes == -1 && errno != EINTR)) {
            return false;
        }
    }
    return true;
}

ssize_t socket::read_partial(char *buffer, size_t max_size) {
    if(sock < 0) {
        fprintf(stderr, "WARNING: Attempted to read from closed socket\n");
        return -1;
    }

    ssize_t bytes_read = ::read(sock, buffer, max_size);
    return bytes_read;
}
bool socket::probe() {
    int count;
    ioctl(sock, FIONREAD, &count);
    return count > 0;
}

bool socket::write(const char *buffer, size_t size) {
    if(sock < 0) {
        fprintf(stderr, "WARNING: Attempted to write to closed socket\n");
        return false;
    }

    size_t total_bytes = 0;
    while(total_bytes < size) {
        ssize_t bytes_written = ::write(sock, buffer + total_bytes, size - total_bytes);
        if(bytes_written >= 0) {
            total_bytes += bytes_written;
        } else if(bytes_written == -1 && errno != EINTR) {
            std::cerr << "socket::write: Error in the socket! Errno " << errno << std::endl;
            return false;
        }
    }
    return true;
}

std::string socket::get_self_ip() {
    struct sockaddr_storage my_addr_info;
    socklen_t len = sizeof my_addr_info;

    getsockname(sock, (struct sockaddr *)&my_addr_info, &len);
    char my_ip_cstr[INET6_ADDRSTRLEN + 1];
    if(my_addr_info.ss_family == AF_INET) {
        struct sockaddr_in *s = (struct sockaddr_in *)&my_addr_info;
        inet_ntop(AF_INET, &s->sin_addr, my_ip_cstr,
                  sizeof my_ip_cstr);
    } else {
        struct sockaddr_in6 *s = (struct sockaddr_in6 *)&my_addr_info;
        inet_ntop(AF_INET6, &s->sin6_addr, my_ip_cstr,
                  sizeof my_ip_cstr);
    }
    return std::string(my_ip_cstr);
}

connection_listener::connection_listener(int port) {
    sockaddr_in serv_addr;

    int listenfd = ::socket(AF_INET, SOCK_STREAM, 0);
    if(listenfd < 0) throw connection_failure();

    int reuse_addr = 1;
    setsockopt(listenfd, SOL_SOCKET, SO_REUSEADDR, (char *)&reuse_addr,
               sizeof(reuse_addr));

    memset(&serv_addr, 0, sizeof(serv_addr));
    serv_addr.sin_family = AF_INET;
    serv_addr.sin_addr.s_addr = INADDR_ANY;
    serv_addr.sin_port = htons(port);
    if(bind(listenfd, (sockaddr *)&serv_addr, sizeof(serv_addr)) < 0) {
        fprintf(stderr,
                "ERROR on binding to socket in ConnectionListener: %s\n",
                strerror(errno));
        std::cout << "Port is: " << port << std::endl;
    }
    listen(listenfd, 5);

    fd = unique_ptr<int, std::function<void(int *)>>(
            new int(listenfd), [](int *fd) { close(*fd); delete fd; });
}

socket connection_listener::accept() {
    char client_ip_cstr[INET6_ADDRSTRLEN + 1];
    struct sockaddr_storage client_addr_info;
    socklen_t len = sizeof client_addr_info;

    int sock = ::accept(*fd, (struct sockaddr *)&client_addr_info, &len);
    if(sock < 0) throw connection_failure();

    if(client_addr_info.ss_family == AF_INET) {
        // Client has an IPv4 address
        struct sockaddr_in *s = (struct sockaddr_in *)&client_addr_info;
        inet_ntop(AF_INET, &s->sin_addr, client_ip_cstr, sizeof client_ip_cstr);
    } else {  // AF_INET6
        // Client has an IPv6 address
        struct sockaddr_in6 *s = (struct sockaddr_in6 *)&client_addr_info;
        inet_ntop(AF_INET6, &s->sin6_addr, client_ip_cstr,
                  sizeof client_ip_cstr);
    }

    return socket(sock, std::string(client_ip_cstr));
}
<<<<<<< HEAD

std::experimental::optional<socket> connection_listener::try_accept(int timeout_ms) {
    char client_ip_cstr[INET6_ADDRSTRLEN + 1];
    struct sockaddr_storage client_addr_info;
    socklen_t len = sizeof client_addr_info;

    //Temporarily set server socket to nonblocking
    int socket_flags = fcntl(*fd, F_GETFL, 0);
    socket_flags |= O_NONBLOCK;
    if(fcntl(*fd, F_SETFL, socket_flags) < 0) {
        throw connection_failure();
    }

    int epoll_fd = epoll_create1(0);
    struct epoll_event accept_event;
    memset(&accept_event, 0, sizeof(accept_event));
    accept_event.data.fd = *fd;
    accept_event.events = EPOLLIN;
    epoll_ctl(epoll_fd, EPOLL_CTL_ADD, *fd, &accept_event);

    int client_sock;
    bool success = false;
    epoll_event array_of_one_event[1];
    //Wait for the EPOLLIN event indicating the socket is connected
    int numfds = epoll_wait(epoll_fd, array_of_one_event, 1, timeout_ms);
    if(numfds == 1) {
        assert(array_of_one_event[0].data.fd == *fd);
        client_sock = ::accept(*fd, (struct sockaddr *)&client_addr_info, &len);
        if(client_sock >= 0) {
            success = true;
        }
    }
    close(epoll_fd);

    if(success) {
        if(client_addr_info.ss_family == AF_INET) {
        // Client has an IPv4 address
        struct sockaddr_in *s = (struct sockaddr_in *)&client_addr_info;
        inet_ntop(AF_INET, &s->sin_addr, client_ip_cstr, sizeof client_ip_cstr);
        } else {  // AF_INET6
            // Client has an IPv6 address
            struct sockaddr_in6 *s = (struct sockaddr_in6 *)&client_addr_info;
            inet_ntop(AF_INET6, &s->sin6_addr, client_ip_cstr,
                      sizeof client_ip_cstr);
        }
        return socket(client_sock, std::string(client_ip_cstr));
    } else {
        return std::experimental::nullopt;
    }

}
}
=======
}  // namespace tcp
>>>>>>> f3db8438
<|MERGE_RESOLUTION|>--- conflicted
+++ resolved
@@ -12,11 +12,8 @@
 #include <sys/epoll.h>
 #include <fcntl.h>
 #include <unistd.h>
-<<<<<<< HEAD
 #include <cassert>
-=======
 #include <linux/tcp.h>
->>>>>>> f3db8438
 
 namespace tcp {
 
@@ -256,7 +253,6 @@
 
     return socket(sock, std::string(client_ip_cstr));
 }
-<<<<<<< HEAD
 
 std::experimental::optional<socket> connection_listener::try_accept(int timeout_ms) {
     char client_ip_cstr[INET6_ADDRSTRLEN + 1];
@@ -308,7 +304,5 @@
     }
 
 }
-}
-=======
-}  // namespace tcp
->>>>>>> f3db8438
+
+}  // namespace tcp