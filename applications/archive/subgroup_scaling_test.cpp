/* Same experiment as derecho_bw_test.cpp really,
 * but creates varying number of subgroups and sends messages in all
 * Better to separate it so that it can be managed independently
 */
#include <atomic>
#include <fstream>
#include <iostream>
#include <map>
#include <memory>
#include <time.h>
#include <typeindex>
#include <vector>

#include "aggregate_bandwidth.h"
#include "derecho/derecho.h"
#include "log_results.h"
#include "rdmc/rdmc.h"
#include "rdmc/util.h"

using std::cout;
using std::endl;
using std::map;
using std::vector;

using namespace derecho;

template <typename T>
struct volatile_wrapper {
    volatile T t;
    volatile_wrapper(T t) : t(t) {}
    bool operator<(const T t1) {
        return t < t1;
    }
};

struct exp_result {
    uint32_t num_nodes;
    long long unsigned int max_msg_size;
    uint32_t subgroup_size;
    double bw;

    void print(std::ofstream &fout) {
        fout << num_nodes << " "
             << max_msg_size << " "
             << subgroup_size << " "
             << bw << endl;
    }
};

int main(int argc, char *argv[]) {
    try {
        if(argc < 3) {
            cout << "Insufficient number of command line arguments" << endl;
            cout << "Enter num_nodes, subgroup_size" << endl;
            cout << "Thank you" << endl;
            return -1;
        }
        pthread_setname_np(pthread_self(), "sbgrp_scaling");

        const uint32_t num_nodes = std::stoi(argv[1]);

        Conf::initialize(argc, argv);

	uint64_t max_msg_size = getConfUInt64(CONF_DERECHO_MAX_PAYLOAD_SIZE);
        uint32_t num_messages = ((max_msg_size < 20000) ? 10000 : 1000);

	uint32_t node_id = getConfUInt32(CONF_DERECHO_LOCAL_ID);

        // will resize it as and when convenient
        uint32_t subgroup_size = std::stoi(argv[2]);
        const auto num_subgroups = num_nodes;
        vector<uint32_t> send_subgroup_indices;
        map<uint32_t, uint32_t> subgroup_to_local_index;
        for(uint i = 0; i < subgroup_size; ++i) {
            auto j = ((int32_t)(node_id + num_nodes) - (int32_t)i) % num_nodes;
            subgroup_to_local_index[j] = i;
            if(j < num_subgroups) {
                send_subgroup_indices.push_back(j);
            }
        }
        vector<vector<volatile_wrapper<long long int>>> received_message_indices(subgroup_size);
        for(uint i = 0; i < subgroup_size; ++i) {
            received_message_indices[i].resize(subgroup_size, -1);
        }
        auto stability_callback = [&num_messages,
                                   &num_nodes,
                                   subgroup_to_local_index,
                                   &received_message_indices](uint32_t subgroup_num, int sender_id, long long int index,
                                                              std::optional<std::pair<char*, long long int>> data, persistent::version_t ver) mutable {
            int sender_rank = (sender_id - subgroup_num + num_nodes) % num_nodes;
            received_message_indices[subgroup_to_local_index.at(subgroup_num)][sender_rank] = index;
        };

        auto membership_function = [num_nodes, subgroup_size](const std::type_index& subgroup_type,
            const std::unique_ptr<View>& prev_view, View& curr_view) {
            auto num_members = curr_view.members.size();
            if(num_members < num_nodes) {
                throw subgroup_provisioning_exception();
            }
            subgroup_shard_layout_t subgroup_vector(num_members);
            for(uint i = 0; i < num_members; ++i) {
                vector<uint32_t> members(subgroup_size);
                for(uint j = 0; j < subgroup_size; ++j) {
                    members[j] = (i + j) % num_members;
                }
                subgroup_vector[i].emplace_back(curr_view.make_subview(members));
            }
            curr_view.next_unassigned_rank = curr_view.members.size();

            return subgroup_vector;
        };

        SubgroupInfo raw_groups(membership_function);

        Group<RawObject> managed_group(CallbackSet{stability_callback},
                              raw_groups, std::vector<view_upcall_t>{},
                              &raw_object_factory);

	cout << "Finished constructing/joining ManagedGroup" << endl;

        while(managed_group.get_members().size() < num_nodes) {
        }
        auto members_order = managed_group.get_members();
<<<<<<< HEAD
	auto node_rank = managed_group.get_my_rank();
	
        vector<RawSubgroup> subgroups;
=======
        cout << "The order of members is :" << endl;
        for(uint i = 0; i < num_nodes; ++i) {
            cout << members_order[i] << " ";
            if(members_order[i] == node_id) {
                node_rank = i;
            }
        }
        cout << endl;

        vector<std::reference_wrapper<Replicated<RawObject>>> subgroups;
>>>>>>> 8de1d7d0
        for(uint i = 0; i < subgroup_size; ++i) {
            subgroups.emplace_back(managed_group.get_subgroup<RawObject>((node_id - i + num_nodes) % num_nodes));
        }

        auto send_some = [&](uint32_t num_subgroups) {
            const auto num_subgroups_to_send = send_subgroup_indices.size();
            for(uint i = 0; i < num_subgroups * num_messages; ++i) {
                uint j = i % num_subgroups_to_send;
                subgroups[j].get().send(max_msg_size, [](char* buf){});
            }
        };

        auto is_complete = [&](uint32_t num_subgroups) {
            for(auto p : subgroup_to_local_index) {
                auto subgroup_num = p.first;
                if(subgroup_num >= num_subgroups) {
                    continue;
                }
                auto i = p.second;
                for(uint j = 0; j < subgroup_size; ++j) {
                    if(received_message_indices[i][j] < num_messages - 1) {
                        return false;
                    }
                }
            }
            return true;
        };

        struct timespec start_time, end_time;
        long long int nanoseconds_elapsed;
        double bw, avg_bw;
        // start timer
        clock_gettime(CLOCK_REALTIME, &start_time);
        send_some(num_subgroups);
        while(!is_complete(num_subgroups)) {
        }
        clock_gettime(CLOCK_REALTIME, &end_time);
        nanoseconds_elapsed = (end_time.tv_sec - start_time.tv_sec) * (long long int)1e9 + (end_time.tv_nsec - start_time.tv_nsec);
        bw = (max_msg_size * num_messages * num_nodes * send_subgroup_indices.size() + 0.0) / nanoseconds_elapsed;
        avg_bw = aggregate_bandwidth(members_order, node_id, bw);
        if(node_rank == 0) {
            log_results(exp_result{num_nodes, max_msg_size, subgroup_size, avg_bw},
                        "data_subgroup_scaling");
        }

        managed_group.barrier_sync();
        // managed_group.leave();
        // sst::verbs_destroy();
        exit(0);
        cout << "Finished destroying managed_group" << endl;
        std::this_thread::sleep_for(std::chrono::seconds(10));
    } catch(const std::exception &e) {
        cout << "Exception in main: " << e.what() << endl;
        cout << "main shutting down" << endl;
    }
}<|MERGE_RESOLUTION|>--- conflicted
+++ resolved
@@ -61,10 +61,10 @@
 
         Conf::initialize(argc, argv);
 
-	uint64_t max_msg_size = getConfUInt64(CONF_DERECHO_MAX_PAYLOAD_SIZE);
+        uint64_t max_msg_size = getConfUInt64(CONF_DERECHO_MAX_PAYLOAD_SIZE);
         uint32_t num_messages = ((max_msg_size < 20000) ? 10000 : 1000);
 
-	uint32_t node_id = getConfUInt32(CONF_DERECHO_LOCAL_ID);
+        uint32_t node_id = getConfUInt32(CONF_DERECHO_LOCAL_ID);
 
         // will resize it as and when convenient
         uint32_t subgroup_size = std::stoi(argv[2]);
@@ -116,27 +116,14 @@
                               raw_groups, std::vector<view_upcall_t>{},
                               &raw_object_factory);
 
-	cout << "Finished constructing/joining ManagedGroup" << endl;
+        cout << "Finished constructing/joining ManagedGroup" << endl;
 
         while(managed_group.get_members().size() < num_nodes) {
         }
         auto members_order = managed_group.get_members();
-<<<<<<< HEAD
-	auto node_rank = managed_group.get_my_rank();
+        auto node_rank = managed_group.get_my_rank();
 	
-        vector<RawSubgroup> subgroups;
-=======
-        cout << "The order of members is :" << endl;
-        for(uint i = 0; i < num_nodes; ++i) {
-            cout << members_order[i] << " ";
-            if(members_order[i] == node_id) {
-                node_rank = i;
-            }
-        }
-        cout << endl;
-
         vector<std::reference_wrapper<Replicated<RawObject>>> subgroups;
->>>>>>> 8de1d7d0
         for(uint i = 0; i < subgroup_size; ++i) {
             subgroups.emplace_back(managed_group.get_subgroup<RawObject>((node_id - i + num_nodes) % num_nodes));
         }
