/**
 * @file ViewManager.h
 *
 * @date Feb 6, 2017
 */
#pragma once

#include <map>
#include <memory>
#include <mutex>
#include <shared_mutex>
#include <string>
#include <thread>
#include <vector>

#include "../subgroup_info.hpp"
#include "../view.hpp"
#include "derecho_internal.hpp"
#include "locked_reference.hpp"
#include "multicast_group.hpp"
#include "restart_state.hpp"
#include <derecho/conf/conf.hpp>

#include <derecho/mutils-serialization/SerializationSupport.hpp>
#include <spdlog/spdlog.h>

namespace derecho {

template <typename T>
class Replicated;
template <typename T>
class ExternalCaller;

class ReplicatedObject;

namespace rpc {
class RPCManager;
}

/**
 * A little helper class that implements a threadsafe queue by requiring all
 * clients to lock a mutex before accessing the queue.
 */
template <typename T>
class LockedQueue {
private:
    using unique_lock_t = std::unique_lock<std::mutex>;
    std::mutex mutex;
    std::list<T> underlying_list;

public:
    struct LockedListAccess {
    private:
        unique_lock_t lock;

    public:
        std::list<T>& access;
        LockedListAccess(std::mutex& m, std::list<T>& a) : lock(m), access(a){};
    };
    LockedListAccess locked() {
        return LockedListAccess{mutex, underlying_list};
    }
};

/**
 * A set of status codes the group leader can respond with upon initially
 * receiving a connection request from a new node.
 */
enum class JoinResponseCode {
    OK,              //!< OK The new member can proceed to join as normal.
    TOTAL_RESTART,   //!< TOTAL_RESTART The group is currently restarting from a total failure, so the new member should send its logged view and ragged trim
    ID_IN_USE,       //!< ID_IN_USE The node's ID is already listed as a member of the current view, so it can't join.
    LEADER_REDIRECT  //!< LEADER_REDIRECT This node is not actually the leader and can't accept a join.
};

/**
 * Bundles together a JoinResponseCode and the leader's node ID, which it also
 * needs to send to the new node that wants to join.
 */
struct JoinResponse {
    JoinResponseCode code;
    node_id_t leader_id;
};

template <typename T>
using SharedLockedReference = LockedReference<std::shared_lock<std::shared_timed_mutex>, T>;

using view_upcall_t = std::function<void(const View&)>;

/** Type of a 2-dimensional vector used to store potential node IDs, or -1 */
using vector_int64_2d = std::vector<std::vector<int64_t>>;

class ViewManager {
private:
    using pred_handle = sst::Predicates<DerechoSST>::pred_handle;

    using initialize_rpc_objects_t = std::function<void(node_id_t, const View&, const std::vector<std::vector<int64_t>>&)>;

    //Allow RPCManager and Replicated to access curr_view and view_mutex directly
    friend class rpc::RPCManager;
    template <typename T>
    friend class Replicated;
    template <typename T>
    friend class ExternalCaller;

    friend class PersistenceManager;

    friend class RestartLeaderState;

    /** Controls access to curr_view. Read-only accesses should acquire a
     * shared_lock, while view changes acquire a unique_lock. */
    std::shared_timed_mutex view_mutex;
    /** Notified when curr_view changes (i.e. we are finished with a pending view change).*/
    std::condition_variable_any view_change_cv;

    /** The current View, containing the state of the managed group.
     *  Must be a pointer so we can re-assign it, but will never be null.*/
    std::unique_ptr<View> curr_view;
    /** May hold a pointer to the partially-constructed next view, if we are
     *  in the process of transitioning to a new view. */
    std::unique_ptr<View> next_view;

    /** On the leader node, contains client sockets for pending joins that have not yet been handled.*/
    LockedQueue<tcp::socket> pending_join_sockets;

    /** Contains old Views that need to be cleaned up*/
    std::queue<std::unique_ptr<View>> old_views;
    std::mutex old_views_mutex;
    std::condition_variable old_views_cv;

    /** The sockets connected to clients that will join in the next view, if any */
    std::list<tcp::socket> proposed_join_sockets;
    /** A cached copy of the last known value of this node's suspected[] array.
     * Helps the SST predicate detect when there's been a change to suspected[].*/
    std::vector<bool> last_suspected;

    /** The TCP socket the leader uses to listen for joining clients */
    tcp::connection_listener server_socket;
    /** A flag to signal background threads to shut down; set to true when the group is destroyed. */
    std::atomic<bool> thread_shutdown;
    /** The background thread that listens for clients connecting on our server socket. */
    std::thread client_listener_thread;
    std::thread old_view_cleanup_thread;

    //Handles for all the predicates the GMS registered with the current view's SST.
    pred_handle suspected_changed_handle;
    pred_handle start_join_handle;
    pred_handle reject_join_handle;
    pred_handle change_commit_ready_handle;
    pred_handle leader_proposed_handle;
    pred_handle leader_committed_handle;

    /** Functions to be called whenever the view changes, to report the
     * new view to some other component. */
    std::vector<view_upcall_t> view_upcalls;
    /** The subgroup membership function, which will be called whenever the view changes. */
    const SubgroupInfo subgroup_info;
    /** Indicates the order that the subgroups should be provisioned;
     * set by Group to be the same order as its template parameters. */
    std::vector<std::type_index> subgroup_type_order;

    /** The same set of TCP sockets used by Group and RPCManager. */
    std::shared_ptr<tcp::tcp_connections> tcp_sockets;

    using ReplicatedObjectReferenceMap = std::map<subgroup_id_t, std::reference_wrapper<ReplicatedObject>>;
    /**
     * A type-erased list of references to the Replicated<T> objects in
     * this group, indexed by their subgroup ID. The actual objects live in the
     * Group<ReplicatedTypes...> that owns this ViewManager, and the abstract
     * ReplicatedObject interface only provides functions for the object state
     * management tasks that ViewManager needs to do. This list also lives in
     * the Group, where it is updated as replicated objects are added and
     * destroyed, so ViewManager has only a reference to it.
     */
    ReplicatedObjectReferenceMap& subgroup_objects;
    /** A function that will be called to initialize replicated objects
     * after transitioning to a new view. This transfers control back to
     * Group because the objects' constructors are only known by Group. */
    initialize_rpc_objects_t initialize_subgroup_objects;
    /**
     * True if any of the Replicated<T> objects in this group have a Persistent<T>
     * field, false if none of them do
     */
    const bool any_persistent_objects;

    /** Set to true in the constructor if this node must do a total restart
     * before completing group setup; false otherwise. */
    bool in_total_restart;

    /** If this node is the restart leader and currently doing a total restart,
     * this object contains state related to the restart, including curr_view.
     * Otherwise this will be a null pointer. */
    std::unique_ptr<RestartLeaderState> restart_leader_state_machine;

    /** If this node is currently doing a total restart, this object contains
     * state related to restarting, such as the current logged ragged trim.
     * Otherwise this will be a null pointer. */
    std::unique_ptr<RestartState> restart_state;

    /** The persistence request func is from persistence manager*/
    persistence_manager_callbacks_t persistence_manager_callbacks;

    /**
     * A 2-dimensional vector, indexed by (subgroup ID -> shard number),
     * containing the ID of the node in each shard that was its leader
     * in the prior view, or -1 if that shard had no state in the prior view.
     * Only used for state transfer during initial startup and total restart,
     * may be empty otherwise.
     */
    std::vector<std::vector<int64_t>> prior_view_shard_leaders;

    bool has_pending_join() { return pending_join_sockets.locked().access.size() > 0; }

    /* ---------------------------- View-management triggers ---------------------------- */
    /**
     * Called when there is a new failure suspicion. Updates the suspected[]
     * array and, for the leader, proposes new views to exclude failed members.
     */
    void new_suspicion(DerechoSST& gmsSST);
    /** Runs only on the group leader; proposes new views to include new members. */
    void leader_start_join(DerechoSST& gmsSST);
    /** Runs on non-leaders to redirect confused new members to the current leader. */
    void redirect_join_attempt(DerechoSST& gmsSST);
    /**
     * Runs only on the group leader and updates num_committed when all non-failed
     * members have acked a proposed view change.
     */
    void leader_commit_change(DerechoSST& gmsSST);
    /**
     * Updates num_acked to acknowledge a proposed change when the leader increments
     * num_changes. Mostly intended for non-leaders, but also runs on the leader.
     */
    void acknowledge_proposed_change(DerechoSST& gmsSST);
    /**
     * Runs when at least one membership change has been committed by the leader, and
     * wedges the current view in preparation for a new view. Ends by awaiting the
     * "meta-wedged" state and registers terminate_epoch() to trigger when meta-wedged
     * is true.
     */
    void start_meta_wedge(DerechoSST& gmsSST);
    /**
     * Runs when all live nodes have reported they have wedged the current view
     * (meta-wedged), and starts ragged edge cleanup to finalize the terminated epoch.
     * Determines if the next view will be adequate, and only proceeds to start a
     * view change if it will be.
     */
    void terminate_epoch(DerechoSST& gmsSST);
    /**
     * Runs when the leader nodes of each subgroup have finished ragged edge
     * cleanup. Echoes the global_min they have posted in the SST to
     * acknowledge it.
     * @param follower_subgroups_and_shards A list of subgroups this node is a
     * non-leader in, and the corresponding shard number for this node
     */
    void echo_ragged_trim(std::shared_ptr<std::map<subgroup_id_t, uint32_t>> follower_subgroups_and_shards,
                          DerechoSST& gmsSST);
    /**
     * Delivers messages that were marked deliverable by the ragged trim and
     * proceeds to finish_view_change() when this is done. Runs after every
     * non-leader node has echoed the subgroup leaders' ragged trims.
     */
    void deliver_ragged_trim(DerechoSST& gmsSST);
    /**
     * Finishes installing the new view, assuming it is adequately provisioned.
     * Sends the new view and necessary Replicated Object state to new members,
     * sets up the new SST and MulticastGroup instances, and calls the new-view
     * upcalls.
     */
    void finish_view_change(DerechoSST& gmsSST);

    /* ---------------------------------------------------------------------------------- */
    /* ------------------- Helper methods for view-management triggers ------------------ */

    /**
     * Assuming this node is the leader, handles a join request from a client.
     * @return True if the join succeeded, false if it failed because the
     *         client's ID was already in use.
     */
    bool receive_join(tcp::socket& client_socket);
    /**
     * Updates the TCP connections pool to reflect the joined and departed
     * members in a new view. Removes connections to departed members, and
     * initializes new connections to joined members.
     * @param new_view The new view that is about to be installed.
     */
    void update_tcp_connections(const View& new_view);

    /** Helper method for completing view changes; determines whether this node
     * needs to send Replicated Object state to each node that just joined, and then
     * sends the state if necessary. */
    void send_objects_to_new_members(const View& new_view, const vector_int64_2d& old_shard_leaders);

    /** Sends a single subgroup's replicated object to a new member after a view change. */
    void send_subgroup_object(subgroup_id_t subgroup_id, node_id_t new_node_id);

    /** Sends a joining node the new view that has been constructed to include it.*/
    void send_view(const View& new_view, tcp::socket& client_socket);

    /**
     * Reads the global_min values for the specified subgroup (and the shard
     * that this node belongs to) from the SST, creates a ragged trim vector
     * with these values, and persists the ragged trim to disk
     * @param shard_leader_rank The rank of the leader node in this node's shard
     * of the specified subgroup
     * @param subgroup_num The subgroup ID to compute the ragged trim for
     * @param num_received_offset The offset into the SST's num_received field
     * that corresponds to the specified subgroup's entries in it
     * @param shard_members The IDs of the members of this node's shard in the
     * specified subgroup
     * @param num_shard_senders The number of nodes in that shard that are active
     * senders in the current epoch
     */
    void log_ragged_trim(const int shard_leader_rank,
                         const subgroup_id_t subgroup_num,
                         const uint32_t num_received_offset,
                         const std::vector<node_id_t>& shard_members,
                         const uint num_shard_senders);
    /**
     * Reads the global_min for the specified subgroup from the SST (assuming it
     * has been computed already) and tells the current View's MulticastGroup to
     * deliver messages up to the global_min (i.e. the computed ragged trim).
     * @param shard_leader_rank The rank of the leader node in this node's shard
     * of the specified subgroup
     * @param subgroup_num The subgroup ID to deliver messages in
     * @param num_received_offset The offset into the SST's num_received field
     * that corresponds to the specified subgroup's entries in it
     * @param shard_members The IDs of the members of this node's shard in the
     * specified subgroup
     * @param num_shard_senders The number of nodes in that shard that are active
     * senders in the current epoch
     */
    void deliver_in_order(const int shard_leader_rank,
                          const subgroup_id_t subgroup_num, const uint32_t num_received_offset,
                          const std::vector<node_id_t>& shard_members, uint num_shard_senders);
    /**
     * Implements the Ragged Edge Cleanup algorithm for a subgroup/shard leader,
     * operating on the shard that this node is a member of. This computes the
     * last safely-deliverable message from each sender in the shard and places
     * it in this node's SST row in the global_min field.
     * @param subgroup_num The subgroup ID of the subgroup to do cleanup on
     * @param num_received_offset The offset into the SST's num_received field
     * that corresponds to the specified subgroup's entries in it
     * @param shard_members The IDs of the members of this node's shard in the
     * specified subgroup
     * @param num_shard_senders The number of nodes in that shard that are active
     * senders in the current epoch
     */
    void leader_ragged_edge_cleanup(const subgroup_id_t subgroup_num,
                                    const uint32_t num_received_offset,
                                    const std::vector<node_id_t>& shard_members,
                                    uint num_shard_senders);
    /**
     * Implements the Ragged Edge Cleanup algorithm for a non-leader node in a
     * subgroup. This simply waits for the leader to write a value to global_min
     * and then copies and uses it.
     * @param subgroup_num The subgroup ID of the subgroup to do cleanup on
     * @param shard_leader_rank The rank of the leader node in this node's shard
     * of the specified subgroup
     * @param num_received_offset The offset into the SST's num_received field
     * that corresponds to the specified subgroup's entries in it
     * @param shard_members The IDs of the members of this node's shard in the
     * specified subgroup
     * @param num_shard_senders The number of nodes in that shard that are active
     * senders in the current epoch
     */
    void follower_ragged_edge_cleanup(const subgroup_id_t subgroup_num,
                                      uint shard_leader_rank,
                                      const uint32_t num_received_offset,
                                      const std::vector<node_id_t>& shard_members,
                                      uint num_shard_senders);

    /* -- Static helper methods that implement chunks of view-management functionality -- */
    static bool suspected_not_equal(const DerechoSST& gmsSST, const std::vector<bool>& old);
    static void copy_suspected(const DerechoSST& gmsSST, std::vector<bool>& old);
    static bool changes_contains(const DerechoSST& gmsSST, const node_id_t q);
    static int min_acked(const DerechoSST& gmsSST, const std::vector<char>& failed);

    /**
     * Constructs the next view from the current view and the set of committed
     * changes in the SST.
     * @param curr_view The current view, which the proposed changes are relative to
     * @param gmsSST The SST containing the proposed/committed changes
     * @param logger A logger for printing out debug information
     * @return A View object for the next view
     */
    static std::unique_ptr<View> make_next_view(const std::unique_ptr<View>& curr_view,
                                                const DerechoSST& gmsSST);

    /* ---------------------------------------------------------------------------------- */

    /* ------------------------ Setup/constructor helpers ------------------------------- */

    /** Constructor helper method to encapsulate spawning the background threads. */
    void create_threads();
    /** Constructor helper method to encapsulate creating all the predicates. */
    void register_predicates();
    /** Constructor helper that reads logged ragged trim information from disk,
     * called only if there is also a logged view on disk from a previous failed group. */
    void load_ragged_trim();
    /** Constructor helper for the leader when it first starts; waits for enough
     * new nodes to join to make the first view adequately provisioned. */
    void await_first_view(const node_id_t my_id);

    /** Constructor helper for non-leader nodes; encapsulates receiving and
     * deserializing a View, DerechoParams, and state-transfer leaders (old
     * shard leaders) from the leader. */
    void receive_view_and_leaders(const node_id_t my_id, tcp::socket& leader_connection);

    /** Helper function for total restart mode: Uses the RaggedTrim values
     * in logged_ragged_trim to truncate any persistent logs that have a
     * persisted version later than the last committed version in the RaggedTrim. */
    void truncate_persistent_logs(const ragged_trim_map_t& logged_ragged_trim);

    /** Performs one-time global initialization of RDMC and SST, using the current view's membership. */
    void initialize_rdmc_sst();
    /**
     * Helper for joining an existing group; receives the View and parameters from the leader.
     */
    void receive_initial_view(node_id_t my_id, tcp::socket& leader_connection);

    /**
     * Constructor helper that initializes TCP connections (for state transfer)
     * to the members of initial_view in ascending rank order. Assumes that no TCP
     * connections have been set up yet.
     * @param initial_view The View to use for membership
     */
    void setup_initial_tcp_connections(const View& initial_view, node_id_t my_id);

    /**
     * Another setup helper for joining nodes; re-initializes the TCP connections
     * list to reflect the current list of members in initial_view, assuming that the
     * first view was aborted and a new one has been sent.
     * @param initial_view The View whose membership the TCP connections should be
     * updated to reflect
     */
    void reinit_tcp_connections(const View& initial_view, node_id_t my_id);
    /**
     * Creates the SST and MulticastGroup for the first time, using the current view's member list.
     * @param callbacks The custom callbacks to supply to the MulticastGroup
     * @param subgroup_settings The subgroup settings map to supply to the MulticastGroup
     * @param num_received_size The size of the num_received field in the SST (derived from subgroup_settings)
     */
    void construct_multicast_group(CallbackSet callbacks,
                                   const std::map<subgroup_id_t, SubgroupSettings>& subgroup_settings,
<<<<<<< HEAD
                                   const uint32_t num_received_size,
                                   const uint32_t slot_size);

    /** Sets up the SST and MulticastGroup for a new view, based on the settings in the current view,
     * and copies over the SST data from the current view. */
=======
                                   const uint32_t num_received_size);
    /**
     * Sets up the SST and MulticastGroup for a new view, based on the settings in the current view,
     * and copies over the SST data from the current view.
     * @param new_subgroup_settings The subgroup settings map to supply to the MulticastGroup;
     * this needs to change to account for the new subgroup/shard membership in the new view
     * @param new_num_received_size The size of the num_recieved field in the new SST
     */
>>>>>>> b06ab081
    void transition_multicast_group(const std::map<subgroup_id_t, SubgroupSettings>& new_subgroup_settings,
                                    const uint32_t new_num_received_size,
                                    const uint32_t new_slot_size);
    /**
     * Initializes curr_view with subgroup information based on the membership
     * functions in subgroup_info. If curr_view would be inadequate based on
     * the subgroup allocation functions, it will be marked as inadequate.
     * @param subgroup_info The SubgroupInfo (containing subgroup membership
     * functions) to use to provision subgroups
     * @param prev_view The previous View, which may be null if the current view
     * is the first one
     * @param curr_view A mutable reference to the current View, which will have
     * its SubViews initialized
     */
    static void make_subgroup_maps(const SubgroupInfo& subgroup_info,
                                   const std::unique_ptr<View>& prev_view,
                                   View& curr_view);

    /**
     * Creates the subgroup-settings map that MulticastGroup's constructor needs
     * (and the num_received_size for the SST) based on the subgroup information
     * already in curr_view. Also reinitializes curr_view's my_subgroups to
     * indicate which subgroups this node belongs to.
     * @param curr_view A mutable reference to the current View, which will have its
     * my_subgroups corrected
     * @param subgroup_settings A mutable reference to the subgroup settings map,
     * which will be filled in by this function
     * @return num_received_size and slot_size for the SST based on the current View's subgroup membership
     */
    std::pair<uint32_t, uint32_t> derive_subgroup_settings(View& curr_view,
                                                           std::map<subgroup_id_t, SubgroupSettings>& subgroup_settings);

    /**
     * Recomputes num_received_size (the length of the num_received column in
     * the SST) for an existing provisioned View, without re-running the
     * subgroup membership functions. Used in total restart to set up an SST
     * when all you have is a logged View.
     * @param view The View to compute num_received_size for, based on its SubViews
     * @return The length to provide to DerechoSST for num_received_size
     */
    static uint32_t compute_num_received_size(const View& view);

    /**
     * Constructs a map from node ID -> IP address from the parallel vectors in the given View.
     */
    template <PORT_TYPE port_index>
    static std::map<node_id_t, std::pair<ip_addr_t, uint16_t>>
    make_member_ips_and_ports_map(const View& view) {
        std::map<node_id_t, std::pair<ip_addr_t, uint16_t>> member_ips_and_ports_map;
        size_t num_members = view.members.size();
        for(uint i = 0; i < num_members; ++i) {
            if(!view.failed[i]) {
                member_ips_and_ports_map[view.members[i]] = std::pair<ip_addr_t, uint16_t>{
                        std::get<0>(view.member_ips_and_ports[i]),
                        std::get<port_index>(view.member_ips_and_ports[i])};
            }
        }
        return member_ips_and_ports_map;
    }
    /**
     * Constructs a vector mapping subgroup ID in the new view -> shard number
     * -> node ID of that shard's leader in the old view. If a shard had no
     * leader in the old view, or is a RawObject shard (which does not do state
     * transfer), the "node ID" for that shard will be -1.
     */
    static vector_int64_2d old_shard_leaders_by_new_ids(const View& curr_view, const View& next_view);

    /**
     * A little convenience method that receives a 2-dimensional vector using
     * our standard network protocol, which first sends the buffer size and then
     * a serialized buffer.
     * @param socket The socket to read from
     * @return A 2-dimensional vector of ValueType
     * @tparam ValueType The type of values in the vector; this assumes ValueType
     * can be serialized by mutils
     */
    template <typename ValueType>
    static std::unique_ptr<std::vector<std::vector<ValueType>>> receive_vector2d(tcp::socket& socket) {
        std::size_t buffer_size;
        socket.read(buffer_size);
        if(buffer_size == 0) {
            return std::make_unique<std::vector<std::vector<ValueType>>>();
        }
        char buffer[buffer_size];
        socket.read(buffer, buffer_size);
        return mutils::from_bytes<std::vector<std::vector<ValueType>>>(nullptr, buffer);
    }

public:
    /**
     * Constructor for a new group where this node is the GMS leader.
     * @param my_ip The IP address of the node executing this code
     * @param subgroup_info The set of functions defining subgroup membership
     * for this group.
     * @param group_tcp_sockets The pool of TCP connections to each group member
     * that is shared with Group.
     * @param object_reference_map A mutable reference to the list of
     * ReplicatedObject references in Group, so that ViewManager can access it
     * while Group manages the list
     * @param _persistence_manager_callbacks The persistence manager callbacks.
     * @param _view_upcalls Any extra View Upcalls to be called when a view
     * changes.
     */
    ViewManager(const SubgroupInfo& subgroup_info,
                const std::vector<std::type_index>& subgroup_type_order,
                const bool any_persistent_objects,
                const std::shared_ptr<tcp::tcp_connections>& group_tcp_sockets,
                ReplicatedObjectReferenceMap& object_reference_map,
                const persistence_manager_callbacks_t& _persistence_manager_callbacks,
                std::vector<view_upcall_t> _view_upcalls = {});

    /**
     * Constructor for joining an existing group, assuming the caller has already
     * opened a socket to the group's leader.
     * @param my_id The node ID of this node
     * @param leader_connection A Socket connected to the leader on its
     * group-management service port.
     * @param subgroup_info The set of functions defining subgroup membership
     * in this group. Must be the same as the SubgroupInfo used to set up the
     * leader.
     * @param group_tcp_sockets The pool of TCP connections to each group member
     * that is shared with Group.
     * @param object_reference_map A mutable reference to the list of
     * ReplicatedObject references in Group, so that ViewManager can access it
     * while Group manages the list
     * @param _persistence_manager_callbacks The persistence manager callbacks
     * @param _view_upcalls Any extra View Upcalls to be called when a view
     * changes.
     */
    ViewManager(tcp::socket& leader_connection,
                const SubgroupInfo& subgroup_info,
                const std::vector<std::type_index>& subgroup_type_order,
                const bool any_persistent_objects,
                const std::shared_ptr<tcp::tcp_connections>& group_tcp_sockets,
                ReplicatedObjectReferenceMap& object_reference_map,
                const persistence_manager_callbacks_t& _persistence_manager_callbacks,
                std::vector<view_upcall_t> _view_upcalls = {});

    ~ViewManager();

    /**
     * Setup method for the leader when it is restarting from complete failure:
     * waits for a restart quorum of nodes from the last known view to join.
     */
    void await_rejoining_nodes(const node_id_t my_id);

    /**
     * Setup method for non-leader nodes: checks whether the initial View received
     * in the constructor gets committed by the leader, and if not, waits for another
     * initial View to be sent.
     * @param leader_connection
     * @return True if the initial View was committed, false if it was aborted
     * and a new View has been received.
     */
    bool check_view_committed(tcp::socket& leader_connection);

    /**
     * Setup method for the leader node in total restart mode: sends a Prepare
     * message to all non-leader nodes indicating that state transfer has finished.
     * Also checks to see whether any non-leader nodes have failed in the meantime.
     * This function simply does nothing if this node is not in total restart mode.
     * @param leader_has_quorum A mutable reference to a bool that will be set to
     * False if the leader realizes it no longer has a restart quorum due to
     * failures.
     * @return True if all non-leader nodes are still alive, False if there was
     * a failure.
     */
    bool leader_prepare_initial_view(bool& leader_has_quorum);

    /**
     * Setup method for the leader node: sends a commit message to all non-leader
     * nodes indicating that it is safe to use the initial View.
     */
    void leader_commit_initial_view();

    /**
     * An extra setup step only needed during total restart; truncates the
     * persistent logs of this node to conform to the ragged trim decided
     * on by the restart leader. This function does nothing if this node is not
     * in total restart mode.
     */
    void truncate_logs();

    /**
     * An extra setup method only needed during total restart. Sends Replicated
     * Object data (most importantly, the persistent logs) to all members of a
     * shard if this node is listed as that shard's leader. This function does
     * nothing if this node is not in total restart mode.
     */
    void send_logs();

    /**
     * Sets up RDMA sessions for the multicast groups within this group. This
     * should only be called once the initial view is committed by the leader.
     * @param callbacks The set of callback functions for message delivery
     * events in this group.
     */
    void initialize_multicast_groups(CallbackSet callbacks);

    /**
     * Completes first-time setup of the ViewManager, including synchronizing
     * the initial SST and delivering the first new-view upcalls. This assumes
     * the initial view has been committed and initialize_multicast_groups has
     * finished.
     */
    void finish_setup();

    /**
     * Starts predicate evaluation in the current view's SST. Call this only
     * when all other setup has been done for the Derecho group.
     */
    void start();

    /**
     * @return The list of shard leaders in the previous view that this node
     * received along with curr_view when it joined the group. Needed by Group
     * to complete state transfer.
     */
    const vector_int64_2d& get_old_shard_leaders() const { return prior_view_shard_leaders; }

    /** Causes this node to cleanly leave the group by setting itself to "failed." */
    void leave();
    /** Returns a vector listing the nodes that are currently members of the group. */
    std::vector<node_id_t> get_members();
    /** Returns the order of this node in the sequence of members of the group */
    int32_t get_my_rank();
    /** Returns a vector of vectors listing the members of a single subgroup
     * (identified by type and index), organized by shard number. */
    std::vector<std::vector<node_id_t>> get_subgroup_members(subgroup_type_id_t subgroup_type, uint32_t subgroup_index);
    /**
     * If this node is a member of the given subgroup (identified by its type
     * and index), returns the number of the shard this node belongs to.
     * Otherwise, returns -1.
     */
    int32_t get_my_shard(subgroup_type_id_t subgroup_type, uint32_t subgroup_index);
    /** Instructs the managed DerechoGroup's to send the next message. This
     * returns immediately in sending through RDMC; the send is scheduled to happen some time in the future.
     * if sending through SST, the RDMA write is issued in this call*/
    void send(subgroup_id_t subgroup_num, long long unsigned int payload_size,
              const std::function<void(char* buf)>& msg_generator, bool cooked_send = false);

    const uint64_t compute_global_stability_frontier(subgroup_id_t subgroup_num);

    /**
     * @return a reference to the current View, wrapped in a container that
     * holds a read-lock on it. This is mostly here to make it easier for
     * the Group that contains this ViewManager to set things up.
     */
    SharedLockedReference<View> get_current_view();

    /**
     * This function is a dirty workaround for the fact that Group might need
     * read-only access to curr_view during a total restart when curr_view is
     * owned by restart_leader_state, but it's only available by const reference
     * and SharedLockedReference<View> wants a mutable reference.
     * @return
     */
    SharedLockedReference<const View> get_current_view_const();

    /** Adds another function to the set of "view upcalls," which are called
     * when the view changes to notify another component of the new view. */
    void add_view_upcall(const view_upcall_t& upcall);

    /** Reports to the GMS that the given node has failed. */
    void report_failure(const node_id_t who);
    /** Waits until all members of the group have called this function. */
    void barrier_sync();

    /**
     * Registers a function that will initialize all the RPC objects at this node,
     * given a new view and a list of the shard leaders in the previous view (needed
     * to download object state). ViewManger will call it after it has installed a new
     * view.
     */
    void register_initialize_objects_upcall(initialize_rpc_objects_t upcall) {
        initialize_subgroup_objects = std::move(upcall);
    }

    void debug_print_status() const;

    // UGLY - IMPROVE LATER
    std::map<subgroup_id_t, uint64_t> max_payload_sizes;
    std::map<subgroup_id_t, uint64_t> get_max_payload_sizes();
    // max of max_payload_sizes
    uint64_t view_max_payload_size = 0;
    unsigned int view_max_window_size = 0;
    unsigned int view_max_sender_timeout = 0;
};

} /* namespace derecho */<|MERGE_RESOLUTION|>--- conflicted
+++ resolved
@@ -442,14 +442,9 @@
      */
     void construct_multicast_group(CallbackSet callbacks,
                                    const std::map<subgroup_id_t, SubgroupSettings>& subgroup_settings,
-<<<<<<< HEAD
                                    const uint32_t num_received_size,
                                    const uint32_t slot_size);
 
-    /** Sets up the SST and MulticastGroup for a new view, based on the settings in the current view,
-     * and copies over the SST data from the current view. */
-=======
-                                   const uint32_t num_received_size);
     /**
      * Sets up the SST and MulticastGroup for a new view, based on the settings in the current view,
      * and copies over the SST data from the current view.
@@ -457,7 +452,6 @@
      * this needs to change to account for the new subgroup/shard membership in the new view
      * @param new_num_received_size The size of the num_recieved field in the new SST
      */
->>>>>>> b06ab081
     void transition_multicast_group(const std::map<subgroup_id_t, SubgroupSettings>& new_subgroup_settings,
                                     const uint32_t new_num_received_size,
                                     const uint32_t new_slot_size);
