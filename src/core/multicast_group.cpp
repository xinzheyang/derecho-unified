--- conflicted
+++ resolved
@@ -31,13 +31,8 @@
         CallbackSet callbacks,
         uint32_t total_num_subgroups,
         const std::map<subgroup_id_t, SubgroupSettings>& subgroup_settings_by_id,
-<<<<<<< HEAD
         unsigned int sender_timeout,
 	    const subgroup_post_next_version_func_t& post_next_version_callback,
-=======
-        const DerechoParams derecho_params,
-        const subgroup_post_next_version_func_t& post_next_version_callback,
->>>>>>> b06ab081
         const persistence_manager_callbacks_t& persistence_manager_callbacks,
         std::vector<char> already_failed)
         : members(_members),
@@ -717,45 +712,26 @@
                                        const std::map<uint32_t, uint32_t>& shard_ranks_by_sender_rank,
                                        uint32_t num_shard_senders, DerechoSST& sst, unsigned int batch_size,
                                        const std::function<void(uint32_t, volatile char*, uint32_t)>& sst_receive_handler_lambda) {
-<<<<<<< HEAD
     DerechoParams profile = subgroup_settings.profile;
+    const uint64_t slot_width = profile.sst_max_msg_size + 2 * sizeof(uint64_t);
     std::lock_guard<std::mutex> lock(msg_state_mtx);
     for(uint i = 0; i < batch_size; ++i) {
         for(uint sender_count = 0; sender_count < num_shard_senders; ++sender_count) {
             auto num_received = sst.num_received_sst[member_index][subgroup_settings.num_received_offset + sender_count] + 1;
-            uint32_t slot = num_received % profile.window_size;
-            message_id_t next_seq = (uint64_t&)sst.slots[node_id_to_sst_index.at(subgroup_settings.members[shard_ranks_by_sender_rank.at(sender_count)])]
-                                                        [subgroup_settings.slot_offset + (profile.sst_max_msg_size + 2 * sizeof(uint64_t)) * (slot + 1) - sizeof(uint64_t)];
+            const uint32_t slot = num_received % profile.window_size;
+            const uint32_t sender_sst_index = node_id_to_sst_index.at(
+                    subgroup_settings.members[shard_ranks_by_sender_rank.at(sender_count)]);
+            const message_id_t next_seq = (uint64_t&)sst.slots[sender_sst_index]
+                                                              [subgroup_settings.slot_offset + (profile.sst_max_msg_size + 2 * sizeof(uint64_t)) * (slot + 1) - sizeof(uint64_t)];
             if(next_seq == num_received / static_cast<int32_t>(profile.window_size) + 1) {
                 dbg_default_trace("receiver_trig calling sst_receive_handler_lambda. next_seq = {}, num_received = {}, sender rank = {}. Reading from SST row {}, slot {}",
-                                      next_seq, num_received, sender_count, node_id_to_sst_index.at(subgroup_settings.members[shard_ranks_by_sender_rank.at(sender_count)]), subgroup_settings.slot_offset + (profile.sst_max_msg_size + 2 * sizeof(uint64_t)) * slot);
+                                  next_seq, num_received, sender_count, sender_sst_index, subgroup_settings.slot_offset + (profile.sst_max_msg_size + 2 * sizeof(uint64_t)) * slot);
                 sst_receive_handler_lambda(sender_count,
-                                           &sst.slots[node_id_to_sst_index.at(subgroup_settings.members[shard_ranks_by_sender_rank.at(sender_count)])]
-					   [subgroup_settings.slot_offset + (profile.sst_max_msg_size + 2 * sizeof(uint64_t)) * slot],
-                                           (uint64_t&)sst.slots[node_id_to_sst_index.at(subgroup_settings.members[shard_ranks_by_sender_rank.at(sender_count)])]
+                                           &sst.slots[sender_sst_index]
+                                                     [subgroup_settings.slot_offset + (profile.sst_max_msg_size + 2 * sizeof(uint64_t)) * slot],
+                                           (uint64_t&)sst.slots[sender_sst_index]
                                                                [subgroup_settings.slot_offset + (profile.sst_max_msg_size + 2 * sizeof(uint64_t)) * (slot + 1) - 2 * sizeof(uint64_t)]);
                 sst.num_received_sst[member_index][subgroup_settings.num_received_offset + sender_count] = num_received;
-=======
-    const uint64_t slot_width = sst_max_msg_size + 2 * sizeof(uint64_t);
-    std::lock_guard<std::mutex> lock(msg_state_mtx);
-    for(uint i = 0; i < batch_size; ++i) {
-        for(uint sender_count = 0; sender_count < num_shard_senders; ++sender_count) {
-            auto num_received = sst.num_received_sst[member_index][curr_subgroup_settings.num_received_offset + sender_count] + 1;
-            const uint32_t slot = num_received % window_size;
-            const uint32_t sender_sst_index = node_id_to_sst_index.at(
-                    curr_subgroup_settings.members[shard_ranks_by_sender_rank.at(sender_count)]);
-            const message_id_t next_seq = (uint64_t&)sst.slots[sender_sst_index]
-                                                              [slot_width * (subgroup_num * window_size + slot + 1) - sizeof(uint64_t)];
-            if(next_seq == num_received / static_cast<int32_t>(window_size) + 1) {
-                dbg_default_trace("receiver_trig calling sst_receive_handler_lambda. next_seq = {}, num_received = {}, sender rank = {}. Reading from SST row {}, slot {}",
-                                  next_seq, num_received, sender_count, sender_sst_index, (subgroup_num * window_size + slot));
-                sst_receive_handler_lambda(sender_count,
-                                           &sst.slots[sender_sst_index]
-                                                     [slot_width * (subgroup_num * window_size + slot)],
-                                           (uint64_t&)sst.slots[sender_sst_index]
-                                                               [slot_width * (subgroup_num * window_size + slot + 1) - 2 * sizeof(uint64_t)]);
-                sst.num_received_sst[member_index][curr_subgroup_settings.num_received_offset + sender_count] = num_received;
->>>>>>> b06ab081
             }
         }
     }
