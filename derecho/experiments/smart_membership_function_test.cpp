--- conflicted
+++ resolved
@@ -74,178 +74,6 @@
     DEFAULT_SERIALIZATION_SUPPORT(LoadBalancer, key_ranges_by_shard);
 };
 
-<<<<<<< HEAD
-=======
-struct SubgroupAllocationState {
-    std::list<derecho::node_id_t> unassigned_members;
-    std::list<std::type_index> subgroups_completed;
-};
-
-class LoadBalancerAllocator {
-    std::shared_ptr<SubgroupAllocationState> current_allocation_state;
-    std::unique_ptr<derecho::subgroup_shard_layout_t> previous_assignment;
-    const uint total_subgroup_functions;
-
-public:
-    LoadBalancerAllocator(const std::shared_ptr<SubgroupAllocationState>& assignment_state, uint total_subgroup_functions)
-            : current_allocation_state(assignment_state), total_subgroup_functions(total_subgroup_functions) {}
-    //This should never be copied, but it must be copied once to store it inside a std::function (d'oh)
-    LoadBalancerAllocator(const LoadBalancerAllocator& copy)
-            : current_allocation_state(copy.current_allocation_state),
-              /* subgroup_shard_layout_t is copyable, so do the obvious thing and copy it. */
-              previous_assignment(copy.previous_assignment ? std::make_unique<derecho::subgroup_shard_layout_t>(*copy.previous_assignment)
-                                                           : nullptr),
-              total_subgroup_functions(copy.total_subgroup_functions) {}
-    LoadBalancerAllocator(LoadBalancerAllocator&&) = default;
-
-    /* Attempts to assign the first 3 members of the group to a single LoadBalancer subgroup,
-     * retaining any nodes that were already assigned to this subgroup in the previous view
-     */
-    derecho::subgroup_shard_layout_t operator()(const derecho::View& curr_view) {
-        //If this is the first allocator to be called, initialize allocation state
-        if(current_allocation_state->subgroups_completed.empty()) {
-            current_allocation_state->unassigned_members.assign(curr_view.members.begin(), curr_view.members.end());
-        }
-        if(previous_assignment) {
-            std::cout << "LoadBalancer had a previous assignment" << std::endl;
-            //Modify the previous assignment to replace failed members and return a copy of it
-            for(std::size_t subgroup_rank = 0;
-                subgroup_rank < (*previous_assignment)[0][0].members.size();
-                ++subgroup_rank) {
-                if(curr_view.rank_of((*previous_assignment)[0][0].members[subgroup_rank]) == -1) {
-                    //rank_of == -1 means the node is not in the current view
-                    if(current_allocation_state->unassigned_members.empty()) {
-                        throw derecho::subgroup_provisioning_exception();
-                    }
-                    //Take from the end of unassigned_members, since that's where new nodes go
-                    //(I really hope I don't accidentally steal a node that was in Cache's previous assignment...)
-                    derecho::node_id_t new_member = current_allocation_state->unassigned_members.back();
-                    current_allocation_state->unassigned_members.pop_back();
-                    std::cout << "LB: Replacing failed member " << (*previous_assignment)[0][0].members[subgroup_rank] << " with node " << new_member << " in rank " << subgroup_rank << std::endl;
-                    (*previous_assignment)[0][0].members[subgroup_rank] = new_member;
-                    (*previous_assignment)[0][0].member_ips[subgroup_rank] = curr_view.member_ips[curr_view.rank_of(new_member)];
-                } else {
-                    std::cout << "LB: Keeping node " << (*previous_assignment)[0][0].members[subgroup_rank] << " in rank " << subgroup_rank << std::endl;
-                    //Keep the node and delete it from unassigned_members
-                    current_allocation_state->unassigned_members.remove(
-                            (*previous_assignment)[0][0].members[subgroup_rank]);
-                }
-            }
-            //These will be initialized from scratch by the calling ViewManager
-            (*previous_assignment)[0][0].joined.clear();
-            (*previous_assignment)[0][0].departed.clear();
-        } else {
-            if(current_allocation_state->unassigned_members.size() < 3) {
-                throw derecho::subgroup_provisioning_exception();
-            }
-            previous_assignment = std::make_unique<derecho::subgroup_shard_layout_t>(1);
-            //Consume 3 elements from the front of the unassigned_members list (this should really be a 1-liner)
-            std::vector<derecho::node_id_t> desired_nodes;
-            for(int count = 0; count < 3; ++count) {
-                desired_nodes.emplace_back(current_allocation_state->unassigned_members.front());
-                current_allocation_state->unassigned_members.pop_front();
-            }
-            (*previous_assignment)[0].emplace_back(curr_view.make_subview(desired_nodes));
-            std::cout << "LoadBalancer created a new assignment: " << desired_nodes << std::endl;
-        }
-        current_allocation_state->subgroups_completed.emplace_back(std::type_index(typeid(LoadBalancer)));
-        //If this is the last function to be called, reset current_allocation_state for next time
-        if(current_allocation_state->subgroups_completed.size() == total_subgroup_functions) {
-            current_allocation_state->subgroups_completed.clear();
-            current_allocation_state->unassigned_members.clear();
-        }
-        return *previous_assignment;
-    }
-};
-
-class CacheAllocator {
-    std::shared_ptr<SubgroupAllocationState> current_allocation_state;
-    std::unique_ptr<derecho::subgroup_shard_layout_t> previous_assignment;
-    const uint total_subgroup_functions;
-
-public:
-    const unsigned int NUM_SHARDS = 2;
-    const unsigned int NODES_PER_SHARD = 2;
-
-    CacheAllocator(const std::shared_ptr<SubgroupAllocationState>& assignment_state, uint total_subgroup_functions)
-            : current_allocation_state(assignment_state), total_subgroup_functions(total_subgroup_functions) {}
-    CacheAllocator(const CacheAllocator& copy)
-            : current_allocation_state(copy.current_allocation_state),
-              /* subgroup_shard_layout_t is copyable, so do the obvious thing and copy it. */
-              previous_assignment(copy.previous_assignment ? std::make_unique<derecho::subgroup_shard_layout_t>(*copy.previous_assignment)
-                                                           : nullptr),
-              total_subgroup_functions(copy.total_subgroup_functions) {}
-    CacheAllocator(CacheAllocator&&) = default;
-
-    derecho::subgroup_shard_layout_t operator()(const derecho::View& curr_view) {
-        //If this is the first allocator to be called, initialize allocation state
-        if(current_allocation_state->subgroups_completed.empty()) {
-            current_allocation_state->unassigned_members.assign(curr_view.members.begin(), curr_view.members.end());
-        }
-        if(previous_assignment) {
-            std::cout << "Cache had a previous assignment" << std::endl;
-            for(std::size_t shard_num = 0; shard_num < NUM_SHARDS; ++shard_num) {
-                for(std::size_t r = 0; r < NODES_PER_SHARD; ++r) {
-                    if(curr_view.rank_of((*previous_assignment)[0][shard_num].members[r]) == -1) {
-                        //This node is not in the current view, so take a new one from the end of unassigned_members
-                        if(current_allocation_state->unassigned_members.empty()) {
-                            throw derecho::subgroup_provisioning_exception();
-                        }
-                        derecho::node_id_t new_member = current_allocation_state->unassigned_members.back();
-                        current_allocation_state->unassigned_members.pop_back();
-                        std::cout << "Cache: Shard " << shard_num << ": replacing failed member " << (*previous_assignment)[0][shard_num].members[r] << " with node " << new_member << " in rank " << r << std::endl;
-                        (*previous_assignment)[0][shard_num].members[r] = new_member;
-                        (*previous_assignment)[0][shard_num].member_ips[r] = curr_view.member_ips[curr_view.rank_of(new_member)];
-                    } else {
-                        std::cout << "Cache: Shard " << shard_num << ": keeping node " << (*previous_assignment)[0][shard_num].members[r] << " in rank " << r << std::endl;
-                        //Keep the node and delete it from unassigned_members
-                        current_allocation_state->unassigned_members.remove(
-                                (*previous_assignment)[0][shard_num].members[r]);
-                    }
-                }
-                //These will be initialized from scratch by the calling ViewManager
-                (*previous_assignment)[0][shard_num].joined.clear();
-                (*previous_assignment)[0][shard_num].departed.clear();
-            }
-        } else {
-            std::cout << "Cache creating a new assignment..." << std::endl;
-            auto unassigned_members_iter = current_allocation_state->unassigned_members.begin();
-            if(std::find(current_allocation_state->subgroups_completed.begin(),
-                         current_allocation_state->subgroups_completed.end(),
-                         std::type_index(typeid(LoadBalancer)))
-               == current_allocation_state->subgroups_completed.end()) {
-                //LoadBalancerAllocator has not been run yet, so leave it the first three nodes
-                if(current_allocation_state->unassigned_members.size() - 3 < NUM_SHARDS * NODES_PER_SHARD) {
-                    throw derecho::subgroup_provisioning_exception();
-                }
-                std::advance(unassigned_members_iter, 3);
-
-            } else if(current_allocation_state->unassigned_members.size() < NUM_SHARDS * NODES_PER_SHARD) {
-                throw derecho::subgroup_provisioning_exception();
-            }
-
-            previous_assignment = std::make_unique<derecho::subgroup_shard_layout_t>(1);
-            for(std::size_t shard_num = 0; shard_num < NUM_SHARDS; ++shard_num) {
-                std::vector<derecho::node_id_t> desired_nodes;
-                for(unsigned int count = 0; count < NODES_PER_SHARD; ++count) {
-                    desired_nodes.emplace_back(*unassigned_members_iter);
-                    unassigned_members_iter = current_allocation_state->unassigned_members.erase(unassigned_members_iter);
-                }
-                (*previous_assignment)[0].emplace_back(curr_view.make_subview(desired_nodes));
-                std::cout << "Cache: Assigned nodes " << desired_nodes << " to shard " << shard_num << std::endl;
-            }
-        }
-        current_allocation_state->subgroups_completed.emplace_back(std::type_index(typeid(Cache)));
-        //If this is the last function to be called, reset current_allocation_state for next time
-        if(current_allocation_state->subgroups_completed.size() == total_subgroup_functions) {
-            current_allocation_state->subgroups_completed.clear();
-            current_allocation_state->unassigned_members.clear();
-        }
-        return *previous_assignment;
-    }
-};
-
->>>>>>> 009bae05
 using std::cout;
 using std::endl;
 
@@ -268,7 +96,6 @@
     auto load_balancer_factory = []() { return std::make_unique<LoadBalancer>(); };
     auto cache_factory = []() { return std::make_unique<Cache>(); };
 
-<<<<<<< HEAD
     derecho::SubgroupAllocationPolicy load_balancer_policy = derecho::one_subgroup_policy(derecho::even_sharding_policy(1, 3));
     derecho::SubgroupAllocationPolicy cache_policy = derecho::one_subgroup_policy(derecho::even_sharding_policy(3, 3));
     derecho::SubgroupInfo subgroup_info;
@@ -276,11 +103,6 @@
             {std::type_index(typeid(LoadBalancer)), derecho::DefaultSubgroupAllocator(load_balancer_policy)},
             {std::type_index(typeid(Cache)), derecho::DefaultSubgroupAllocator(cache_policy)}};
     subgroup_info.membership_function_order = keys_as_list(subgroup_info.subgroup_membership_functions);
-=======
-    auto allocation_state = std::make_shared<SubgroupAllocationState>();
-    derecho::SubgroupInfo subgroup_info{{{std::type_index(typeid(LoadBalancer)), LoadBalancerAllocator(allocation_state, 2)},
-                                         {std::type_index(typeid(Cache)), CacheAllocator(allocation_state, 2)}}};
->>>>>>> 009bae05
 
     std::unique_ptr<derecho::Group<LoadBalancer, Cache>> group;
     if(my_ip == leader_ip) {
