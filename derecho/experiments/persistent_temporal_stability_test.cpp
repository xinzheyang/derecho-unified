--- conflicted
+++ resolved
@@ -55,14 +55,8 @@
 };
 
 int main(int argc, char *argv[]) {
-<<<<<<< HEAD
-#ifdef _DEBUG
+#ifndef NDEBUG
     spdlog::set_level(spdlog::level::trace);
-=======
-
-#ifndef NDEBUG
-   spdlog::set_level(spdlog::level::trace);  
->>>>>>> b0e953da
 #endif
     if(argc < 6) {
         std::cout << "usage:" << argv[0] << " <all|half|one> <num_of_nodes> <msg_size> <count> <max_ops> [window_size=3]" << std::endl;
@@ -166,7 +160,6 @@
         return -1;
     }
 
-<<<<<<< HEAD
     // spawn the query thread
     derecho::Replicated<ByteArrayObject> &handle = group->get_subgroup<ByteArrayObject>();
     std::unique_ptr<std::thread> pqt = nullptr;
@@ -181,7 +174,7 @@
         return -1;
     }
     dbg_debug("about to start the querying thread.");
-#if defined(_PERFORMANCE_DEBUG) || defined(_DEBUG)
+#if defined(_PERFORMANCE_DEBUG) || !defined(NDEBUG)
     int num_datapoints = 0;     // number of data points
     pqt = std::make_unique<std::thread>([&]() {
         struct timespec tqt;
@@ -237,64 +230,6 @@
                         dbg_warn("unexpected exception({:x})", exp);
                     }
                 }
-=======
-  // spawn the query thread
-  derecho::Replicated<ByteArrayObject>& handle = group->get_subgroup<ByteArrayObject>();
-  std::unique_ptr<std::thread> pqt = nullptr;
-  uint64_t *query_time_us; // time used for temporal query
-  uint64_t *appear_time_us; // when the temporal query appears
-  uint64_t *message_time_us; // the latest timestamp
-  int num_datapoints = 0; // number of data points
-  query_time_us = (uint64_t*)malloc(sizeof(uint64_t)*num_of_nodes*count);
-  appear_time_us = (uint64_t*)malloc(sizeof(uint64_t)*num_of_nodes*count);
-  message_time_us = (uint64_t*)malloc(sizeof(uint64_t)*num_of_nodes*count);
-  if(query_time_us == NULL ||
-     appear_time_us == NULL ||
-     message_time_us == NULL) {
-    std::cerr<<"allocate memory error!"<<std::endl;
-    return -1;
-  }
-  dbg_debug("about to start the querying thread.");
-#if defined(_PERFORMANCE_DEBUG) || !defined(NDEBUG)
-  pqt = std::make_unique<std::thread>([&](){
-      struct timespec tqt;
-      HLC tqhlc;
-      tqhlc.m_logic = 0;
-      uint32_t msg_seqno_seen = 0xffffffff;
-      uint32_t node_rank_seen = 0xffffffff;
-      dbg_debug("query thread is running.");
-      bool bQuit = false;
-      while(!bQuit){
-        clock_gettime(CLOCK_REALTIME,&tqt);
-        tqhlc.m_rtc_us = tqt.tv_sec*1e6 + tqt.tv_nsec/1e3;
-        while(true){
-          try {
-            struct timespec at;
-            std::unique_ptr<Bytes> bs = (*handle.user_object_ptr)->pers_bytes.get(tqhlc);
-            clock_gettime(CLOCK_REALTIME,&at);
-            PayLoad *pl = (PayLoad*)(bs->bytes);
-
-            // uint32_t next_seqno = (pl->node_rank < node_rank)?(pl->msg_seqno-1):pl->msg_seqno; // roundrobin
-            // if(msg_seqno_seen != next_seqno){
-            if(node_rank_seen != pl->node_rank || msg_seqno_seen != pl->msg_seqno){
-              query_time_us[num_datapoints] = tqhlc.m_rtc_us;
-              appear_time_us[num_datapoints] = (uint64_t)(at.tv_sec*1e6+at.tv_nsec/1e3);
-              // message_time_us[num_datapoints] = local_message_time_us[next_seqno];
-              message_time_us[num_datapoints] = (uint64_t)(pl->tv_sec*1e6+pl->tv_nsec/1e3);
-              num_datapoints++;
-              msg_seqno_seen = pl->msg_seqno; 
-              node_rank_seen = pl->node_rank;
-            }
-            
-            dbg_trace("msg_seqno_seen={},count={},num_datapoints={}",msg_seqno_seen,count,num_datapoints);
-            if (msg_seqno_seen == (uint32_t)(count-1)) {
-              std::cout<<"query(us)\tappear(us)\tmessage(us)"<<std::endl;
-              for(int i=0;i<num_datapoints;i++){
-                std::cout<<query_time_us[i]<<"\t"<<appear_time_us[i]<<"\t"<<message_time_us[i]<<std::endl;
-              }
-              dbg_trace("quitting...");
-              bQuit = true;
->>>>>>> b0e953da
             }
         }
         std::cout << std::flush;
@@ -328,17 +263,6 @@
                     handle.ordered_send<ByteArrayObject::CHANGE_PERS_BYTES>(bs);
                 }
             }
-<<<<<<< HEAD
-=======
-          }
-      }
-    }
-    std::cout<<std::flush;
-    exit(0);
-  });
-#endif//_PERFORMANCE_DEBUG || !NDEBUG
-  dbg_debug("querying thread started.");
->>>>>>> b0e953da
 
         } catch(uint64_t exp) {
             std::cout << "Exception caught:0x" << std::hex << exp << std::endl;
