#include <iostream>
#include <fstream>
#include <vector>
#include <map>
#include <time.h>
#include <memory>

#include "derecho/derecho_group.h"
#include "derecho/derecho_caller.h"
#include "derecho/managed_group.h"
#include "derecho/view.h"
#include "block_size.h"
<<<<<<< HEAD
=======
#include "rdmc/util.h"
>>>>>>> 8db657ab

static const int GMS_PORT = 12345;

using std::vector;
using std::map;
using std::string;
using std::cout;
using std::endl;

using derecho::DerechoGroup;


int main(int argc, char *argv[]) {
    srand(time(NULL));

    uint32_t server_rank = 0;
    uint32_t node_rank;
    uint32_t num_nodes;

    map<uint32_t, std::string> node_addresses;

	rdmc::query_addresses(node_addresses, node_rank);
    num_nodes = node_addresses.size();

    vector<uint32_t> members(num_nodes);
    for(uint32_t i = 0; i < num_nodes; ++i) {
        members[i] = i;
    }

    long long unsigned int max_msg_size = 100;
    long long unsigned int block_size = get_block_size(max_msg_size);
    int num_messages = 10;
    uint num_messages_received = 0;

    auto stability_callback = [&num_messages_received](
        int sender_id, long long int index, char *buf,
        long long int msg_size) mutable {
        cout << "Here" << endl;
	cout << buf << endl;
        num_messages_received++;
    };

    Dispatcher<> empty_dispatcher(node_rank);
    derecho::CallbackSet callbacks{stability_callback, nullptr};
    derecho::DerechoParams parameters{max_msg_size, block_size};

    std::unique_ptr<derecho::ManagedGroup<Dispatcher<>>> managed_group;

    if(node_rank == server_rank) {
        managed_group = std::make_unique<derecho::ManagedGroup<Dispatcher<>>>(
                node_addresses[node_rank], std::move(empty_dispatcher),
                callbacks, parameters);
    } else {
        managed_group = std::make_unique<derecho::ManagedGroup<Dispatcher<>>>(
                node_rank, node_addresses[node_rank], server_rank,
                node_addresses[server_rank], std::move(empty_dispatcher),
                callbacks);
    }

    cout << "Finished constructing/joining ManagedGroup" << endl;

    while(managed_group->get_members().size() < num_nodes) {
    }
    auto members_order = managed_group->get_members();
    cout << "The order of members is :" << endl;
    for(auto id : members_order) {
        cout << id << " ";
    }
    cout << endl;
    for(int i = 0; i < num_messages; ++i) {
        char *buf = managed_group->get_sendbuffer_ptr(max_msg_size);
        while(!buf) {
            buf = managed_group->get_sendbuffer_ptr(max_msg_size);
        }
	for (uint i = 0; i < max_msg_size; ++i) {
	  buf[i] = 'a'+(rand()%26);
	}
	cout << buf << endl;
	managed_group->send();
    }

    while(num_messages_received < num_messages * num_nodes) {
    }
    cout << "Done" << endl;
}<|MERGE_RESOLUTION|>--- conflicted
+++ resolved
@@ -10,10 +10,7 @@
 #include "derecho/managed_group.h"
 #include "derecho/view.h"
 #include "block_size.h"
-<<<<<<< HEAD
-=======
 #include "rdmc/util.h"
->>>>>>> 8db657ab
 
 static const int GMS_PORT = 12345;
 
