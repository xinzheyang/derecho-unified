--- conflicted
+++ resolved
@@ -100,75 +100,16 @@
 
     derecho::Mode mode = derecho::Mode::ORDERED;
     if(raw_mode) {
-<<<<<<< HEAD
-        if(num_senders_selector == 0) {
-            one_raw_group = {{{std::type_index(typeid(RawObject)), &derecho::one_subgroup_entire_view_raw}}};
-        } else if(num_senders_selector == 1) {
-            one_raw_group = {{{std::type_index(typeid(RawObject)), [](const View &curr_view, int &next_unassigned_rank, bool previous_was_successful) {
-                                   subgroup_shard_layout_t subgroup_vector(1);
-                                   auto num_members = curr_view.members.size();
-                                   std::vector<int> is_sender(num_members, 1);
-                                   for(uint i = 0; i <= (num_members - 1) / 2; ++i) {
-                                       is_sender[i] = 0;
-                                   }
-                                   subgroup_vector[0].emplace_back(curr_view.make_subview(curr_view.members, derecho::Mode::RAW, is_sender));
-                                   next_unassigned_rank = curr_view.members.size();
-                                   return subgroup_vector;
-                               }}}};
-        } else {
-            one_raw_group = {{{std::type_index(typeid(RawObject)), [](const View &curr_view, int &next_unassigned_rank, bool previous_was_successful) {
-                                   subgroup_shard_layout_t subgroup_vector(1);
-                                   auto num_members = curr_view.members.size();
-                                   std::vector<int> is_sender(num_members, 1);
-                                   for(uint i = 0; i < num_members - 1; ++i) {
-                                       is_sender[i] = 0;
-                                   }
-                                   subgroup_vector[0].emplace_back(curr_view.make_subview(curr_view.members, derecho::Mode::RAW, is_sender));
-                                   next_unassigned_rank = curr_view.members.size();
-                                   return subgroup_vector;
-                               }}}};
-=======
         mode = derecho::Mode::RAW;
     }
 
-    auto membership_function = [num_senders_selector, mode, num_nodes](const View &curr_view) {
+    auto membership_function = [num_senders_selector, mode, num_nodes](const View &curr_view, int &next_unassigned_rank, bool previous_was_successful) {
         subgroup_shard_layout_t subgroup_vector(1);
         auto num_members = curr_view.members.size();
         if(num_members < num_nodes) {
             throw derecho::subgroup_provisioning_exception();
->>>>>>> 009bae05
         }
         if(num_senders_selector == 0) {
-<<<<<<< HEAD
-            one_raw_group = {{{std::type_index(typeid(RawObject)), &derecho::one_subgroup_entire_view}}};
-        } else if(num_senders_selector == 1) {
-            one_raw_group = {{{std::type_index(typeid(RawObject)), [](const View &curr_view, int &next_unassigned_rank, bool previous_was_successful) {
-                                   subgroup_shard_layout_t subgroup_vector(1);
-                                   auto num_members = curr_view.members.size();
-                                   std::vector<int> is_sender(num_members, 1);
-                                   for(uint i = 0; i <= (num_members - 1) / 2; ++i) {
-                                       is_sender[i] = 0;
-                                   }
-                                   subgroup_vector[0].emplace_back(curr_view.make_subview(curr_view.members, derecho::Mode::ORDERED, is_sender));
-                                   next_unassigned_rank = curr_view.members.size();
-                                   return subgroup_vector;
-                               }}}};
-        } else {
-            one_raw_group = {{{std::type_index(typeid(RawObject)), [](const View &curr_view, int &next_unassigned_rank, bool previous_was_successful) {
-                                   subgroup_shard_layout_t subgroup_vector(1);
-                                   auto num_members = curr_view.members.size();
-                                   std::vector<int> is_sender(num_members, 1);
-                                   for(uint i = 0; i < num_members - 1; ++i) {
-                                       is_sender[i] = 0;
-                                   }
-                                   subgroup_vector[0].emplace_back(curr_view.make_subview(curr_view.members, derecho::Mode::ORDERED, is_sender));
-                                   next_unassigned_rank = curr_view.members.size();
-                                   return subgroup_vector;
-                               }}}};
-        }
-    }
-    one_raw_group.membership_function_order = {std::type_index(typeid(RawObject))};
-=======
             subgroup_vector[0].emplace_back(curr_view.make_subview(curr_view.members, mode));
         } else {
             std::vector<int> is_sender(num_members, 1);
@@ -183,12 +124,12 @@
             }
             subgroup_vector[0].emplace_back(curr_view.make_subview(curr_view.members, mode, is_sender));
         }
+	next_unassigned_rank = curr_view.members.size();
         return subgroup_vector;
     };
 
     derecho::SubgroupInfo one_raw_group;
     one_raw_group = {{{std::type_index(typeid(RawObject)), membership_function}}};
->>>>>>> 009bae05
 
     std::unique_ptr<derecho::Group<>> managed_group;
     std::this_thread::sleep_for(std::chrono::milliseconds(node_rank * 50));
