#include <fstream>
#include <iostream>
#include <map>
#include <memory>
#include <time.h>
#include <vector>

#include "aggregate_bandwidth.h"
#include "block_size.h"
#include "block_size.h"
#include "derecho/derecho.h"
#include "log_results.h"
#include "rdmc/rdmc.h"
#include "rdmc/util.h"

using std::vector;
using std::map;
using std::cout;
using std::endl;

using namespace derecho;

struct exp_result {
    uint32_t num_nodes;
    uint num_senders_selector;
    long long unsigned int max_msg_size;
    unsigned int window_size;
    int num_messages;
    int send_medium;
    int raw_mode;
    double bw;

    void print(std::ofstream &fout) {
        fout << num_nodes << " " << num_senders_selector << " "
             << max_msg_size << " " << window_size << " "
             << num_messages << " " << send_medium << " "
             << raw_mode << " " << bw << endl;
    }
};

int main(int argc, char *argv[]) {
    try {
        if(argc < 7) {
            cout << "Insufficient number of command line arguments" << endl;
            cout << "Enter max_msg_size, num_senders_selector, window_size, num_messages, send_medium, raw_mode" << endl;
            cout << "Thank you" << endl;
            exit(1);
        }
        pthread_setname_np(pthread_self(), "bw_test");
        srand(time(NULL));

<<<<<<< HEAD
    uint32_t server_rank = 0;
    uint32_t node_id;
    uint32_t num_nodes;
=======
        uint32_t server_rank = 0;
        uint32_t node_rank;
        uint32_t num_nodes;
>>>>>>> 7735d923

        map<uint32_t, std::string> node_addresses;

<<<<<<< HEAD
    rdmc::query_addresses(node_addresses, node_id);
    num_nodes = node_addresses.size();
=======
        rdmc::query_addresses(node_addresses, node_rank);
        num_nodes = node_addresses.size();
>>>>>>> 7735d923

        vector<uint32_t> members(num_nodes);
        for(uint32_t i = 0; i < num_nodes; ++i) {
            members[i] = i;
        }

        const long long unsigned int max_msg_size = atoll(argv[1]);
        const long long unsigned int block_size = get_block_size(max_msg_size);
        const uint num_senders_selector = atoi(argv[2]);
        const unsigned int window_size = atoi(argv[3]);
        const int num_messages = atoi(argv[4]);
        const int send_medium = atoi(argv[5]);
        const int raw_mode = atoi(argv[6]);

        volatile bool done = false;
        auto stability_callback = [
            &num_messages,
            &done,
            &num_nodes,
            num_senders_selector,
            num_last_received = 0u
        ](uint32_t subgroup, int sender_id, long long int index, char *buf, long long int msg_size) mutable {
            // cout << "In stability callback; sender = " << sender_id
            // << ", index = " << index << endl;
            if(num_senders_selector == 0) {
                if(index == num_messages - 1 && sender_id == (int)num_nodes - 1) {
                    done = true;
                }
            } else if(num_senders_selector == 1) {
                if(index == num_messages - 1) {
                    ++num_last_received;
                }
                if(num_last_received == num_nodes / 2) {
                    done = true;
                }
            } else {
                if(index == num_messages - 1) {
                    done = true;
                }
            }
        };

        derecho::Mode mode = derecho::Mode::ORDERED;
        if(raw_mode) {
            mode = derecho::Mode::RAW;
        }

        auto membership_function = [num_senders_selector, mode, num_nodes](const View &curr_view) {
            subgroup_shard_layout_t subgroup_vector(1);
            auto num_members = curr_view.members.size();
            if(num_members < num_nodes) {
                throw derecho::subgroup_provisioning_exception();
            }
            if(num_senders_selector == 0) {
                subgroup_vector[0].emplace_back(curr_view.make_subview(curr_view.members, mode));
            } else {
                std::vector<int> is_sender(num_members, 1);
                if(num_senders_selector == 1) {
                    for(uint i = 0; i <= (num_members - 1) / 2; ++i) {
                        is_sender[i] = 0;
                    }
                } else {
                    for(uint i = 0; i < num_members - 1; ++i) {
                        is_sender[i] = 0;
                    }
                }
                subgroup_vector[0].emplace_back(curr_view.make_subview(curr_view.members, mode, is_sender));
            }
            return subgroup_vector;
        };

        derecho::SubgroupInfo one_raw_group;
        one_raw_group = {{{std::type_index(typeid(RawObject)), membership_function}}};

        std::unique_ptr<derecho::Group<>> managed_group;
        if(node_rank == server_rank) {
            managed_group = std::make_unique<derecho::Group<>>(
                    node_rank, node_addresses[node_rank],
                    derecho::CallbackSet{stability_callback, nullptr},
                    one_raw_group,
                    derecho::DerechoParams{max_msg_size, block_size, std::string(), window_size});
        } else {
            managed_group = std::make_unique<derecho::Group<>>(
                    node_rank, node_addresses[node_rank],
                    node_addresses[server_rank],
                    derecho::CallbackSet{stability_callback, nullptr},
                    one_raw_group);
        }

        cout << "Finished constructing/joining ManagedGroup" << endl;

<<<<<<< HEAD
    auto membership_function = [num_senders_selector, mode, num_nodes](const View &curr_view, int &next_unassigned_rank, bool previous_was_successful) {
        subgroup_shard_layout_t subgroup_vector(1);
        auto num_members = curr_view.members.size();
        if(num_members < num_nodes) {
            throw derecho::subgroup_provisioning_exception();
=======
        while(managed_group->get_members().size() < num_nodes) {
>>>>>>> 7735d923
        }
        auto members_order = managed_group->get_members();
        cout << "The order of members is :" << endl;
        for(auto id : members_order) {
            cout << id << " ";
        }
        cout << endl;

        auto send_all = [&]() {
            RawSubgroup &group_as_subgroup = managed_group->get_subgroup<RawObject>();
            for(int i = 0; i < num_messages; ++i) {
                // cout << "Asking for a buffer" << endl;
                char *buf = group_as_subgroup.get_sendbuffer_ptr(max_msg_size, send_medium);
                while(!buf) {
                    buf = group_as_subgroup.get_sendbuffer_ptr(max_msg_size, send_medium);
                }
                buf[0] = '0' + i;
                // cout << "Obtained a buffer, sending" << endl;
                group_as_subgroup.send();
            }
<<<<<<< HEAD
            subgroup_vector[0].emplace_back(curr_view.make_subview(curr_view.members, mode, is_sender));
        }
        next_unassigned_rank = curr_view.members.size();
        return subgroup_vector;
    };

    derecho::SubgroupInfo one_raw_group({{std::type_index(typeid(RawObject)), membership_function}});
    
    std::unique_ptr<derecho::Group<>> managed_group;
    if(node_id == server_rank) {
        managed_group = std::make_unique<derecho::Group<>>(
                node_id, node_addresses[node_id],
                derecho::CallbackSet{stability_callback, nullptr},
                one_raw_group,
                derecho::DerechoParams{max_msg_size, block_size, std::string(), window_size});
    } else {
        managed_group = std::make_unique<derecho::Group<>>(
                node_id, node_addresses[node_id],
                node_addresses[server_rank],
                derecho::CallbackSet{stability_callback, nullptr},
                one_raw_group);
    }

    cout << "Finished constructing/joining ManagedGroup" << endl;

    while(managed_group->get_members().size() < num_nodes) {
    }
    auto members_order = managed_group->get_members();
    cout << "The order of members is :" << endl;
    for(auto id : members_order) {
        cout << id << " ";
    }
    cout << endl;
    uint32_t my_rank = 0;
    while(members_order[my_rank] != node_id) {
        my_rank++;
    }

    auto send_all = [&]() {
        RawSubgroup &group_as_subgroup = managed_group->get_subgroup<RawObject>();
        for(int i = 0; i < num_messages; ++i) {
            // cout << "Asking for a buffer" << endl;
            char *buf = group_as_subgroup.get_sendbuffer_ptr(max_msg_size, send_medium);
            while(!buf) {
                buf = group_as_subgroup.get_sendbuffer_ptr(max_msg_size, send_medium);
=======
        };

        struct timespec start_time;
        // start timer
        clock_gettime(CLOCK_REALTIME, &start_time);
        if(num_senders_selector == 0) {
            send_all();
        } else if(num_senders_selector == 1) {
            if(node_rank > (num_nodes - 1) / 2) {
                send_all();
            }
        } else {
            if(node_rank == num_nodes - 1) {
                send_all();
>>>>>>> 7735d923
            }
        }
<<<<<<< HEAD
    };

    managed_group->barrier_sync();
    struct timespec start_time;
    // start timer
    clock_gettime(CLOCK_REALTIME, &start_time);
    if(num_senders_selector == 0) {
        send_all();
    } else if(num_senders_selector == 1) {
        if(my_rank > (num_nodes - 1) / 2) {
            send_all();
        }
    } else {
        if(my_rank == num_nodes - 1) {
            send_all();
        }
    }
    while(!done) {
    }
    struct timespec end_time;
    clock_gettime(CLOCK_REALTIME, &end_time);
    long long int nanoseconds_elapsed = (end_time.tv_sec - start_time.tv_sec) * (long long int)1e9 + (end_time.tv_nsec - start_time.tv_nsec);
    double bw;
    if(num_senders_selector == 0) {
        bw = (max_msg_size * num_messages * num_nodes + 0.0) / nanoseconds_elapsed;
    } else if(num_senders_selector == 1) {
        bw = (max_msg_size * num_messages * (num_nodes / 2) + 0.0) / nanoseconds_elapsed;
    } else {
        bw = (max_msg_size * num_messages + 0.0) / nanoseconds_elapsed;
    }
    double avg_bw = aggregate_bandwidth(members, node_id, bw);
    if(node_id == 0) {
        log_results(exp_result{num_nodes, num_senders_selector, max_msg_size,
                               window_size, num_messages, send_medium,
                               raw_mode, avg_bw},
                    "data_derecho_bw");
    }
=======
        while(!done) {
        }
        struct timespec end_time;
        clock_gettime(CLOCK_REALTIME, &end_time);
        long long int nanoseconds_elapsed = (end_time.tv_sec - start_time.tv_sec) * (long long int)1e9 + (end_time.tv_nsec - start_time.tv_nsec);
        double bw;
        if(num_senders_selector == 0) {
            bw = (max_msg_size * num_messages * num_nodes + 0.0) / nanoseconds_elapsed;
        } else if(num_senders_selector == 1) {
            bw = (max_msg_size * num_messages * (num_nodes / 2) + 0.0) / nanoseconds_elapsed;
        } else {
            bw = (max_msg_size * num_messages + 0.0) / nanoseconds_elapsed;
        }
        double avg_bw = aggregate_bandwidth(members, node_rank, bw);
        if(node_rank == 0) {
            log_results(exp_result{num_nodes, num_senders_selector, max_msg_size,
                                   window_size, num_messages, send_medium,
                                   raw_mode, avg_bw},
                        "data_derecho_bw");
        }
>>>>>>> 7735d923

        managed_group->barrier_sync();
        managed_group->leave();
        sst::verbs_destroy();
        cout << "Finished destroying managed_group" << endl;
    } catch(const std::exception &e) {
        cout << "Exception in main: " << e.what() << endl;
        cout << "main shutting down" << endl;
    }
}<|MERGE_RESOLUTION|>--- conflicted
+++ resolved
@@ -49,25 +49,14 @@
         pthread_setname_np(pthread_self(), "bw_test");
         srand(time(NULL));
 
-<<<<<<< HEAD
     uint32_t server_rank = 0;
     uint32_t node_id;
     uint32_t num_nodes;
-=======
-        uint32_t server_rank = 0;
-        uint32_t node_rank;
-        uint32_t num_nodes;
->>>>>>> 7735d923
 
         map<uint32_t, std::string> node_addresses;
 
-<<<<<<< HEAD
     rdmc::query_addresses(node_addresses, node_id);
     num_nodes = node_addresses.size();
-=======
-        rdmc::query_addresses(node_addresses, node_rank);
-        num_nodes = node_addresses.size();
->>>>>>> 7735d923
 
         vector<uint32_t> members(num_nodes);
         for(uint32_t i = 0; i < num_nodes; ++i) {
@@ -159,15 +148,11 @@
 
         cout << "Finished constructing/joining ManagedGroup" << endl;
 
-<<<<<<< HEAD
     auto membership_function = [num_senders_selector, mode, num_nodes](const View &curr_view, int &next_unassigned_rank, bool previous_was_successful) {
         subgroup_shard_layout_t subgroup_vector(1);
         auto num_members = curr_view.members.size();
         if(num_members < num_nodes) {
             throw derecho::subgroup_provisioning_exception();
-=======
-        while(managed_group->get_members().size() < num_nodes) {
->>>>>>> 7735d923
         }
         auto members_order = managed_group->get_members();
         cout << "The order of members is :" << endl;
@@ -188,7 +173,6 @@
                 // cout << "Obtained a buffer, sending" << endl;
                 group_as_subgroup.send();
             }
-<<<<<<< HEAD
             subgroup_vector[0].emplace_back(curr_view.make_subview(curr_view.members, mode, is_sender));
         }
         next_unassigned_rank = curr_view.members.size();
@@ -234,25 +218,8 @@
             char *buf = group_as_subgroup.get_sendbuffer_ptr(max_msg_size, send_medium);
             while(!buf) {
                 buf = group_as_subgroup.get_sendbuffer_ptr(max_msg_size, send_medium);
-=======
-        };
-
-        struct timespec start_time;
-        // start timer
-        clock_gettime(CLOCK_REALTIME, &start_time);
-        if(num_senders_selector == 0) {
-            send_all();
-        } else if(num_senders_selector == 1) {
-            if(node_rank > (num_nodes - 1) / 2) {
-                send_all();
-            }
-        } else {
-            if(node_rank == num_nodes - 1) {
-                send_all();
->>>>>>> 7735d923
-            }
-        }
-<<<<<<< HEAD
+            }
+        }
     };
 
     managed_group->barrier_sync();
@@ -290,28 +257,6 @@
                                raw_mode, avg_bw},
                     "data_derecho_bw");
     }
-=======
-        while(!done) {
-        }
-        struct timespec end_time;
-        clock_gettime(CLOCK_REALTIME, &end_time);
-        long long int nanoseconds_elapsed = (end_time.tv_sec - start_time.tv_sec) * (long long int)1e9 + (end_time.tv_nsec - start_time.tv_nsec);
-        double bw;
-        if(num_senders_selector == 0) {
-            bw = (max_msg_size * num_messages * num_nodes + 0.0) / nanoseconds_elapsed;
-        } else if(num_senders_selector == 1) {
-            bw = (max_msg_size * num_messages * (num_nodes / 2) + 0.0) / nanoseconds_elapsed;
-        } else {
-            bw = (max_msg_size * num_messages + 0.0) / nanoseconds_elapsed;
-        }
-        double avg_bw = aggregate_bandwidth(members, node_rank, bw);
-        if(node_rank == 0) {
-            log_results(exp_result{num_nodes, num_senders_selector, max_msg_size,
-                                   window_size, num_messages, send_medium,
-                                   raw_mode, avg_bw},
-                        "data_derecho_bw");
-        }
->>>>>>> 7735d923
 
         managed_group->barrier_sync();
         managed_group->leave();
