--- conflicted
+++ resolved
@@ -44,12 +44,6 @@
 template <typename T>
 using has_persistent_fields = std::is_base_of<PersistsFields, T>;
 
-<<<<<<< HEAD
-=======
-template <typename T>
-//using Factory = std::function<std::unique_ptr<T>(void)>;
-using Factory = std::function<std::unique_ptr<T>(PersistentRegistry*)>;
->>>>>>> f3db8438
 /**
  * Common interface for all types of Replicated<T>, specifying some methods for
  * state transfer and persistence. This allows non-templated Derecho components
@@ -175,15 +169,9 @@
      * @param client_object_factory A factory functor that can create instances
      * of T.
      */
-<<<<<<< HEAD
-    Replicated(node_id_t nid, subgroup_id_t subgroup_id, uint32_t subgroup_index, uint32_t shard_num, rpc::RPCManager& group_rpc_manager,
-               Factory<T> client_object_factory)
-            : persistent_registry_ptr(std::make_unique<PersistentRegistry>(this, std::type_index(typeid(T)), subgroup_index, shard_num)),
-=======
     Replicated(node_id_t nid, subgroup_id_t subgroup_id, uint32_t subgroup_index, uint32_t shard_num,
                rpc::RPCManager& group_rpc_manager, Factory<T> client_object_factory, _Group* group)
             : persistent_registry_ptr(std::make_unique<PersistentRegistry>(this, std::type_index(typeid(T)), subgroup_index)),
->>>>>>> f3db8438
               user_object_ptr(std::make_unique<std::unique_ptr<T>>(client_object_factory(persistent_registry_ptr.get()))),
               node_id(nid),
               subgroup_id(subgroup_id),
@@ -209,14 +197,9 @@
      * @param group_rpc_manager A reference to the RPCManager for the Group
      * that owns this Replicated<T>
      */
-<<<<<<< HEAD
-    Replicated(node_id_t nid, subgroup_id_t subgroup_id, uint32_t subgroup_index, uint32_t shard_num, rpc::RPCManager& group_rpc_manager)
-            : persistent_registry_ptr(std::make_unique<PersistentRegistry>(this, std::type_index(typeid(T)), subgroup_index, shard_num)),
-=======
     Replicated(node_id_t nid, subgroup_id_t subgroup_id, uint32_t subgroup_index, uint32_t shard_num,
                rpc::RPCManager& group_rpc_manager, _Group* group)
             : persistent_registry_ptr(std::make_unique<PersistentRegistry>(this, std::type_index(typeid(T)), subgroup_index)),
->>>>>>> f3db8438
               user_object_ptr(std::make_unique<std::unique_ptr<T>>(nullptr)),
               node_id(nid),
               subgroup_id(subgroup_id),
