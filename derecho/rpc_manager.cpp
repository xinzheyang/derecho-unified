/**
 * @file rpc_manager.cpp
 *
 * @date Feb 7, 2017
 */

#include <cassert>
#include <iostream>

#include "rpc_manager.h"

namespace derecho {

namespace rpc {

RPCManager::~RPCManager() {
    thread_shutdown = true;
    if(rpc_thread.joinable()) {
        rpc_thread.join();
    }
    tcp_connections.destroy();
}

void RPCManager::start_listening() {
    std::lock_guard<std::mutex> lock(thread_start_mutex);
    thread_start = true;
    thread_start_cv.notify_all();
}

LockedReference<std::unique_lock<std::mutex>, tcp::socket> RPCManager::get_socket(node_id_t node) {
    return tcp_connections.get_socket(node);
}

std::exception_ptr RPCManager::receive_message(
        const Opcode& indx, const node_id_t& received_from, char const* const buf,
        std::size_t payload_size, const std::function<char*(int)>& out_alloc) {
    using namespace remote_invocation_utilities;
    assert(payload_size);
<<<<<<< HEAD
    //    int offset = indx.is_reply ? 1 : 0;
    //    long int invocation_id = ((long int*)(buf + offset))[0];
    //    logger->trace("Received an RPC message from {} with opcode: {{ class_id=typeinfo for {}, subgroup_id={}, function_id={}, is_reply={} }}, invocation id: {}",
    //                  received_from, indx.class_id.name(), indx.subgroup_id, indx.function_id, indx.is_reply, invocation_id);
=======
//    int offset = indx.is_reply ? 1 : 0;
//    long int invocation_id = ((long int*)(buf + offset))[0];
//    whenlog(logger->trace("Received an RPC message from {} with opcode: {{ class_id=typeinfo for {}, subgroup_id={}, function_id={}, is_reply={} }}, invocation id: {}",)
//                  received_from, indx.class_id.name(), indx.subgroup_id, indx.function_id, indx.is_reply, invocation_id);
>>>>>>> 4e4e84f1
    auto reply_header_size = header_space();
    //TODO: Check that the given Opcode is actually in our receivers map,
    //and reply with a "no such method error" if it is not
    recv_ret reply_return = receivers->at(indx)(
            &rdv, received_from, buf,
            [&out_alloc, &reply_header_size](std::size_t size) {
                return out_alloc(size + reply_header_size) + reply_header_size;
            });
    auto* reply_buf = reply_return.payload;
    if(reply_buf) {
        reply_buf -= reply_header_size;
        const auto id = reply_return.opcode;
        const auto size = reply_return.size;
        populate_header(reply_buf, size, id, nid);
    }
    return reply_return.possible_exception;
}

std::exception_ptr RPCManager::parse_and_receive(char* buf, std::size_t size,
                                                 const std::function<char*(int)>& out_alloc) {
    using namespace remote_invocation_utilities;
    std::size_t payload_size = size;
    Opcode indx;
    node_id_t received_from;
    retrieve_header(&rdv, buf, payload_size, indx, received_from);
    return receive_message(indx, received_from, buf + header_space(),
                           payload_size, out_alloc);
}

void RPCManager::rpc_message_handler(subgroup_id_t subgroup_id, node_id_t sender_id, char* msg_buf, uint32_t payload_size) {
    // WARNING: This assumes the current view doesn't change during execution! (It accesses curr_view without a lock).
    // extract the destination vector
    size_t dest_size = ((size_t*)msg_buf)[0];
    msg_buf += sizeof(size_t);
    payload_size -= sizeof(size_t);
    bool in_dest = false;
    for(size_t i = 0; i < dest_size; ++i) {
        auto n = ((node_id_t*)msg_buf)[0];
        msg_buf += sizeof(node_id_t);
        payload_size -= sizeof(node_id_t);
        if(n == nid) {
            in_dest = true;
        }
    }
    if(in_dest || dest_size == 0) {
        //Use the reply-buffer allocation lambda to detect whether handle_receive generated a reply
        size_t reply_size = 0;
        char* reply_buf;
        parse_and_receive(msg_buf, payload_size, [this, &reply_buf, &reply_size, &sender_id](size_t size) -> char* {
            reply_size = size;
            if(reply_size <= connections->get_max_p2p_size()) {
                reply_buf = (char*)connections->get_sendbuffer_ptr(
                        connections->get_node_rank(sender_id), sst::REQUEST_TYPE::RPC_REPLY);
                return reply_buf;
            } else {
                // the reply size is too large - not part of the design to handle it
                return nullptr;
            }
        });
        if(reply_size > 0) {
            if(sender_id == nid) {
                //The RPC message expects replies, and I was the sender, so I might have a reply-map that needs fulfilling
                if(dest_size == 0) {
                    //Destination was "all nodes in my shard of the subgroup"
                    int my_shard = view_manager.curr_view->multicast_group->get_subgroup_settings().at(subgroup_id).shard_num;
                    std::lock_guard<std::mutex> lock(pending_results_mutex);
                    assert(!toFulfillQueue.empty());
                    // whenlog(logger->trace("Calling fulfill_map on toFulfillQueue.front(), its size is {}", toFulfillQueue.size());)
                    toFulfillQueue.front().get().fulfill_map(
                            view_manager.curr_view->subgroup_shard_views.at(subgroup_id).at(my_shard).members);
                    fulfilledList.push_back(std::move(toFulfillQueue.front()));
                    toFulfillQueue.pop();
<<<<<<< HEAD
                    //                    logger->trace("Popped a PendingResults from toFulfillQueue, size is now {}", toFulfillQueue.size());
=======
//                    whenlog(logger->trace("Popped a PendingResults from toFulfillQueue, size is now {}", toFulfillQueue.size());)
>>>>>>> 4e4e84f1
                }
                //Immediately handle the reply to myself
                parse_and_receive(
                        reply_buf, reply_size,
                        [](size_t size) -> char* { assert_always(false); });
            } else {
                connections->send(connections->get_node_rank(sender_id));
            }
        } else {
            whenlog(logger->trace("RPC message handled, no reply necessary.");)
            if(sender_id == nid && dest_size == 0) {
                std::lock_guard<std::mutex> lock(pending_results_mutex);
                assert(!toFulfillQueue.empty());
                toFulfillQueue.pop();
<<<<<<< HEAD
                //                logger->trace("Deleted a useless PendingResults from toFulfillQueue, size is now {}", toFulfillQueue.size());
=======
//                whenlog(logger->trace("Deleted a useless PendingResults from toFulfillQueue, size is now {}", toFulfillQueue.size());)
>>>>>>> 4e4e84f1
            }
        }
    }
}

void RPCManager::p2p_message_handler(node_id_t sender_id, char* msg_buf, uint32_t buffer_size) {
    using namespace remote_invocation_utilities;
    const std::size_t header_size = header_space();
    std::size_t payload_size;
    Opcode indx;
    node_id_t received_from;
    retrieve_header(nullptr, msg_buf, payload_size, indx, received_from);
    size_t reply_size = 0;
    receive_message(indx, received_from, msg_buf + header_size, payload_size,
                    [this, &msg_buf, &buffer_size, &reply_size, &sender_id](size_t _size) -> char* {
                        reply_size = _size;
                        if(reply_size <= buffer_size) {
                            return (char*)connections->get_sendbuffer_ptr(
                                    connections->get_node_rank(sender_id), sst::REQUEST_TYPE::P2P_REPLY);
                        }
                        return nullptr;
                    });
    if(reply_size > 0) {
        connections->send(connections->get_node_rank(sender_id));
    }
}

void RPCManager::new_view_callback(const View& new_view) {
    if(std::find(new_view.joined.begin(), new_view.joined.end(), nid) != new_view.joined.end()) {
        //If this node is in the joined list, we need to set up a connection to everyone
        for(int i = 0; i < new_view.num_members; ++i) {
            if(new_view.members[i] != nid) {
                tcp_connections.add_node(new_view.members[i], new_view.member_ips[i]);
                whenlog(logger->debug("Established a TCP connection to node {}", new_view.members[i]);)
            }
        }
    } else {
        //This node is already a member, so we already have connections to the previous view's members
        for(const node_id_t& joiner_id : new_view.joined) {
            tcp_connections.add_node(joiner_id,
<<<<<<< HEAD
                                     new_view.member_ips[new_view.rank_of(joiner_id)]);
            logger->debug("Established a TCP connection to node {}", joiner_id);
=======
                                 new_view.member_ips[new_view.rank_of(joiner_id)]);
            whenlog(logger->debug("Established a TCP connection to node {}", joiner_id);)
>>>>>>> 4e4e84f1
        }
        for(const node_id_t& removed_id : new_view.departed) {
            whenlog(logger->debug("Removing TCP connection for failed node {}", removed_id);)
            tcp_connections.delete_node(removed_id);
        }
    }

    std::lock_guard<std::mutex> connections_lock(p2p_connections_mutex);
    connections = std::make_unique<sst::P2PConnections>(std::move(*connections), new_view.members);
    whenlog(logger->debug("Created new connections among the new view members");)

    std::lock_guard<std::mutex> lock(pending_results_mutex);
    for(auto& pending : fulfilledList) {
        for(auto removed_id : new_view.departed) {
            pending.get().set_exception_for_removed_node(removed_id);
        }
    }
}

int RPCManager::populate_nodelist_header(const std::vector<node_id_t>& dest_nodes, char* buffer,
                                         std::size_t& max_payload_size) {
    int header_size = 0;
    // Put the list of destination nodes in another layer of "header"
    ((size_t*)buffer)[0] = dest_nodes.size();
    buffer += sizeof(size_t);
    header_size += sizeof(size_t);
    for(auto& node_id : dest_nodes) {
        ((node_id_t*)buffer)[0] = node_id;
        buffer += sizeof(node_id_t);
        header_size += sizeof(node_id_t);
    }
    //Two return values: the size of the header we just created,
    //and the maximum payload size based on that
    max_payload_size = view_manager.curr_view->multicast_group->max_msg_size - sizeof(derecho::header) - header_size;
    return header_size;
}

bool RPCManager::finish_rpc_send(uint32_t subgroup_id, const std::vector<node_id_t>& dest_nodes, PendingBase& pending_results_handle) {
    if(!view_manager.curr_view->multicast_group->send(subgroup_id)) {
        return false;
    }
    std::lock_guard<std::mutex> lock(pending_results_mutex);
    if(dest_nodes.size() != 0) {
        pending_results_handle.fulfill_map(dest_nodes);
        fulfilledList.push_back(pending_results_handle);
    } else {
        toFulfillQueue.push(pending_results_handle);
<<<<<<< HEAD
        //        logger->trace("finish_rpc_send pushed a PendingResults onto toFulfillQueue, size is now {}", toFulfillQueue.size());
=======
//        whenlog(logger->trace("finish_rpc_send pushed a PendingResults onto toFulfillQueue, size is now {}", toFulfillQueue.size());)
>>>>>>> 4e4e84f1
    }
    return true;
}

volatile char* RPCManager::get_sendbuffer_ptr(uint32_t dest_id, sst::REQUEST_TYPE type) {
    auto dest_rank = connections->get_node_rank(dest_id);
    volatile char* buf;
    do {
        buf = connections->get_sendbuffer_ptr(dest_rank, type);
    } while(!buf);
    return buf;
}

void RPCManager::finish_p2p_send(node_id_t dest_id, PendingBase& pending_results_handle) {
    connections->send(connections->get_node_rank(dest_id));
    pending_results_handle.fulfill_map({dest_id});
    std::lock_guard<std::mutex> lock(pending_results_mutex);
    fulfilledList.push_back(pending_results_handle);
}

void RPCManager::p2p_receive_loop() {
    pthread_setname_np(pthread_self(), "rpc_thread");
    auto max_payload_size = view_manager.curr_view->multicast_group->max_msg_size - sizeof(header);
    while(!thread_start) {
        std::unique_lock<std::mutex> lock(thread_start_mutex);
        thread_start_cv.wait(lock, [this]() { return thread_start; });
    }
    whenlog(logger->debug("P2P listening thread started");)
    while(!thread_shutdown) {
        std::lock_guard<std::mutex> connections_lock(p2p_connections_mutex);
        auto optional_reply_pair = connections->probe_all();
        if(optional_reply_pair) {
            auto reply_pair = optional_reply_pair.value();
            p2p_message_handler(reply_pair.first, (char*)reply_pair.second, max_payload_size);
        }
    }
}
}  // namespace rpc
}  // namespace derecho<|MERGE_RESOLUTION|>--- conflicted
+++ resolved
@@ -36,17 +36,10 @@
         std::size_t payload_size, const std::function<char*(int)>& out_alloc) {
     using namespace remote_invocation_utilities;
     assert(payload_size);
-<<<<<<< HEAD
-    //    int offset = indx.is_reply ? 1 : 0;
-    //    long int invocation_id = ((long int*)(buf + offset))[0];
-    //    logger->trace("Received an RPC message from {} with opcode: {{ class_id=typeinfo for {}, subgroup_id={}, function_id={}, is_reply={} }}, invocation id: {}",
-    //                  received_from, indx.class_id.name(), indx.subgroup_id, indx.function_id, indx.is_reply, invocation_id);
-=======
-//    int offset = indx.is_reply ? 1 : 0;
-//    long int invocation_id = ((long int*)(buf + offset))[0];
-//    whenlog(logger->trace("Received an RPC message from {} with opcode: {{ class_id=typeinfo for {}, subgroup_id={}, function_id={}, is_reply={} }}, invocation id: {}",)
-//                  received_from, indx.class_id.name(), indx.subgroup_id, indx.function_id, indx.is_reply, invocation_id);
->>>>>>> 4e4e84f1
+    // int offset = indx.is_reply ? 1 : 0;
+    // long int invocation_id = ((long int*)(buf + offset))[0];
+    // whenlog(logger->trace("Received an RPC message from {} with opcode: {{ class_id=typeinfo for {}, subgroup_id={}, function_id={}, is_reply={} }}, invocation id: {}",)
+    //               received_from, indx.class_id.name(), indx.subgroup_id, indx.function_id, indx.is_reply, invocation_id);
     auto reply_header_size = header_space();
     //TODO: Check that the given Opcode is actually in our receivers map,
     //and reply with a "no such method error" if it is not
@@ -119,11 +112,7 @@
                             view_manager.curr_view->subgroup_shard_views.at(subgroup_id).at(my_shard).members);
                     fulfilledList.push_back(std::move(toFulfillQueue.front()));
                     toFulfillQueue.pop();
-<<<<<<< HEAD
-                    //                    logger->trace("Popped a PendingResults from toFulfillQueue, size is now {}", toFulfillQueue.size());
-=======
-//                    whenlog(logger->trace("Popped a PendingResults from toFulfillQueue, size is now {}", toFulfillQueue.size());)
->>>>>>> 4e4e84f1
+                    // whenlog(logger->trace("Popped a PendingResults from toFulfillQueue, size is now {}", toFulfillQueue.size());)
                 }
                 //Immediately handle the reply to myself
                 parse_and_receive(
@@ -138,11 +127,7 @@
                 std::lock_guard<std::mutex> lock(pending_results_mutex);
                 assert(!toFulfillQueue.empty());
                 toFulfillQueue.pop();
-<<<<<<< HEAD
-                //                logger->trace("Deleted a useless PendingResults from toFulfillQueue, size is now {}", toFulfillQueue.size());
-=======
-//                whenlog(logger->trace("Deleted a useless PendingResults from toFulfillQueue, size is now {}", toFulfillQueue.size());)
->>>>>>> 4e4e84f1
+                // whenlog(logger->trace("Deleted a useless PendingResults from toFulfillQueue, size is now {}", toFulfillQueue.size());)
             }
         }
     }
@@ -183,13 +168,8 @@
         //This node is already a member, so we already have connections to the previous view's members
         for(const node_id_t& joiner_id : new_view.joined) {
             tcp_connections.add_node(joiner_id,
-<<<<<<< HEAD
                                      new_view.member_ips[new_view.rank_of(joiner_id)]);
-            logger->debug("Established a TCP connection to node {}", joiner_id);
-=======
-                                 new_view.member_ips[new_view.rank_of(joiner_id)]);
             whenlog(logger->debug("Established a TCP connection to node {}", joiner_id);)
->>>>>>> 4e4e84f1
         }
         for(const node_id_t& removed_id : new_view.departed) {
             whenlog(logger->debug("Removing TCP connection for failed node {}", removed_id);)
@@ -237,11 +217,7 @@
         fulfilledList.push_back(pending_results_handle);
     } else {
         toFulfillQueue.push(pending_results_handle);
-<<<<<<< HEAD
-        //        logger->trace("finish_rpc_send pushed a PendingResults onto toFulfillQueue, size is now {}", toFulfillQueue.size());
-=======
-//        whenlog(logger->trace("finish_rpc_send pushed a PendingResults onto toFulfillQueue, size is now {}", toFulfillQueue.size());)
->>>>>>> 4e4e84f1
+        // whenlog(logger->trace("finish_rpc_send pushed a PendingResults onto toFulfillQueue, size is now {}", toFulfillQueue.size());)
     }
     return true;
 }
