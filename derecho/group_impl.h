--- conflicted
+++ resolved
@@ -48,13 +48,8 @@
                                  const SubgroupInfo& subgroup_info,
                                  std::vector<view_upcall_t> _view_upcalls,
                                  Factory<ReplicatedTypes>... factories)
-<<<<<<< HEAD
-        : whenlog(logger(create_logger()), )
-                  my_id(getConfUInt32(CONF_DERECHO_LOCAL_ID)),
-=======
         : whenlog(logger(LoggerFactory::getDefaultLogger()), )
           my_id(getConfUInt32(CONF_DERECHO_LOCAL_ID)),
->>>>>>> 1324b765
           is_starting_leader((getConfString(CONF_DERECHO_LOCAL_IP) == getConfString(CONF_DERECHO_LEADER_IP))
                              && (getConfUInt16(CONF_DERECHO_GMS_PORT) == getConfUInt16(CONF_DERECHO_LEADER_GMS_PORT))),
           leader_connection([&]() -> std::optional<tcp::socket> {
