--- conflicted
+++ resolved
@@ -431,12 +431,8 @@
      */
     ViewManager(CallbackSet callbacks,
                 const SubgroupInfo& subgroup_info,
-<<<<<<< HEAD
-=======
-                const DerechoParams& derecho_params,
                 const std::shared_ptr<tcp::tcp_connections>& group_tcp_sockets,
                 ReplicatedObjectReferenceMap& object_reference_map,
->>>>>>> e8b64478
                 const persistence_manager_callbacks_t& _persistence_manager_callbacks,
                 std::vector<view_upcall_t> _view_upcalls = {});
 
@@ -459,28 +455,14 @@
      * @param _persistence_manager_callbacks The persistence manager callbacks
      * @param _view_upcalls Any extra View Upcalls to be called when a view
      * changes.
-<<<<<<< HEAD
      */
     ViewManager(tcp::socket& leader_connection,
-                CallbackSet callbacks,
-                const SubgroupInfo& subgroup_info,
-                const persistence_manager_callbacks_t& _persistence_manager_callbacks,
-                std::vector<view_upcall_t> _view_upcalls = {});
-=======
-     * @param gms_port The port to contact other group members on when sending
-     * group-management messages
-     */
-    ViewManager(const node_id_t my_id,
-                tcp::socket& leader_connection,
                 CallbackSet callbacks,
                 const SubgroupInfo& subgroup_info,
                 const std::shared_ptr<tcp::tcp_connections>& group_tcp_sockets,
                 ReplicatedObjectReferenceMap& object_reference_map,
                 const persistence_manager_callbacks_t& _persistence_manager_callbacks,
-                std::vector<view_upcall_t> _view_upcalls = {},
-                const int gms_port = derecho::getConfInt32(CONF_DERECHO_GMS_PORT));
-
->>>>>>> e8b64478
+                std::vector<view_upcall_t> _view_upcalls = {});
 
     ~ViewManager();
 
