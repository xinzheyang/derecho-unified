--- conflicted
+++ resolved
@@ -894,35 +894,26 @@
 
             delivery_pred_handles.emplace_back(sst->predicates.insert(delivery_pred, delivery_trig, sst::PredicateType::RECURRENT));
 
-<<<<<<< HEAD
+            auto persistence_pred = [this]( const DerechoSST& sst) {return true;};
+            auto persistence_trig = [this, subgroup_num, curr_subgroup_settings, num_shard_members] (DerechoSST& sst) mutable {
+                std::lock_guard<std::mutex> lock(msg_state_mtx);
+                // compute the min of the persisted_num
+                long long int min_persisted_num
+                    = sst.persisted_num[node_id_to_sst_index.at(curr_subgroup_settings.members[0])][subgroup_num];
+                for(uint i = 0; i < num_shard_members; ++i) {
+                    if(sst.persisted_num[node_id_to_sst_index.at(curr_subgroup_settings.members[i])][subgroup_num] < min_persisted_num) {
+                        min_persisted_num = sst.persisted_num[node_id_to_sst_index.at(curr_subgroup_settings.members[i])][subgroup_num];
+                    }
+                }
+                // callbacks
+                callbacks.global_persistence_callback(subgroup_num, min_persisted_num);
+            };
+
+            persistence_pred_handles.emplace_back(sst->predicates.insert(persistence_pred, persistence_trig, sst::PredicateType::RECURRENT));
+
             if(curr_subgroup_settings.sender_rank >= 0) {
                 auto sender_pred = [this, subgroup_num, curr_subgroup_settings, num_shard_members, num_shard_senders](const DerechoSST& sst) {
                     long long int seq_num = next_message_to_deliver[subgroup_num] * num_shard_senders + curr_subgroup_settings.sender_rank;
-=======
-            auto persistence_pred = [this]( const DerechoSST& sst) {return true;};
-            auto persistence_trig = [this, subgroup_num, shard_members, num_shard_members] (DerechoSST& sst) mutable {
-                std::lock_guard<std::mutex> lock(msg_state_mtx);
-                // compute the min of the persisted_num
-                long long int min_persisted_num
-                    = sst.persisted_num[node_id_to_sst_index.at(shard_members[0])][subgroup_num];
-                for(uint i = 0; i < num_shard_members; ++i) {
-                    if(sst.persisted_num[node_id_to_sst_index.at(shard_members[i])][subgroup_num] < min_persisted_num) {
-                        min_persisted_num = sst.persisted_num[node_id_to_sst_index.at(shard_members[i])][subgroup_num];
-                    }
-                }
-                // callbacks
-                callbacks.global_persistence_callback(subgroup_num, min_persisted_num);
-            };
-
-            persistence_pred_handles.emplace_back(sst->predicates.insert(persistence_pred, persistence_trig, sst::PredicateType::RECURRENT));
-
-            int shard_sender_index;
-            std::tie(shard_senders, shard_sender_index) = subgroup_to_senders_and_sender_rank.at(subgroup_num);
-            num_shard_senders = get_num_senders(shard_senders);
-            if(shard_sender_index >= 0) {
-                auto sender_pred = [this, subgroup_num, shard_members, num_shard_members, shard_sender_index, num_shard_senders](const DerechoSST& sst) {
-                    long long int seq_num = next_message_to_deliver[subgroup_num] * num_shard_senders + shard_sender_index;
->>>>>>> c07181d3
                     for(uint i = 0; i < num_shard_members; ++i) {
                         if(sst.delivered_num[node_id_to_sst_index.at(curr_subgroup_settings.members[i])][subgroup_num] < seq_num
                            || (file_writer && sst.persisted_num[node_id_to_sst_index.at(curr_subgroup_settings.members[i])][subgroup_num] < seq_num)) {
