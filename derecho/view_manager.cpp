/**
 * @file ViewManager.cpp
 *
 * @date Feb 6, 2017
 */

#include <arpa/inet.h>
#include <tuple>

#include "derecho_exception.h"
#include "view_manager.h"
#include "replicated.h" //Needed for the ReplicatedObject interface
#include "container_template_functions.h"

#include <persistent/Persistent.hpp>

namespace derecho {

using lock_guard_t = std::lock_guard<std::mutex>;
using unique_lock_t = std::unique_lock<std::mutex>;
using shared_lock_t = std::shared_lock<std::shared_timed_mutex>;

<<<<<<< HEAD
ViewManager::ViewManager(
    CallbackSet callbacks, const SubgroupInfo &subgroup_info,
    const persistence_manager_callbacks_t &_persistence_manager_callbacks,
    std::vector<view_upcall_t> _view_upcalls)
    : whenlog(logger(spdlog::get("debug_log")), )
          curr_view(std::make_unique<View>(
              0, std::vector<node_id_t>{getConfUInt32(CONF_DERECHO_LOCAL_ID)},
              std::vector<std::tuple<ip_addr_t, uint16_t, uint16_t, uint16_t,
                                     uint16_t>>{
                  {getConfString(CONF_DERECHO_LOCAL_IP),
                   getConfUInt16(CONF_DERECHO_GMS_PORT),
                   getConfUInt16(CONF_DERECHO_RPC_PORT),
                   getConfUInt16(CONF_DERECHO_SST_PORT),
                   getConfUInt16(CONF_DERECHO_RDMC_PORT)}},
              std::vector<char>{0}, std::vector<node_id_t>{},
              std::vector<node_id_t>{}, 0)),
      server_socket(getConfUInt16(CONF_DERECHO_GMS_PORT)),
      thread_shutdown(false), view_upcalls(_view_upcalls),
      subgroup_info(subgroup_info), derecho_params(),
      persistence_manager_callbacks(_persistence_manager_callbacks) {
  std::map<subgroup_id_t, SubgroupSettings> subgroup_settings_map;
  uint32_t num_received_size = 0;
  uint32_t my_id = getConfUInt32(CONF_DERECHO_LOCAL_ID);
  await_first_view(my_id, subgroup_settings_map, num_received_size);

  curr_view->my_rank = curr_view->rank_of(my_id);
  last_suspected = std::vector<bool>(curr_view->members.size());
  initialize_rdmc_sst();

  persistent::saveObject(*curr_view);

  whenlog(logger->debug("Initializing SST and RDMC for the first time.");)
          construct_multicast_group(callbacks, subgroup_settings_map, num_received_size);
}

ViewManager::ViewManager(
    tcp::socket &leader_connection, CallbackSet callbacks,
    const SubgroupInfo &subgroup_info,
    const persistence_manager_callbacks_t &_persistence_manager_callbacks,
    std::vector<view_upcall_t> _view_upcalls)
    : whenlog(logger(spdlog::get("debug_log")), )
          server_socket(getConfUInt16(CONF_DERECHO_GMS_PORT)),
      thread_shutdown(false), view_upcalls(_view_upcalls),
      subgroup_info(subgroup_info), derecho_params(),
      persistence_manager_callbacks(_persistence_manager_callbacks) {
  uint32_t my_id = getConfUInt32(CONF_DERECHO_LOCAL_ID);
  // First, receive the view and parameters over the given socket
  receive_configuration(my_id, leader_connection);

  // Set this while we still know my_id
  curr_view->my_rank = curr_view->rank_of(getConfUInt32(CONF_DERECHO_LOCAL_ID));

  last_suspected = std::vector<bool>(curr_view->members.size());

  initialize_rdmc_sst();
  persistent::saveObject(*curr_view);

  std::map<subgroup_id_t, SubgroupSettings> subgroup_settings_map;
  uint32_t num_received_size = make_subgroup_maps(
      std::unique_ptr<View>(), *curr_view, subgroup_settings_map);
  whenlog(logger->debug("Initializing SST and RDMC for the first time.");)
      construct_multicast_group(callbacks, subgroup_settings_map,
                                num_received_size);
  curr_view->gmsSST->vid[curr_view->my_rank] = curr_view->vid;
=======
/* Leader/Restart Leader Constructor */
ViewManager::ViewManager(const node_id_t my_id,
                         const ip_addr my_ip,
                         CallbackSet callbacks,
                         const SubgroupInfo& subgroup_info,
                         const DerechoParams& derecho_params,
                         const std::shared_ptr<tcp::tcp_connections>& group_tcp_sockets,
                         ReplicatedObjectReferenceMap& object_reference_map,
                         const persistence_manager_callbacks_t& _persistence_manager_callbacks,
                         std::vector<view_upcall_t> _view_upcalls,
                         const int gms_port)
        : whenlog(logger(spdlog::get("derecho_debug_log")), )
	      gms_port(gms_port),
          curr_view(persistent::loadObject<View>()), //Attempt to load a saved View from disk, to see if one is there
          server_socket(gms_port),
          thread_shutdown(false),
          view_upcalls(_view_upcalls),
          subgroup_info(subgroup_info),
          derecho_params(derecho_params),
          group_member_sockets(group_tcp_sockets),
          subgroup_objects(object_reference_map),
          persistence_manager_callbacks(_persistence_manager_callbacks) {
    std::map<subgroup_id_t, SubgroupSettings> subgroup_settings_map;
    uint32_t num_received_size = 0;
    bool is_total_restart;
    //Determine if a saved view was loaded from disk
    if(curr_view) {
        is_total_restart = true;
        whenlog(logger->debug("Found view {} on disk", curr_view->vid);)
        whenlog(logger->info("Logged View found on disk. Restarting in recovery mode.");)
        restart_state = std::make_unique<RestartState>();
        restart_state->load_ragged_trim(*curr_view);
        await_rejoining_nodes(my_id, subgroup_settings_map, num_received_size);

        curr_view->my_rank = curr_view->rank_of(my_id);

    } else {
        is_total_restart = false;
        //Normal startup as the leader
        curr_view = std::make_unique<View>(0, std::vector<node_id_t>{my_id}, std::vector<ip_addr>{my_ip},
                                           std::vector<char>{0}, std::vector<node_id_t>{}, std::vector<node_id_t>{}, 0);
        await_first_view(my_id, subgroup_settings_map, num_received_size);
        curr_view->my_rank = curr_view->rank_of(my_id);
    }
    last_suspected = std::vector<bool>(curr_view->members.size());
    persistent::saveObject(*curr_view);
    initialize_rdmc_sst();
    whenlog(logger->debug("Initializing SST and RDMC for the first time.");)
    construct_multicast_group(callbacks, derecho_params, subgroup_settings_map, num_received_size);
    curr_view->gmsSST->vid[curr_view->my_rank] = curr_view->vid;
    if(is_total_restart) {
        restart_existing_tcp_connections(my_id);
    }
}

/* Non-leader Constructor */
ViewManager::ViewManager(const node_id_t my_id,
                         tcp::socket& leader_connection,
                         CallbackSet callbacks,
                         const SubgroupInfo& subgroup_info,
                         const std::shared_ptr<tcp::tcp_connections>& group_tcp_sockets,
                         ReplicatedObjectReferenceMap& object_reference_map,
                         const persistence_manager_callbacks_t& _persistence_manager_callbacks,
                         std::vector<view_upcall_t> _view_upcalls,
                         const int gms_port)
        : whenlog(logger(spdlog::get("derecho_debug_log")), )
                  gms_port(gms_port),
                  curr_view(persistent::loadObject<View>()),
          server_socket(gms_port),
          thread_shutdown(false),
          view_upcalls(_view_upcalls),
          subgroup_info(subgroup_info),
          derecho_params(0, 0, 0),
          group_member_sockets(group_tcp_sockets),
          subgroup_objects(object_reference_map),
          persistence_manager_callbacks(_persistence_manager_callbacks) {
    //First, receive the view and parameters over the given socket
    bool is_total_restart = receive_configuration(my_id, leader_connection);

    //Set this while we still know my_id
    curr_view->my_rank = curr_view->rank_of(my_id);
    last_suspected = std::vector<bool>(curr_view->members.size());
    initialize_rdmc_sst();
    std::map<subgroup_id_t, SubgroupSettings> subgroup_settings_map;
    uint32_t num_received_size;
    if(is_total_restart) {
        num_received_size = derive_subgroup_settings(*curr_view, subgroup_settings_map);
    } else {
        num_received_size = make_subgroup_maps(subgroup_info, std::unique_ptr<View>(), *curr_view, subgroup_settings_map);
    };
    whenlog(logger->trace("Received initial view: {}", curr_view->debug_string());)
    //Persist the initial View to disk as soon as possible, which is after subgroup membership has been assigned
    persistent::saveObject(*curr_view);
    whenlog(logger->debug("Initializing SST and RDMC for the first time.");)
    construct_multicast_group(callbacks, derecho_params, subgroup_settings_map, num_received_size);

    curr_view->gmsSST->vid[curr_view->my_rank] = curr_view->vid;

    if(is_total_restart) {
        restart_existing_tcp_connections(my_id);
    }
>>>>>>> e8b64478
}

ViewManager::~ViewManager() {
  thread_shutdown = true;
  // force accept to return.
  tcp::socket s{"localhost", getConfUInt16(CONF_DERECHO_GMS_PORT)};
  if (client_listener_thread.joinable()) {
    client_listener_thread.join();
  }
  old_views_cv.notify_all();
  if (old_view_cleanup_thread.joinable()) {
    old_view_cleanup_thread.join();
  }
}

/* ----------  1. Constructor Components ------------- */

<<<<<<< HEAD
void ViewManager::receive_configuration(node_id_t my_id,
                                        tcp::socket &leader_connection) {
  whenlog(logger->debug(
      "Successfully connected to leader, about to receive the View.");)
      node_id_t leader_id = 0;
  leader_connection.exchange(my_id, leader_id);

  leader_connection.write(getConfUInt16(CONF_DERECHO_GMS_PORT));
  leader_connection.write(getConfUInt16(CONF_DERECHO_RPC_PORT));
  leader_connection.write(getConfUInt16(CONF_DERECHO_SST_PORT));
  leader_connection.write(getConfUInt16(CONF_DERECHO_RDMC_PORT));

  // The leader will first send the size of the necessary buffer, then the
  // serialized View
  std::size_t size_of_view;
  bool success = leader_connection.read(size_of_view);
  assert_always(success);
  char buffer[size_of_view];
  success = leader_connection.read(buffer, size_of_view);
  assert(success);
  curr_view = mutils::from_bytes<View>(nullptr, buffer);
  // The leader will first send the size of the necessary buffer, then the
  // serialized DerechoParams
  std::size_t size_of_derecho_params;
  success = leader_connection.read(size_of_derecho_params);
  char buffer2[size_of_derecho_params];
  success = leader_connection.read(buffer2, size_of_derecho_params);
  assert(success);
  std::unique_ptr<DerechoParams> params_ptr =
      mutils::from_bytes<DerechoParams>(nullptr, buffer2);
  derecho_params = *params_ptr;
}

void ViewManager::finish_setup() {
  curr_view->gmsSST->put();
  curr_view->gmsSST->sync_with_members();
  whenlog(logger->debug("Done setting up initial SST and RDMC");)

      if (curr_view->vid != 0) {
    // If this node is joining an existing group with a non-initial view, copy
    // the leader's num_changes, num_acked, and num_committed Otherwise, you'll
    // immediately think that there's a new proposed view change because
    // gmsSST.num_changes[leader] > num_acked[my_rank]
    curr_view->gmsSST->init_local_change_proposals(curr_view->rank_of_leader());
    curr_view->gmsSST->put();
    whenlog(
        logger->debug("Joining node initialized its SST row from the leader");)
  }
=======
bool ViewManager::receive_configuration(node_id_t my_id, tcp::socket& leader_connection) {
    JoinResponse leader_response;
    bool leader_redirect;
    do {
        leader_redirect = false;
        bool success;
        whenlog(logger->debug("Socket connected to leader, exchanging IDs.");)
        success = leader_connection.write(my_id);
        if(!success) throw derecho_exception("Failed to exchange IDs with the leader! Leader has crashed.");
        success = leader_connection.read(leader_response);
        if(!success) throw derecho_exception("Failed to exchange IDs with the leader! Leader has crashed.");
        if(leader_response.code == JoinResponseCode::ID_IN_USE) {
            whenlog(logger->error("Error! Leader refused connection because ID {} is already in use!", my_id);)
            whenlog(logger->flush();)
            throw derecho_exception("Leader rejected join, ID already in use");
        }
        if(leader_response.code == JoinResponseCode::LEADER_REDIRECT) {
            std::size_t ip_addr_size;
            leader_connection.read(ip_addr_size);
            char buffer[ip_addr_size];
            leader_connection.read(buffer, ip_addr_size);
            ip_addr leader_ip(buffer);
            whenlog(logger->info("That node was not the leader! Redirecting to {}", leader_ip);)
            //Use move-assignment to reconnect the socket to the given IP address, and try again
            //(good thing that leader_connection reference is mutable)
            leader_connection = tcp::socket(leader_ip, gms_port);
            leader_redirect = true;
        }
    } while(leader_redirect);
    bool is_total_restart = (leader_response.code == JoinResponseCode::TOTAL_RESTART);
    if(is_total_restart) {
        whenlog(logger->debug("In restart mode, sending view {} to leader", curr_view->vid);)
        bool success = leader_connection.write(mutils::bytes_size(*curr_view));
        if(!success) throw derecho_exception("Restart leader crashed before sending a restart View!");
        auto leader_socket_write = [&leader_connection](const char* bytes, std::size_t size) {
            if(!leader_connection.write(bytes, size)) {
                throw derecho_exception("Restart leader crashed before sending a restart View!");
            }
        };
        mutils::post_object(leader_socket_write, *curr_view);
        restart_state = std::make_unique<RestartState>();
        restart_state->load_ragged_trim(*curr_view);
        whenlog(logger->debug("In restart mode, sending {} ragged trims to leader", restart_state->logged_ragged_trim.size());)
        /* Protocol: Send the number of RaggedTrim objects, then serialize each RaggedTrim */
        /* Since we know this node is only a member of one shard per subgroup,
         * the size of the outer map (subgroup IDs) is the number of RaggedTrims. */
        success = leader_connection.write(restart_state->logged_ragged_trim.size());
        if(!success) throw derecho_exception("Restart leader crashed before sending a restart View!");
        for(const auto& id_to_shard_map : restart_state->logged_ragged_trim) {
            const std::unique_ptr<RaggedTrim>& ragged_trim = id_to_shard_map.second.begin()->second; //The inner map has one entry
            success = leader_connection.write(mutils::bytes_size(*ragged_trim));
            if(!success) throw derecho_exception("Restart leader crashed before sending a restart View!");
            mutils::post_object(leader_socket_write, *ragged_trim);
        }
    }
    bool view_confirmed = false;
    while(!view_confirmed) {
        //The leader will first send the size of the necessary buffer, then the serialized View
        std::size_t size_of_view;
        bool success = leader_connection.read(size_of_view);
        if(!success) {
            throw derecho_exception("Leader crashed before it could send the initial View! Try joining again at the new leader.");
        }
        char buffer[size_of_view];
        success = leader_connection.read(buffer, size_of_view);
        if(!success) {
            throw derecho_exception("Leader crashed before it could send the initial View! Try joining again at the new leader.");
        }
        if(is_total_restart) {
            //In total restart mode the leader sends a complete View, including all SubViews
            curr_view = mutils::from_bytes<View>(nullptr, buffer);
        } else {
            //This alternate from_bytes is needed because the leader didn't serialize the SubViews
            curr_view = StreamlinedView::view_from_bytes(nullptr, buffer);
        }
        //Next, the leader sends DerechoParams
        std::size_t size_of_derecho_params;
        success = leader_connection.read(size_of_derecho_params);
        char buffer2[size_of_derecho_params];
        success = leader_connection.read(buffer2, size_of_derecho_params);
        if(!success) {
            throw derecho_exception("Leader crashed before it could send the initial View! Try joining again at the new leader.");
        }
        derecho_params = *mutils::from_bytes<DerechoParams>(nullptr, buffer2);
        if(is_total_restart) {
            //In total restart mode, the leader will also send the RaggedTrims it has collected
            whenlog(logger->debug("In restart mode, receiving ragged trim from leader");)
            restart_state->logged_ragged_trim.clear();
            std::size_t num_of_ragged_trims;
            leader_connection.read(num_of_ragged_trims);
            for(std::size_t i = 0; i < num_of_ragged_trims; ++i) {
                std::size_t size_of_ragged_trim;
                leader_connection.read(size_of_ragged_trim);
                char buffer[size_of_ragged_trim];
                leader_connection.read(buffer, size_of_ragged_trim);
                std::unique_ptr<RaggedTrim> ragged_trim = mutils::from_bytes<RaggedTrim>(nullptr, buffer);
                //operator[] is intentional: Create an empty inner map at subgroup_id if one does not exist
                restart_state->logged_ragged_trim[ragged_trim->subgroup_id].emplace(ragged_trim->shard_num, std::move(ragged_trim));
            }
        }
        //Next, the leader will send a single bool indicating whether this View has been committed
        //at all newly joining members. If not, we must go back to waiting for a View.
        success = leader_connection.read(view_confirmed);
        if(!success) {
            throw derecho_exception("Leader crashed before it could send the initial View! Try joining again at the new leader.");
        }
        whenlog(logger->debug("Received view {} from leader. View_confirmed = {}", curr_view->vid, view_confirmed);)
    }
    return is_total_restart;
}

std::vector<std::vector<int64_t>> ViewManager::finish_setup() {
    curr_view->gmsSST->put();
    curr_view->gmsSST->sync_with_members();
    whenlog(logger->debug("Done setting up initial SST and RDMC");)

    if(curr_view->vid != 0 && curr_view->my_rank != curr_view->rank_of_leader()) {
        // If this node is joining an existing group with a non-initial view, copy the leader's num_changes, num_acked, and num_committed
        // Otherwise, you'll immediately think that there's a new proposed view change because gmsSST.num_changes[leader] > num_acked[my_rank]
        curr_view->gmsSST->init_local_change_proposals(curr_view->rank_of_leader());
        curr_view->gmsSST->put();
        whenlog(logger->debug("Joining node initialized its SST row from the leader");)
    }
>>>>>>> e8b64478

  create_threads();
  register_predicates();

<<<<<<< HEAD
  shared_lock_t lock(view_mutex);
  for (auto &view_upcall : view_upcalls) {
    view_upcall(*curr_view);
  }
}

void ViewManager::start() {
  whenlog(logger->debug("Starting predicate evaluation");)
      curr_view->gmsSST->start_predicate_evaluation();
}

void ViewManager::await_first_view(
    const node_id_t my_id,
    std::map<subgroup_id_t, SubgroupSettings> &subgroup_settings,
    uint32_t &num_received_size) {
  std::list<tcp::socket> waiting_join_sockets;
  curr_view->is_adequately_provisioned = false;
  bool joiner_failed;
  do {
    while (!curr_view->is_adequately_provisioned) {
      tcp::socket client_socket = server_socket.accept();
      node_id_t joiner_id = 0;
      client_socket.exchange(my_id, joiner_id);
      // Right now, the gms port is simply exchanged
      // TODO: figure out the port value from the socket with port binding on
      // the client side
      uint16_t joiner_gms_port = 0;
      client_socket.read(joiner_gms_port);
      uint16_t joiner_rpc_port = 0;
      client_socket.read(joiner_rpc_port);
      uint16_t joiner_sst_port = 0;
      client_socket.read(joiner_sst_port);
      uint16_t joiner_rdmc_port = 0;
      client_socket.read(joiner_rdmc_port);
      ip_addr_t &joiner_ip = client_socket.remote_ip;
      ip_addr_t my_ip = client_socket.get_self_ip();
      // Construct a new view by appending this joiner to the previous view
      // None of these views are ever installed, so we don't use
      // curr_view/next_view like normal
      curr_view = std::make_unique<View>(
          curr_view->vid, functional_append(curr_view->members, joiner_id),
          functional_append(
              curr_view->member_ips_and_ports,
              std::tuple<ip_addr_t, uint16_t, uint16_t, uint16_t, uint16_t>{
                  joiner_ip, joiner_gms_port, joiner_rpc_port, joiner_sst_port,
                  joiner_rdmc_port}),
          std::vector<char>(curr_view->num_members + 1, 0),
          functional_append(curr_view->joined, joiner_id));
      num_received_size = make_subgroup_maps(std::unique_ptr<View>(),
                                             *curr_view, subgroup_settings);
      waiting_join_sockets.emplace_back(std::move(client_socket));
    }
    /* Now that enough joiners are queued up to make an adequate view,
     * send it to all of them.  */
    joiner_failed = false;

    uint32_t joiner_rank = 1;
    while (!waiting_join_sockets.empty()) {
      // ip_addr_t& joiner_ip = waiting_join_sockets.front().remote_ip;
      // node_id_t joiner_id =
      // curr_view->members[curr_view->rank_of(std::pair{joiner_ip,joiner_gms_port})];
      node_id_t joiner_id = curr_view->members[joiner_rank];
      auto bind_socket_write = [&waiting_join_sockets](const char *bytes,
                                                       std::size_t size) {
        bool success = waiting_join_sockets.front().write(bytes, size);
        assert_always(success);
      };
      std::size_t size_of_view = mutils::bytes_size(*curr_view);
      bool write_success = waiting_join_sockets.front().write(size_of_view);
      if (!write_success) {
        // The client crashed while waiting to join, so we must remove it from
        // the view and try again
        waiting_join_sockets.pop_front();
        std::vector<node_id_t> filtered_members(curr_view->members.size() - 1);
        //                std::vector<ip_addr_t>
        //                filtered_ips(curr_view->member_ips_and_ports.size() -
        //                1);
        std::vector<
            std::tuple<ip_addr_t, uint16_t, uint16_t, uint16_t, uint16_t>>
            filtered_ips_and_ports(curr_view->member_ips_and_ports.size() - 1);
        std::vector<node_id_t> filtered_joiners(curr_view->joined.size() - 1);
        std::remove_copy(curr_view->members.begin(), curr_view->members.end(),
                         filtered_members.begin(), joiner_id);
        //                std::remove_copy(curr_view->member_ips.begin(),
        //                curr_view->member_ips.end(),
        //                                 filtered_ips.begin(), joiner_ip);
        std::remove_copy(curr_view->member_ips_and_ports.begin(),
                         curr_view->member_ips_and_ports.end(),
                         filtered_ips_and_ports.begin(),
                         curr_view->member_ips_and_ports[joiner_rank]);
        std::remove_copy(curr_view->joined.begin(), curr_view->joined.end(),
                         filtered_joiners.begin(), joiner_id);
        curr_view = std::make_unique<View>(
            0, filtered_members, filtered_ips_and_ports,
            std::vector<char>(curr_view->num_members - 1, 0), filtered_joiners);
        /* This will update curr_view->is_adequately_provisioned, so now we must
         * start over from the beginning and test if we need to wait for more
         * joiners. */
        num_received_size = make_subgroup_maps(std::unique_ptr<View>(),
                                               *curr_view, subgroup_settings);
        joiner_failed = true;
        break;
      } else {
        joiner_rank++;
      }
      mutils::post_object(bind_socket_write, *curr_view);
      std::size_t size_of_derecho_params = mutils::bytes_size(derecho_params);
      waiting_join_sockets.front().write(size_of_derecho_params);
      mutils::post_object(bind_socket_write, derecho_params);
      // Send a "0" as the size of the "old shard leaders" vector, since there
      // are no old leaders
      mutils::post_object(bind_socket_write, std::size_t{0});
      waiting_join_sockets.pop_front();
    }

  } while (joiner_failed);
}

void ViewManager::initialize_rdmc_sst() {
  // construct member_ips
  auto member_ips_and_rdmc_ports_map =
      make_member_ips_and_ports_map<PORT_TYPE::RDMC>(*curr_view);
  if (!rdmc::initialize(member_ips_and_rdmc_ports_map,
                        curr_view->members[curr_view->my_rank])) {
    std::cout << "Global setup failed" << std::endl;
    exit(0);
  }
  auto member_ips_and_sst_ports_map =
      make_member_ips_and_ports_map<PORT_TYPE::SST>(*curr_view);

=======
    shared_lock_t lock(view_mutex);
    for(auto& view_upcall : view_upcalls) {
        view_upcall(*curr_view);
    }
    if(restart_state) {
        //Hand this vector back to the Group constructor so it can call receive_objects if this node is the restart leader
        return restart_state->restart_shard_leaders;
    } else {
        return std::vector<std::vector<int64_t>>{};
    }
}

void ViewManager::send_logs_if_total_restart(const std::unique_ptr<std::vector<std::vector<int64_t>>>& shard_leaders) {
    if(!restart_state) {
        return;
    }
    /* The leader will call this method with nullptr, because it already set restart_shard_leaders
     * in await_rejoining_nodes, but for other nodes this is the first point at which they find out
     * the restart leaders. */
    if(shard_leaders) {
        restart_state->restart_shard_leaders = *shard_leaders;
    }
    node_id_t my_id = curr_view->members[curr_view->my_rank];
    for(subgroup_id_t subgroup_id = 0; subgroup_id < restart_state->restart_shard_leaders.size(); ++subgroup_id) {
        for(uint32_t shard = 0; shard < restart_state->restart_shard_leaders[subgroup_id].size(); ++shard) {
            if(my_id == restart_state->restart_shard_leaders[subgroup_id][shard]) {
                whenlog(logger->debug("This node is the restart leader for subgroup {}, shard {}. Sending object data to shard members.", subgroup_id, shard);)
                //Send object data to all shard members, since they will all be in receive_objects()
                for(node_id_t shard_member : curr_view->subgroup_shard_views[subgroup_id][shard].members) {
                    if(shard_member != my_id) {
                        send_subgroup_object(subgroup_id, shard_member);
                    }
                }
            }
        }
    }

}

void ViewManager::restart_existing_tcp_connections(node_id_t my_id) {
    /* If this node is marked as a joiner in the restart view, it will establish TCP
     * connections to everyone in the new view upcall anyway, so do nothing. */
    if(std::find(curr_view->joined.begin(), curr_view->joined.end(), my_id) != curr_view->joined.end()) {
        return;
    }
    /* If this node is not a joiner, it "should" already have a TCP connection to every
     * other current member, so establish those TCP connections. */
    for(int i = 0; i < curr_view->num_members; ++i) {
        if(curr_view->members[i] != my_id) {
            group_member_sockets->add_node(curr_view->members[i], curr_view->member_ips[i]);
            whendebug(logger->debug("Established a TCP connection to node {}", curr_view->members[i]);)
        }
    }
}

void ViewManager::start() {
    /* If this node is doing a total restart, it has just received the tails of any logs it needed
     * in order to implement the leader's ragged trim proposal from the nodes with the longest logs
     * (specifically, it got them in receive_objects). It should now log the ragged trim to disk,
     * and then truncate its own logs if they are longer than the leader's ragged trim proposal.
     */
    if(restart_state) {
        for(const auto& subgroup_and_map : restart_state->logged_ragged_trim) {
            for(const auto& shard_and_trim : subgroup_and_map.second) {
                persistent::saveObject(*shard_and_trim.second, ragged_trim_filename(subgroup_and_map.first, shard_and_trim.first).c_str());
            }
        }
        whenlog(logger->debug("Truncating persistent logs to conform to leader's ragged trim");)
        truncate_persistent_logs(restart_state->logged_ragged_trim);
        //Once this is finished, we no longer need logged_ragged_trim or restart_shard_leaders
        restart_state.reset();
    }
    whenlog(logger->debug("Starting predicate evaluation");)
    curr_view->gmsSST->start_predicate_evaluation();
}



void ViewManager::truncate_persistent_logs(const ragged_trim_map_t& logged_ragged_trim) {
    for(const auto& id_to_shard_map : logged_ragged_trim) {
        subgroup_id_t subgroup_id = id_to_shard_map.first;
        const auto find_my_shard = curr_view->my_subgroups.find(subgroup_id);
        if(find_my_shard == curr_view->my_subgroups.end()) {
            continue;
        }
        const auto& my_shard_ragged_trim = id_to_shard_map.second.at(find_my_shard->second);
        persistent::version_t max_delivered_version = RestartState::ragged_trim_to_latest_version(
                my_shard_ragged_trim->vid, my_shard_ragged_trim->max_received_by_sender);
        whenlog(logger->trace("Truncating persistent log for subgroup {} to version {}", subgroup_id, max_delivered_version);)
        whenlog(logger->flush();)
        subgroup_objects.at(subgroup_id).get().truncate(max_delivered_version);
    }
}

void ViewManager::await_first_view(const node_id_t my_id,
                                   std::map<subgroup_id_t, SubgroupSettings>& subgroup_settings,
                                   uint32_t& num_received_size) {
    std::map<node_id_t, tcp::socket> waiting_join_sockets;
    std::set<node_id_t> members_sent_view;
    curr_view->is_adequately_provisioned = false;
    bool joiner_failed = false;
    do {
        while(!curr_view->is_adequately_provisioned) {
            tcp::socket client_socket = server_socket.accept();
            node_id_t joiner_id = 0;
            client_socket.read(joiner_id);
            if(curr_view->rank_of(joiner_id) != -1) {
                client_socket.write(JoinResponse{JoinResponseCode::ID_IN_USE, my_id});
                continue;
            }
            client_socket.write(JoinResponse{JoinResponseCode::OK, my_id});
            const ip_addr& joiner_ip = client_socket.get_remote_ip();
            ip_addr my_ip = client_socket.get_self_ip();
            //Construct a new view by appending this joiner to the previous view
            //None of these views are ever installed, so we don't use curr_view/next_view like normal
            //If we're here because a joiner failed, the subgroup functions have previously run to completion,
            //so preserve next_unassigned_rank.
            int next_unassigned_rank = joiner_failed ? curr_view->next_unassigned_rank : 0;
            curr_view = std::make_unique<View>(curr_view->vid,
                                               functional_append(curr_view->members, joiner_id),
                                               functional_append(curr_view->member_ips, joiner_ip),
                                               std::vector<char>(curr_view->num_members + 1, 0),
                                               functional_append(curr_view->joined, joiner_id),
                                               std::vector<node_id_t>{}, 0, next_unassigned_rank);
            num_received_size = make_subgroup_maps(subgroup_info, std::unique_ptr<View>(), *curr_view, subgroup_settings);
            waiting_join_sockets.emplace(joiner_id, std::move(client_socket));
            whenlog(logger->debug("Node {} connected from IP address {}", joiner_id, joiner_ip);)
        }
        StreamlinedView view_memento(*curr_view);
        joiner_failed = false;
        for(auto waiting_sockets_iter = waiting_join_sockets.begin();
            waiting_sockets_iter != waiting_join_sockets.end(); ) {
            std::size_t view_buffer_size = mutils::bytes_size(view_memento);
            std::size_t params_buffer_size = mutils::bytes_size(derecho_params);
            char view_buffer[view_buffer_size];
            char params_buffer[params_buffer_size];
            bool send_success;
            //Within this try block, any send that returns failure throws the ID of the node that failed
            try {
                send_success = waiting_sockets_iter->second.write(view_buffer_size);
                if(!send_success) {
                    throw waiting_sockets_iter->first;
                }
                mutils::to_bytes(view_memento, view_buffer);
                send_success = waiting_sockets_iter->second.write(view_buffer, view_buffer_size);
                if(!send_success) {
                    throw waiting_sockets_iter->first;
                }
                send_success = waiting_sockets_iter->second.write(params_buffer_size);
                if(!send_success) {
                    throw waiting_sockets_iter->first;
                }
                mutils::to_bytes(derecho_params, params_buffer);
                send_success = waiting_sockets_iter->second.write(params_buffer, params_buffer_size);
                if(!send_success) {
                    throw waiting_sockets_iter->first;
                }
                members_sent_view.emplace(waiting_sockets_iter->first);
                waiting_sockets_iter++;
            } catch (node_id_t failed_joiner_id) {
                whenlog(logger->info("Node {} failed after contacting the leader! Removing it from the initial view.", failed_joiner_id);)
                //Remove the failed client and recompute the view
                const ip_addr& failed_joiner_ip = waiting_sockets_iter->second.get_remote_ip();
                std::vector<node_id_t> filtered_members(curr_view->members.size() - 1);
                std::vector<ip_addr> filtered_ips(curr_view->member_ips.size() - 1);
                std::vector<node_id_t> filtered_joiners(curr_view->joined.size() - 1);
                std::remove_copy(curr_view->members.begin(), curr_view->members.end(),
                                 filtered_members.begin(), failed_joiner_id);
                std::remove_copy(curr_view->member_ips.begin(), curr_view->member_ips.end(),
                                 filtered_ips.begin(), failed_joiner_ip);
                std::remove_copy(curr_view->joined.begin(), curr_view->joined.end(),
                                 filtered_joiners.begin(), failed_joiner_id);
                /* Since curr_view was adequate, it already had subgroups assigned and had the next_unassigned_rank
                 * pointer moved by the subgroup allocation functions. Ideally we should tell the subgroup functions
                 * to "forget" their previous assignment and reset next_unassigned_rank to 0, because that assignment
                 * was never installed or used, but for now, decrement it by 1 if the failed node was assigned to a
                 * subgroup (just like in make_next_view). */
                int next_unassigned_rank = (curr_view->rank_of(failed_joiner_id) <= curr_view->next_unassigned_rank) ?
                        curr_view->next_unassigned_rank - 1 : curr_view->next_unassigned_rank;
                curr_view = std::make_unique<View>(0, filtered_members, filtered_ips,
                                                   std::vector<char>(curr_view->num_members - 1, 0), filtered_joiners,
                                                   std::vector<node_id_t>{}, 0, next_unassigned_rank);
                /* This will update curr_view->is_adequately_provisioned, so set joiner_failed to true
                 * to start over from the beginning and test if we need to wait for more joiners. */
                num_received_size = make_subgroup_maps(subgroup_info, std::unique_ptr<View>(), *curr_view, subgroup_settings);
                waiting_join_sockets.erase(waiting_sockets_iter);
                joiner_failed = true;
                break;
            }
        } //for (waiting_join_sockets)
        //Tell each node whether to commit or abort the view they received, which is the opposite of joiner_failed
        for(const node_id_t& member_sent_view : members_sent_view) {
            whenlog(logger->debug("Sending view commit message to node {}: {}", member_sent_view, !joiner_failed);)
            waiting_join_sockets.at(member_sent_view).write(!joiner_failed);
        }
        members_sent_view.clear();
    } while(joiner_failed);
    whenlog(logger->trace("Decided on initial view: {}", curr_view->debug_string());)
    //At this point, we have successfully sent an initial view to all joining nodes
    //Now send a "0" as the size of the "old shard leaders" vector, since there are no old leaders, and close the socket
    for(auto waiting_sockets_iter = waiting_join_sockets.begin();
            waiting_sockets_iter != waiting_join_sockets.end();) {
        waiting_sockets_iter->second.write(std::size_t{0});
        waiting_sockets_iter = waiting_join_sockets.erase(waiting_sockets_iter);
    }
}

void ViewManager::await_rejoining_nodes(const node_id_t my_id,
                                        std::map<subgroup_id_t, SubgroupSettings>& subgroup_settings,
                                        uint32_t& num_received_size) {


    RestartLeaderState restart_leader_state_machine(std::move(curr_view), *restart_state, subgroup_settings, num_received_size, subgroup_info, my_id);
    bool still_need_quorum = true;
    while(still_need_quorum) {
        restart_leader_state_machine.await_quorum(server_socket);
        whenlog(logger->debug("Reached a quorum of nodes from view {}, created view {}", restart_leader_state_machine.get_curr_view().vid, restart_leader_state_machine.get_restart_view().vid);)
        still_need_quorum = false;
        //Compute a final ragged trim
        //Actually, I don't think there's anything to "compute" because
        //we only kept the latest ragged trim from each subgroup and shard
        //So just mark all of the RaggedTrims with the "restart leader" value to stamp them with our approval
        for(auto& subgroup_to_map : restart_state->logged_ragged_trim) {
            for(auto& shard_trim_pair : subgroup_to_map.second) {
                shard_trim_pair.second->leader_id = std::numeric_limits<node_id_t>::max();
            }
        }
        whenlog(restart_leader_state_machine.print_longest_logs();)

        //Send the next view to all the members
        int64_t failed_node_id = restart_leader_state_machine.send_restart_view(derecho_params);
        //If a node failed while waiting for the View, abort this restart view and try again
        if(failed_node_id != -1) {
            whenlog(logger->info("Node {} failed while waiting for restart leader to reach a quorum!", failed_node_id);)
            restart_leader_state_machine.confirm_restart_view(false);
            still_need_quorum = true;
            //Try recomputing the restart view without the failed node, to see if we can restart anyway
            bool can_restart = restart_leader_state_machine.compute_restart_view();
            while(can_restart) {
                failed_node_id = restart_leader_state_machine.send_restart_view(derecho_params);
                if(failed_node_id != -1) {
                    whenlog(logger->debug("Recomputed View would still have been adequate, but node {} failed while sending it!", failed_node_id);)
                    restart_leader_state_machine.confirm_restart_view(false);
                    //Recompute the restart view again, and try again if it's still adequate
                    can_restart = restart_leader_state_machine.compute_restart_view();
                } else {
                    //Successfully sent the recomputed View to all remaining nodes, so we can proceed after all
                    still_need_quorum = false;
                    break;
                }
            }
        }

    }
    whenlog(logger->trace("Decided on restart view: {}", restart_leader_state_machine.get_restart_view().debug_string());)
    //Commit the restart view at all joining clients
    restart_leader_state_machine.confirm_restart_view(true);
    restart_leader_state_machine.send_shard_leaders();
    curr_view = restart_leader_state_machine.take_restart_view();

}

void ViewManager::initialize_rdmc_sst() {
    whenlog(logger->debug("Starting global initialization of RDMC and SST, including internal TCP connection setup");)
    // construct member_ips
    auto member_ips_map = make_member_ips_map(*curr_view);
    if(!rdmc::initialize(member_ips_map, curr_view->members[curr_view->my_rank])) {
        std::cout << "Global setup failed" << std::endl;
        exit(0);
    }
>>>>>>> e8b64478
#ifdef USE_VERBS_API
  sst::verbs_initialize(member_ips_and_sst_ports_map,
                        curr_view->members[curr_view->my_rank]);
#else
  sst::lf_initialize(member_ips_and_sst_ports_map,
                     curr_view->members[curr_view->my_rank]);
#endif
}

void ViewManager::create_threads() {
<<<<<<< HEAD
  client_listener_thread = std::thread{[this]() {
    pthread_setname_np(pthread_self(), "client_thread");
    while (!thread_shutdown) {
      tcp::socket client_socket = server_socket.accept();
      whenlog(logger->debug("Background thread got a client connection from {}",
                            client_socket.remote_ip);)
          pending_join_sockets.locked()
              .access.emplace_back(std::move(client_socket));
    }
    std::cout << "Connection listener thread shutting down." << std::endl;
  }};

  old_view_cleanup_thread = std::thread([this]() {
    pthread_setname_np(pthread_self(), "old_view");
    while (!thread_shutdown) {
      unique_lock_t old_views_lock(old_views_mutex);
      old_views_cv.wait(old_views_lock, [this]() {
        return !old_views.empty() || thread_shutdown;
      });
      if (!thread_shutdown) {
        old_views.front().reset();
        old_views.pop();
      }
    }
    std::cout << "Old View cleanup thread shutting down." << std::endl;
  });
}

void ViewManager::register_predicates() {
  /* Note that each trigger function must be wrapped in a lambda because it's
   * a member function, and lambdas are the only way to bind "this" to a member
   * function invocation. */
  auto suspected_changed = [this](const DerechoSST &sst) {
    return suspected_not_equal(sst, last_suspected);
  };
  auto suspected_changed_trig = [this](DerechoSST &sst) { new_suspicion(sst); };

  auto start_join_pred = [this](const DerechoSST &sst) {
    return curr_view->i_am_leader() && has_pending_join();
  };
  auto start_join_trig = [this](DerechoSST &sst) { leader_start_join(sst); };

  auto change_commit_ready = [this](const DerechoSST &gmsSST) {
    return curr_view->i_am_leader() &&
           min_acked(gmsSST, curr_view->failed) >
               gmsSST.num_committed[gmsSST.get_local_index()];
  };
  auto commit_change = [this](DerechoSST &sst) { leader_commit_change(sst); };

  auto leader_proposed_change = [this](const DerechoSST &gmsSST) {
    return gmsSST.num_changes[curr_view->rank_of_leader()] >
           gmsSST.num_acked[gmsSST.get_local_index()];
  };
  auto ack_proposed_change = [this](DerechoSST &sst) {
    acknowledge_proposed_change(sst);
  };

  auto leader_committed_changes = [this](const DerechoSST &gmsSST) {
    return gmsSST.num_committed[curr_view->rank_of_leader()] >
           gmsSST.num_installed[curr_view->my_rank];
  };
  auto view_change_trig = [this](DerechoSST &sst) { start_meta_wedge(sst); };

  if (!suspected_changed_handle.is_valid()) {
    suspected_changed_handle = curr_view->gmsSST->predicates.insert(
        suspected_changed, suspected_changed_trig,
        sst::PredicateType::RECURRENT);
  }
  if (!start_join_handle.is_valid()) {
    start_join_handle = curr_view->gmsSST->predicates.insert(
        start_join_pred, start_join_trig, sst::PredicateType::RECURRENT);
  }
  if (!change_commit_ready_handle.is_valid()) {
    change_commit_ready_handle = curr_view->gmsSST->predicates.insert(
        change_commit_ready, commit_change, sst::PredicateType::RECURRENT);
  }
  if (!leader_proposed_handle.is_valid()) {
    leader_proposed_handle = curr_view->gmsSST->predicates.insert(
        leader_proposed_change, ack_proposed_change,
        sst::PredicateType::RECURRENT);
  }
  if (!leader_committed_handle.is_valid()) {
    leader_committed_handle = curr_view->gmsSST->predicates.insert(
        leader_committed_changes, view_change_trig,
        sst::PredicateType::ONE_TIME);
  }
}

/* ------------- 2. Predicate-Triggers That Implement View Management Logic
 * ---------- */

void ViewManager::new_suspicion(DerechoSST &gmsSST) {
  whenlog(logger->debug("Suspected[] changed");) View &Vc = *curr_view;
  int myRank = curr_view->my_rank;
  // Aggregate suspicions into gmsSST[myRank].Suspected;
  for (int r = 0; r < Vc.num_members; r++) {
    for (int who = 0; who < Vc.num_members; who++) {
      gmssst::set(gmsSST.suspected[myRank][who],
                  gmsSST.suspected[myRank][who] || gmsSST.suspected[r][who]);
    }
  }

  for (int q = 0; q < Vc.num_members; q++) {
    // if(gmsSST.suspected[myRank][q] && !Vc.failed[q]) {
    if (gmsSST.suspected[myRank][q] && !last_suspected[q]) {
      // This is safer than copy_suspected, since suspected[] might change
      // during this loop
      last_suspected[q] = gmsSST.suspected[myRank][q];
      whenlog(logger->debug("Marking {} failed", Vc.members[q]);)

          if (Vc.num_failed >= (Vc.num_members + 1) / 2) {
        throw derecho_exception("Majority of a Derecho group simultaneously "
                                "failed ... shutting down");
      }

      whenlog(logger->debug("GMS telling SST to freeze row {}", q);)
          gmsSST.freeze(q); // Cease to accept new updates from q
      Vc.multicast_group->wedge();
      gmssst::set(gmsSST.wedged[myRank],
                  true); // RDMC has halted new sends and receives in theView
      Vc.failed[q] = true;
      Vc.num_failed++;

      if (Vc.num_failed >= (Vc.num_members + 1) / 2) {
        throw derecho_exception("Potential partitioning event: this node is no "
                                "longer in the majority and must shut down!");
      }

      // push change to gmsSST.suspected[myRank]
      gmsSST.put(gmsSST.suspected.get_base() - gmsSST.getBaseAddress(),
                 gmsSST.changes.get_base() - gmsSST.suspected.get_base());
      // push change to gmsSST.wedged[myRank]
      gmsSST.put(gmsSST.wedged.get_base() - gmsSST.getBaseAddress(),
                 sizeof(gmsSST.wedged[0]));
      if (Vc.i_am_leader() &&
          !changes_contains(gmsSST, Vc.members[q])) // Leader initiated
      {
        const int next_change_index =
            gmsSST.num_changes[myRank] - gmsSST.num_installed[myRank];
        if (next_change_index == (int)gmsSST.changes.size()) {
          throw derecho_exception(
              "Ran out of room in the pending changes list");
=======
    client_listener_thread = std::thread{[this]() {
        pthread_setname_np(pthread_self(), "client_thread");
        while(!thread_shutdown) {
            tcp::socket client_socket = server_socket.accept();
            whenlog(logger->debug("Background thread got a client connection from {}", client_socket.get_remote_ip());)
                    pending_join_sockets.locked()
                            .access.emplace_back(std::move(client_socket));
        }
        std::cout << "Connection listener thread shutting down." << std::endl;
    }};

    old_view_cleanup_thread = std::thread([this]() {
        pthread_setname_np(pthread_self(), "old_view");
        while(!thread_shutdown) {
            unique_lock_t old_views_lock(old_views_mutex);
            old_views_cv.wait(old_views_lock, [this]() {
                return !old_views.empty() || thread_shutdown;
            });
            if(!thread_shutdown) {
                old_views.front().reset();
                old_views.pop();
            }
        }
        std::cout << "Old View cleanup thread shutting down." << std::endl;
    });
}

void ViewManager::register_predicates() {
    /* Note that each trigger function must be wrapped in a lambda because it's
     * a member function, and lambdas are the only way to bind "this" to a member
     * function invocation. */
    auto suspected_changed = [this](const DerechoSST& sst) {
        return suspected_not_equal(sst, last_suspected);
    };
    auto suspected_changed_trig = [this](DerechoSST& sst) { new_suspicion(sst); };

    auto start_join_pred = [this](const DerechoSST& sst) {
        return curr_view->i_am_leader() && has_pending_join();
    };
    auto start_join_trig = [this](DerechoSST& sst) { leader_start_join(sst); };

    auto reject_join_pred = [this](const DerechoSST& sst) {
        return !curr_view->i_am_leader() && has_pending_join();
    };
    auto reject_join = [this](DerechoSST& sst) { redirect_join_attempt(sst); };

    auto change_commit_ready = [this](const DerechoSST& gmsSST) {
        return curr_view->i_am_leader()
               && min_acked(gmsSST, curr_view->failed) > gmsSST.num_committed[gmsSST.get_local_index()];
    };
    auto commit_change = [this](DerechoSST& sst) { leader_commit_change(sst); };

    auto leader_proposed_change = [this](const DerechoSST& gmsSST) {
        return gmsSST.num_changes[curr_view->rank_of_leader()]
               > gmsSST.num_acked[gmsSST.get_local_index()];
    };
    auto ack_proposed_change = [this](DerechoSST& sst) { acknowledge_proposed_change(sst); };

    auto leader_committed_changes = [this](const DerechoSST& gmsSST) {
        return gmsSST.num_committed[curr_view->rank_of_leader()]
               > gmsSST.num_installed[curr_view->my_rank];
    };
    auto view_change_trig = [this](DerechoSST& sst) { start_meta_wedge(sst); };

    if(!suspected_changed_handle.is_valid()) {
        suspected_changed_handle = curr_view->gmsSST->predicates.insert(suspected_changed, suspected_changed_trig,
                                                                        sst::PredicateType::RECURRENT);
    }
    if(!start_join_handle.is_valid()) {
        start_join_handle = curr_view->gmsSST->predicates.insert(start_join_pred, start_join_trig,
                                                                 sst::PredicateType::RECURRENT);
    }
    if(!reject_join_handle.is_valid()) {
        reject_join_handle = curr_view->gmsSST->predicates.insert(reject_join_pred, reject_join,
                                                                  sst::PredicateType::RECURRENT);
    }
    if(!change_commit_ready_handle.is_valid()) {
        change_commit_ready_handle = curr_view->gmsSST->predicates.insert(change_commit_ready, commit_change,
                                                                          sst::PredicateType::RECURRENT);
    }
    if(!leader_proposed_handle.is_valid()) {
        leader_proposed_handle = curr_view->gmsSST->predicates.insert(leader_proposed_change, ack_proposed_change,
                                                                      sst::PredicateType::RECURRENT);
    }
    if(!leader_committed_handle.is_valid()) {
        leader_committed_handle = curr_view->gmsSST->predicates.insert(leader_committed_changes, view_change_trig,
                                                                       sst::PredicateType::ONE_TIME);
    }
}

/* ------------- 2. Predicate-Triggers That Implement View Management Logic ---------- */

void ViewManager::new_suspicion(DerechoSST& gmsSST) {
    whenlog(logger->debug("Suspected[] changed");)
    View& Vc = *curr_view;
    int myRank = curr_view->my_rank;
    // Aggregate suspicions into gmsSST[myRank].Suspected;
    for(int r = 0; r < Vc.num_members; r++) {
        for(int who = 0; who < Vc.num_members; who++) {
            gmssst::set(gmsSST.suspected[myRank][who], gmsSST.suspected[myRank][who] || gmsSST.suspected[r][who]);
        }
    }

    for(int q = 0; q < Vc.num_members; q++) {
        // if(gmsSST.suspected[myRank][q] && !Vc.failed[q]) {
        if(gmsSST.suspected[myRank][q] && !last_suspected[q]) {
            //This is safer than copy_suspected, since suspected[] might change during this loop
            last_suspected[q] = gmsSST.suspected[myRank][q];
            whenlog(logger->debug("Marking {} failed", Vc.members[q]);)

            if(Vc.num_failed >= (Vc.num_members + 1) / 2) {
                whenlog(logger->flush();)
                throw derecho_exception("Majority of a Derecho group simultaneously failed ... shutting down");
            }

            whenlog(logger->debug("GMS telling SST to freeze row {}", q);)
            Vc.multicast_group->wedge();
            gmssst::set(gmsSST.wedged[myRank], true);  // RDMC has halted new sends and receives in theView
            Vc.failed[q] = true;
            Vc.num_failed++;

            if(Vc.num_failed >= (Vc.num_members + 1) / 2) {
                whenlog(logger->flush();)
                throw derecho_exception("Potential partitioning event: this node is no longer in the majority and must shut down!");
            }

            // push change to gmsSST.suspected[myRank]
            gmsSST.put(gmsSST.suspected.get_base() - gmsSST.getBaseAddress(), gmsSST.changes.get_base() - gmsSST.suspected.get_base());
            // push change to gmsSST.wedged[myRank]
            gmsSST.put(gmsSST.wedged.get_base() - gmsSST.getBaseAddress(), sizeof(gmsSST.wedged[0]));
            if(Vc.i_am_leader() && !changes_contains(gmsSST, Vc.members[q]))  // Leader initiated
            {
                const int next_change_index = gmsSST.num_changes[myRank] - gmsSST.num_installed[myRank];
                if(next_change_index == (int)gmsSST.changes.size()) {
                    throw derecho_exception("Ran out of room in the pending changes list");
                }

                gmssst::set(gmsSST.changes[myRank][next_change_index], Vc.members[q]);  // Reports the failure (note that q NotIn members)
                gmssst::increment(gmsSST.num_changes[myRank]);
                whenlog(logger->debug("Leader proposed a change to remove failed node {}", Vc.members[q]);)
                gmsSST.put((char*)std::addressof(gmsSST.changes[0][next_change_index]) - gmsSST.getBaseAddress(),
                                   sizeof(gmsSST.changes[0][next_change_index]));
                gmsSST.put(gmsSST.num_changes.get_base() - gmsSST.getBaseAddress(), sizeof(gmsSST.num_changes[0]));
            }
>>>>>>> e8b64478
        }

        gmssst::set(
            gmsSST.changes[myRank][next_change_index],
            Vc.members[q]); // Reports the failure (note that q NotIn members)
        gmssst::increment(gmsSST.num_changes[myRank]);
        whenlog(
            logger->debug("Leader proposed a change to remove failed node {}",
                          Vc.members[q]);)
            gmsSST.put(
                (char *)std::addressof(gmsSST.changes[0][next_change_index]) -
                    gmsSST.getBaseAddress(),
                sizeof(gmsSST.changes[0][next_change_index]));
        gmsSST.put(gmsSST.num_changes.get_base() - gmsSST.getBaseAddress(),
                   sizeof(gmsSST.num_changes[0]));
      }
    }
  }
}

<<<<<<< HEAD
void ViewManager::leader_start_join(DerechoSST &gmsSST) {
  whenlog(logger->debug("GMS handling a new client connection");)
      // C++'s ugly two-step dequeue: leave queue.front() in an invalid state,
      // then delete it
      proposed_join_sockets.emplace_back(
          std::move(pending_join_sockets.locked().access.front()));
  pending_join_sockets.locked().access.pop_front();
  receive_join(proposed_join_sockets.back());
}

void ViewManager::leader_commit_change(DerechoSST &gmsSST) {
  gmssst::set(
      gmsSST.num_committed[gmsSST.get_local_index()],
      min_acked(gmsSST, curr_view->failed)); // Leader commits a new request
  whenlog(logger->debug("Leader committing change proposal #{}",
                        gmsSST.num_committed[gmsSST.get_local_index()]);)
      gmsSST.put(gmsSST.num_committed.get_base() - gmsSST.getBaseAddress(),
                 sizeof(gmsSST.num_committed[0]));
}

void ViewManager::acknowledge_proposed_change(DerechoSST &gmsSST) {
  int myRank = gmsSST.get_local_index();
  int leader = curr_view->rank_of_leader();
  whenlog(
      logger->debug("Detected that leader proposed change #{}. Acknowledging.",
                    gmsSST.num_changes[leader]);) if (myRank != leader) {
    // Echo the count
    gmssst::set(gmsSST.num_changes[myRank], gmsSST.num_changes[leader]);

    // Echo (copy) the vector including the new changes
    gmssst::set(gmsSST.changes[myRank], gmsSST.changes[leader],
                gmsSST.changes.size());
    // Echo the new member's IP
    gmssst::set(gmsSST.joiner_ips[myRank], gmsSST.joiner_ips[leader],
                gmsSST.joiner_ips.size());
    gmssst::set(gmsSST.num_committed[myRank], gmsSST.num_committed[leader]);
  }

  // Notice a new request, acknowledge it
  gmssst::set(gmsSST.num_acked[myRank], gmsSST.num_changes[myRank]);
  // gmsSST.put(gmsSST.changes.get_base() - gmsSST.getBaseAddress(),
  //            gmsSST.num_received.get_base() - gmsSST.changes.get_base());
  /* breaking the above put statement into individual put calls, to be sure that
   * if we were relying on any ordering guarantees, we won't run into issue when
   * guarantees do not hold*/
  gmsSST.put(gmsSST.changes.get_base() - gmsSST.getBaseAddress(),
             gmsSST.joiner_ips.get_base() - gmsSST.changes.get_base());
  gmsSST.put(gmsSST.joiner_ips.get_base() - gmsSST.getBaseAddress(),
             gmsSST.num_changes.get_base() - gmsSST.joiner_ips.get_base());
  gmsSST.put(gmsSST.num_changes.get_base() - gmsSST.getBaseAddress(),
             gmsSST.num_committed.get_base() - gmsSST.num_changes.get_base());
  gmsSST.put(gmsSST.num_committed.get_base() - gmsSST.getBaseAddress(),
             gmsSST.num_acked.get_base() - gmsSST.num_committed.get_base());
  gmsSST.put(gmsSST.num_acked.get_base() - gmsSST.getBaseAddress(),
             gmsSST.num_installed.get_base() - gmsSST.num_acked.get_base());
  gmsSST.put(gmsSST.num_installed.get_base() - gmsSST.getBaseAddress(),
             gmsSST.num_received.get_base() - gmsSST.num_installed.get_base());
  whenlog(logger->debug("Wedging current view.");) curr_view->wedge();
  whenlog(logger->debug("Done wedging current view.");)
}

void ViewManager::start_meta_wedge(DerechoSST &gmsSST) {
  whenlog(logger->debug("Meta-wedging view {}", curr_view->vid);)
      // Disable all the other SST predicates, except suspected_changed and the
      // one I'm about to register
      gmsSST.predicates.remove(start_join_handle);
  gmsSST.predicates.remove(change_commit_ready_handle);
  gmsSST.predicates.remove(leader_proposed_handle);

  curr_view->wedge();

  /* We now need to wait for all other nodes to wedge the current view,
   * which is called "meta-wedged." To do that, this predicate trigger
   * creates a new predicate that will fire when meta-wedged is true, and
   * registers the next epoch termination method as its trigger.
   */
  auto is_meta_wedged = [this](const DerechoSST &gmsSST) {
    for (unsigned int n = 0; n < gmsSST.get_num_rows(); ++n) {
      if (!curr_view->failed[n] && !gmsSST.wedged[n]) {
        return false;
      }
    }
    return true;
  };
  auto meta_wedged_continuation = [this](DerechoSST &gmsSST) {
    // Before the first call to terminate_epoch(), heap-allocate this map
    auto next_subgroup_settings =
        std::make_shared<std::map<subgroup_id_t, SubgroupSettings>>();
    terminate_epoch(next_subgroup_settings, 0, gmsSST);
  };
  gmsSST.predicates.insert(is_meta_wedged, meta_wedged_continuation,
                           sst::PredicateType::ONE_TIME);
}

void ViewManager::terminate_epoch(
    std::shared_ptr<std::map<subgroup_id_t, SubgroupSettings>>
        next_subgroup_settings,
    uint32_t next_num_received_size, DerechoSST &gmsSST) {
  whenlog(logger->debug("MetaWedged is true; continuing epoch termination");)
      // If this is the first time terminate_epoch() was called, next_view will
      // still be null
      bool first_call = false;
  if (!next_view) {
    first_call = true;
  }
  std::unique_lock<std::shared_timed_mutex> write_lock(view_mutex);
  next_view = make_next_view(curr_view, gmsSST whenlog(, logger));
  whenlog(logger->debug("Checking provisioning of view {}", next_view->vid);)
      next_subgroup_settings->clear();
  next_num_received_size =
      make_subgroup_maps(curr_view, *next_view, *next_subgroup_settings);
  if (!next_view->is_adequately_provisioned) {
    whenlog(logger->debug("Next view would not be adequately provisioned, "
                          "waiting for more joins.");) if (first_call) {
      // Re-register the predicates for accepting and acknowledging joins
      register_predicates();
      // But remove the one for start_meta_wedge
      gmsSST.predicates.remove(leader_committed_handle);
    }
    // Construct a predicate that watches for any new committed change that is a
    // join
    int curr_num_committed = gmsSST.num_committed[curr_view->rank_of_leader()];
    auto more_members_joined = [this,
                                curr_num_committed](const DerechoSST &gmsSST) {
      if (gmsSST.num_committed[curr_view->rank_of_leader()] >
          curr_num_committed) {
        const int committed_count =
            gmsSST.num_committed[curr_view->rank_of_leader()] -
            gmsSST.num_installed[curr_view->rank_of_leader()];
        for (int change_index = curr_num_committed;
             change_index < committed_count; change_index++) {
          node_id_t change_id =
              gmsSST.changes[curr_view->my_rank][change_index];
          if (curr_view->rank_of(change_id) == -1) {
            return true;
          }
        }
      }
      return false;
    };
    // Construct a trigger that will re-call finish_view_change() with the same
    // parameters
    auto retry_next_view = [this, next_subgroup_settings,
                            next_num_received_size](DerechoSST &sst) {
      terminate_epoch(next_subgroup_settings, next_num_received_size, sst);
    };
    gmsSST.predicates.insert(more_members_joined, retry_next_view,
                             sst::PredicateType::ONE_TIME);
    return;
  }
  // If execution reached here, we have a valid next view

  // go through all subgroups first and acknowledge all messages received
  // through SST
  for (const auto &shard_settings_pair :
       curr_view->multicast_group->get_subgroup_settings()) {
    const subgroup_id_t subgroup_id = shard_settings_pair.first;
    const auto &curr_subgroup_settings = shard_settings_pair.second;
    auto num_shard_members = curr_subgroup_settings.members.size();
    std::vector<int> shard_senders = curr_subgroup_settings.senders;
    auto num_shard_senders =
        curr_view->multicast_group->get_num_senders(shard_senders);
    std::map<uint32_t, uint32_t> shard_ranks_by_sender_rank;
    for (uint j = 0, l = 0; j < num_shard_members; ++j) {
      if (shard_senders[j]) {
        shard_ranks_by_sender_rank[l] = j;
        l++;
      }
    }
    // wait for all pending sst sends to finish
    while (curr_view->multicast_group->check_pending_sst_sends(subgroup_id)) {
=======
void ViewManager::leader_start_join(DerechoSST& gmsSST) {
    whenlog(logger->debug("GMS handling a new client connection");)
    {
        //Hold the lock on pending_join_sockets while moving a socket into proposed_join_sockets
        auto pending_join_sockets_locked = pending_join_sockets.locked();
        proposed_join_sockets.splice(proposed_join_sockets.end(), pending_join_sockets_locked.access, pending_join_sockets_locked.access.begin());
    }
    bool success = receive_join(proposed_join_sockets.back());
    //If the join failed, close the socket
    if(!success) proposed_join_sockets.pop_back();
}

void ViewManager::redirect_join_attempt(DerechoSST& gmsSST) {
    tcp::socket client_socket;
    {
        auto pending_join_sockets_locked = pending_join_sockets.locked();
        client_socket = std::move(pending_join_sockets_locked.access.front());
        pending_join_sockets_locked.access.pop_front();
    }
    node_id_t joiner_id;
    client_socket.read(joiner_id);
    client_socket.write(JoinResponse{JoinResponseCode::LEADER_REDIRECT, curr_view->members[curr_view->my_rank]});
    //Send the client the IP address of the current leader
    client_socket.write(mutils::bytes_size(curr_view->member_ips[curr_view->rank_of_leader()]));
    auto bind_socket_write = [&client_socket](const char* bytes, std::size_t size) { client_socket.write(bytes, size); };
    mutils::post_object(bind_socket_write, curr_view->member_ips[curr_view->rank_of_leader()]);
}

void ViewManager::leader_commit_change(DerechoSST& gmsSST) {
    gmssst::set(gmsSST.num_committed[gmsSST.get_local_index()],
                min_acked(gmsSST, curr_view->failed));  // Leader commits a new request
    whenlog(logger->debug("Leader committing change proposal #{}", gmsSST.num_committed[gmsSST.get_local_index()]);)
    gmsSST.put(gmsSST.num_committed.get_base() - gmsSST.getBaseAddress(), sizeof(gmsSST.num_committed[0]));
}

void ViewManager::acknowledge_proposed_change(DerechoSST& gmsSST) {
    int myRank = gmsSST.get_local_index();
    int leader = curr_view->rank_of_leader();
    whenlog(logger->debug("Detected that leader proposed change #{}. Acknowledging.", gmsSST.num_changes[leader]);)
    if(myRank != leader) {
        // Echo the count
        gmssst::set(gmsSST.num_changes[myRank], gmsSST.num_changes[leader]);

        // Echo (copy) the vector including the new changes
        gmssst::set(gmsSST.changes[myRank], gmsSST.changes[leader], gmsSST.changes.size());
        // Echo the new member's IP
        gmssst::set(gmsSST.joiner_ips[myRank], gmsSST.joiner_ips[leader], gmsSST.joiner_ips.size());
        gmssst::set(gmsSST.num_committed[myRank], gmsSST.num_committed[leader]);
    }

    // Notice a new request, acknowledge it
    gmssst::set(gmsSST.num_acked[myRank], gmsSST.num_changes[myRank]);
    // gmsSST.put(gmsSST.changes.get_base() - gmsSST.getBaseAddress(),
    //            gmsSST.num_received.get_base() - gmsSST.changes.get_base());
    /* breaking the above put statement into individual put calls, to be sure that
     * if we were relying on any ordering guarantees, we won't run into issue when
     * guarantees do not hold*/
    gmsSST.put(gmsSST.changes.get_base() - gmsSST.getBaseAddress(),
		gmsSST.joiner_ips.get_base() - gmsSST.changes.get_base());
    gmsSST.put(gmsSST.joiner_ips.get_base() - gmsSST.getBaseAddress(),
		gmsSST.num_changes.get_base() - gmsSST.joiner_ips.get_base());
    gmsSST.put(gmsSST.num_changes.get_base() - gmsSST.getBaseAddress(),
		gmsSST.num_committed.get_base() - gmsSST.num_changes.get_base());
    gmsSST.put(gmsSST.num_committed.get_base() - gmsSST.getBaseAddress(),
		gmsSST.num_acked.get_base() - gmsSST.num_committed.get_base());
    gmsSST.put(gmsSST.num_acked.get_base() - gmsSST.getBaseAddress(),
		gmsSST.num_installed.get_base() - gmsSST.num_acked.get_base());
    gmsSST.put(gmsSST.num_installed.get_base() - gmsSST.getBaseAddress(),
		gmsSST.num_received.get_base() - gmsSST.num_installed.get_base());
    whenlog(logger->debug("Wedging current view.");)
            curr_view->wedge();
    whenlog(logger->debug("Done wedging current view.");)
}

void ViewManager::start_meta_wedge(DerechoSST& gmsSST) {
    whenlog(logger->debug("Meta-wedging view {}", curr_view->vid);)
            // Disable all the other SST predicates, except suspected_changed and the one I'm about to register
    gmsSST.predicates.remove(start_join_handle);
    gmsSST.predicates.remove(reject_join_handle);
    gmsSST.predicates.remove(change_commit_ready_handle);
    gmsSST.predicates.remove(leader_proposed_handle);

    curr_view->wedge();

    /* We now need to wait for all other nodes to wedge the current view,
     * which is called "meta-wedged." To do that, this predicate trigger
     * creates a new predicate that will fire when meta-wedged is true, and
     * registers the next epoch termination method as its trigger.
     */
    auto is_meta_wedged = [this](const DerechoSST& gmsSST) {
        for(unsigned int n = 0; n < gmsSST.get_num_rows(); ++n) {
            if(!curr_view->failed[n] && !gmsSST.wedged[n]) {
                return false;
            }
        }
        return true;
    };
    auto meta_wedged_continuation = [this](DerechoSST& gmsSST) {
        //Before the first call to terminate_epoch(), heap-allocate this map
        auto next_subgroup_settings = std::make_shared<std::map<subgroup_id_t, SubgroupSettings>>();
        terminate_epoch(next_subgroup_settings, 0, gmsSST);
    };
    gmsSST.predicates.insert(is_meta_wedged, meta_wedged_continuation, sst::PredicateType::ONE_TIME);
}

void ViewManager::terminate_epoch(std::shared_ptr<std::map<subgroup_id_t, SubgroupSettings>> next_subgroup_settings,
                                  uint32_t next_num_received_size,
                                  DerechoSST& gmsSST) {
    whenlog(logger->debug("MetaWedged is true; continuing epoch termination");)
    //If this is the first time terminate_epoch() was called, next_view will still be null
    bool first_call = false;
    if(!next_view) {
        first_call = true;
    }
    std::unique_lock<std::shared_timed_mutex> write_lock(view_mutex);
    next_view = make_next_view(curr_view, gmsSST whenlog(, logger));
    whenlog(logger->debug("Checking provisioning of view {}", next_view->vid);)
    next_subgroup_settings->clear();
    next_num_received_size = make_subgroup_maps(subgroup_info, curr_view, *next_view, *next_subgroup_settings);
    if(!next_view->is_adequately_provisioned) {
        whenlog(logger->debug("Next view would not be adequately provisioned, waiting for more joins.");)
        if(first_call) {
            //Re-register the predicates for accepting and acknowledging joins
            register_predicates();
            //But remove the one for start_meta_wedge
            gmsSST.predicates.remove(leader_committed_handle);
        }
        //Construct a predicate that watches for any new committed change
        int curr_num_committed = gmsSST.num_committed[curr_view->rank_of_leader()];
        auto leader_committed_change = [this, curr_num_committed](const DerechoSST& gmsSST) {
            return gmsSST.num_committed[curr_view->rank_of_leader()] > curr_num_committed;
        };
        //Construct a trigger that will re-call finish_view_change() with the same parameters
        auto retry_next_view = [this, next_subgroup_settings, next_num_received_size](DerechoSST& sst) {
            terminate_epoch(next_subgroup_settings, next_num_received_size, sst);
        };
        gmsSST.predicates.insert(leader_committed_change, retry_next_view, sst::PredicateType::ONE_TIME);
        return;
    }
    //If execution reached here, we have a valid next view

    // go through all subgroups first and acknowledge all messages received through SST
    for(const auto& shard_settings_pair : curr_view->multicast_group->get_subgroup_settings()) {
        const subgroup_id_t subgroup_id = shard_settings_pair.first;
        const auto& curr_subgroup_settings = shard_settings_pair.second;
        const auto num_shard_members = curr_subgroup_settings.members.size();
        const std::vector<int>& shard_senders = curr_subgroup_settings.senders;
        auto num_shard_senders = curr_view->multicast_group->get_num_senders(shard_senders);
        std::map<uint32_t, uint32_t> shard_ranks_by_sender_rank;
        for(uint j = 0, l = 0; j < num_shard_members; ++j) {
            if(shard_senders[j]) {
                shard_ranks_by_sender_rank[l] = j;
                l++;
            }
        }
        // wait for all pending sst sends to finish
        while(curr_view->multicast_group->check_pending_sst_sends(subgroup_id)) {
        }
        curr_view->gmsSST->put_with_completion();
        curr_view->gmsSST->sync_with_members(curr_view->multicast_group->get_shard_sst_indices(subgroup_id));
        while(curr_view->multicast_group->receiver_predicate(subgroup_id, curr_subgroup_settings, shard_ranks_by_sender_rank, num_shard_senders, *curr_view->gmsSST)) {
            auto sst_receive_handler_lambda = [this, subgroup_id, curr_subgroup_settings,
                                               shard_ranks_by_sender_rank,
                                               num_shard_senders](uint32_t sender_rank,
                                                                  volatile char* data, uint32_t size) {
                curr_view->multicast_group->sst_receive_handler(subgroup_id, curr_subgroup_settings,
                                                                shard_ranks_by_sender_rank, num_shard_senders,
                                                                sender_rank, data, size);
            };
            curr_view->multicast_group->receiver_function(subgroup_id, curr_subgroup_settings,
                                                          shard_ranks_by_sender_rank, num_shard_senders, *curr_view->gmsSST,
                                                          curr_view->multicast_group->window_size, sst_receive_handler_lambda);
        }
>>>>>>> e8b64478
    }
    curr_view->gmsSST->put_with_completion();
<<<<<<< HEAD
    curr_view->gmsSST->sync_with_members(
        curr_view->multicast_group->get_shard_sst_indices(subgroup_id));
    while (curr_view->multicast_group->receiver_predicate(
        subgroup_id, curr_subgroup_settings, shard_ranks_by_sender_rank,
        num_shard_senders, *curr_view->gmsSST)) {
      auto sst_receive_handler_lambda =
          [this, subgroup_id, curr_subgroup_settings,
           shard_ranks_by_sender_rank, num_shard_senders](
              uint32_t sender_rank, volatile char *data, uint32_t size) {
            curr_view->multicast_group->sst_receive_handler(
                subgroup_id, curr_subgroup_settings, shard_ranks_by_sender_rank,
                num_shard_senders, sender_rank, data, size);
          };
      curr_view->multicast_group->receiver_function(
          subgroup_id, curr_subgroup_settings, shard_ranks_by_sender_rank,
          num_shard_senders, *curr_view->gmsSST,
          curr_view->multicast_group->window_size, sst_receive_handler_lambda);
=======
    curr_view->gmsSST->sync_with_members();

    //First, for subgroups in which I'm the shard leader, do RaggedEdgeCleanup for the leader
    auto follower_subgroups_and_shards = std::make_shared<std::map<subgroup_id_t, uint32_t>>();
    for(const auto& subgroup_shard : curr_view->my_subgroups) {
        const subgroup_id_t subgroup_id = subgroup_shard.first;
        const uint32_t shard_num = subgroup_shard.second;
        SubView& shard_view = curr_view->subgroup_shard_views.at(subgroup_id).at(shard_num);
        uint num_shard_senders = 0;
        for(auto v : shard_view.is_sender) {
            if(v) num_shard_senders++;
        }
        if(shard_view.my_rank == curr_view->subview_rank_of_shard_leader(subgroup_id, shard_num)) {
            leader_ragged_edge_cleanup(*curr_view, subgroup_id,
                                       //Ugh, getting the "num_received_offset" out of multicast_group is so ugly
                                       curr_view->multicast_group->get_subgroup_settings()
                                           .at(subgroup_id).num_received_offset,
                                       shard_view.members, num_shard_senders, whenlog(logger, ) next_view->members);
        } else {
            //Keep track of which subgroups I'm a non-leader in, and what my corresponding shard ID is
            follower_subgroups_and_shards->emplace(subgroup_id, shard_num);
        }
>>>>>>> e8b64478
    }
  }

  curr_view->gmsSST->put_with_completion();
  curr_view->gmsSST->sync_with_members();

  // First, for subgroups in which I'm the shard leader, do RaggedEdgeCleanup
  // for the leader
  auto follower_subgroups_and_shards =
      std::make_shared<std::map<subgroup_id_t, uint32_t>>();
  for (const auto &shard_settings_pair :
       curr_view->multicast_group->get_subgroup_settings()) {
    const subgroup_id_t subgroup_id = shard_settings_pair.first;
    const uint32_t shard_num = shard_settings_pair.second.shard_num;
    SubView &shard_view =
        curr_view->subgroup_shard_views.at(subgroup_id).at(shard_num);
    uint num_shard_senders = 0;
    for (auto v : shard_view.is_sender) {
      if (v)
        num_shard_senders++;
    }
    if (num_shard_senders) {
      if (shard_view.my_rank ==
          curr_view->subview_rank_of_shard_leader(subgroup_id, shard_num)) {
        leader_ragged_edge_cleanup(
            *curr_view, subgroup_id,
            shard_settings_pair.second.num_received_offset, shard_view.members,
            num_shard_senders, whenlog(logger, ) next_view->members);
      } else {
        // Keep track of which subgroups I'm a non-leader in, and what my
        // corresponding shard ID is
        follower_subgroups_and_shards->emplace(subgroup_id, shard_num);
      }
    }
  }

  // Wait for the shard leaders of subgroups I'm not a leader in to post
  // global_min_ready before continuing
  auto leader_global_mins_are_ready =
      [this, follower_subgroups_and_shards](const DerechoSST &gmsSST) {
        for (const auto &subgroup_shard_pair : *follower_subgroups_and_shards) {
          SubView &shard_view =
              curr_view->subgroup_shard_views.at(subgroup_shard_pair.first)
                  .at(subgroup_shard_pair.second);
          node_id_t shard_leader =
              shard_view.members.at(curr_view->subview_rank_of_shard_leader(
                  subgroup_shard_pair.first, subgroup_shard_pair.second));
          if (!gmsSST.global_min_ready[curr_view->rank_of(shard_leader)]
                                      [subgroup_shard_pair.first])
            return false;
        }
        return true;
<<<<<<< HEAD
      };

  auto global_min_ready_continuation =
      [this, follower_subgroups_and_shards, next_subgroup_settings,
       next_num_received_size](DerechoSST &gmsSST) {
        whenlog(logger->debug("GlobalMins are ready for all {} subgroup "
                              "leaders this node is waiting on",
                              follower_subgroups_and_shards->size()););
        // Finish RaggedEdgeCleanup for subgroups in which I'm not the leader
        for (const auto &subgroup_shard_pair : *follower_subgroups_and_shards) {
          SubView &shard_view =
              curr_view->subgroup_shard_views.at(subgroup_shard_pair.first)
                  .at(subgroup_shard_pair.second);
          uint num_shard_senders = 0;
          for (auto v : shard_view.is_sender) {
            if (v)
              num_shard_senders++;
          }
          node_id_t shard_leader =
              shard_view.members[curr_view->subview_rank_of_shard_leader(
                  subgroup_shard_pair.first, subgroup_shard_pair.second)];
          follower_ragged_edge_cleanup(
              *curr_view, subgroup_shard_pair.first,
              curr_view->rank_of(shard_leader),
              curr_view->multicast_group->get_subgroup_settings()
                  .at(subgroup_shard_pair.first)
                  .num_received_offset,
              shard_view.members, num_shard_senders whenlog(, logger));
        }

        // Wait for persistence to finish for messages delivered in
        // RaggedEdgeCleanup
        auto persistence_finished_pred = [this](const DerechoSST &gmsSST) {
          // For each subgroup/shard that this node is a member of...
          for (auto subgroup_settings_pair :
               curr_view->multicast_group->get_subgroup_settings()) {
            subgroup_id_t subgroup_id = subgroup_settings_pair.first;
            if (subgroup_settings_pair.second.mode == Mode::UNORDERED) {
              // Skip non-ordered subgroups, they never do persistence
              continue;
=======
    };

    auto global_min_ready_continuation = [this, follower_subgroups_and_shards,
                                          next_subgroup_settings, next_num_received_size](DerechoSST& gmsSST) {
        whenlog(logger->debug("GlobalMins are ready for all {} subgroup leaders this node is waiting on", follower_subgroups_and_shards->size()););
        //Finish RaggedEdgeCleanup for subgroups in which I'm not the leader
        for(const auto& subgroup_shard_pair : *follower_subgroups_and_shards) {
            const subgroup_id_t subgroup_id = subgroup_shard_pair.first;
            const uint32_t shard_num = subgroup_shard_pair.second;
            SubView& shard_view = curr_view->subgroup_shard_views.at(subgroup_id).at(shard_num);
            uint num_shard_senders = 0;
            for(auto v : shard_view.is_sender) {
                if(v) num_shard_senders++;
            }
            node_id_t shard_leader = shard_view.members[curr_view->subview_rank_of_shard_leader(subgroup_id, shard_num)];
            follower_ragged_edge_cleanup(*curr_view, subgroup_id,
                                         curr_view->rank_of(shard_leader),
                                         curr_view->multicast_group->get_subgroup_settings()
                                                 .at(subgroup_id).num_received_offset,
                                         shard_view.members,
                                         num_shard_senders
                                                 whenlog(, logger));
        }

        //Wait for persistence to finish for messages delivered in RaggedEdgeCleanup
        auto persistence_finished_pred = [this](const DerechoSST& gmsSST) {
            //For each subgroup/shard that this node is a member of...
            for(auto subgroup_shard_pair : curr_view->my_subgroups) {
                const subgroup_id_t subgroup_id = subgroup_shard_pair.first;
                const uint32_t shard_num = subgroup_shard_pair.second;
                if(curr_view->subgroup_shard_views.at(subgroup_id).at(shard_num).mode == Mode::UNORDERED) {
                    //Skip non-ordered subgroups, they never do persistence
                    continue;
                }
                message_id_t last_delivered_seq_num = gmsSST.delivered_num[curr_view->my_rank][subgroup_id];
                //For each member of that shard...
                for(const node_id_t& shard_member : curr_view->subgroup_shard_views.at(subgroup_id).at(shard_num).members) {
                    uint member_row = curr_view->rank_of(shard_member);
                    //Check to see if the member persisted up to the ragged edge trim
                    if(!curr_view->failed[member_row] &&
                            persistent::unpack_version<int32_t>(gmsSST.persisted_num[member_row][subgroup_id]).second < last_delivered_seq_num) {
                        return false;
                    }
                }
>>>>>>> e8b64478
            }
            message_id_t last_delivered_seq_num =
                gmsSST.delivered_num[curr_view->my_rank][subgroup_id];
            // For each member of that shard...
            for (const node_id_t &shard_member :
                 subgroup_settings_pair.second.members) {
              uint member_row = curr_view->rank_of(shard_member);
              // Check to see if the member persisted up to the ragged edge trim
              if (!curr_view->failed[member_row] &&
                  persistent::unpack_version<int32_t>(
                      gmsSST.persisted_num[member_row][subgroup_id])
                          .second < last_delivered_seq_num) {
                return false;
              }
            }
          }
          return true;
        };

        auto finish_view_change_trig =
            [this, follower_subgroups_and_shards, next_subgroup_settings,
             next_num_received_size](DerechoSST &gmsSST) {
              finish_view_change(follower_subgroups_and_shards,
                                 next_subgroup_settings, next_num_received_size,
                                 gmsSST);
            };

        // Last statement in global_min_ready_continuation: register
        // finish_view_change_trig
        gmsSST.predicates.insert(persistence_finished_pred,
                                 finish_view_change_trig,
                                 sst::PredicateType::ONE_TIME);
      };

  // Last statement in finish_view_change: register
  // global_min_ready_continuation
  gmsSST.predicates.insert(leader_global_mins_are_ready,
                           global_min_ready_continuation,
                           sst::PredicateType::ONE_TIME);
}

<<<<<<< HEAD
void ViewManager::finish_view_change(
    std::shared_ptr<std::map<subgroup_id_t, uint32_t>>
        follower_subgroups_and_shards,
    std::shared_ptr<std::map<subgroup_id_t, SubgroupSettings>>
        next_subgroup_settings,
    uint32_t next_num_received_size, DerechoSST &gmsSST) {
  std::unique_lock<std::shared_timed_mutex> write_lock(view_mutex);

  // Disable all the other SST predicates, except suspected_changed
  gmsSST.predicates.remove(start_join_handle);
  gmsSST.predicates.remove(change_commit_ready_handle);
  gmsSST.predicates.remove(leader_proposed_handle);

  // Calculate and save the IDs of shard leaders for the old view
  // If the old view was inadequately provisioned, this will be empty
  //(Note: This shouldn't happen any more, as we don't allow inadequate views to
  // be installed)
  std::map<std::type_index, std::vector<std::vector<int64_t>>>
      old_shard_leaders_by_type = make_shard_leaders_map(*curr_view);

  std::list<tcp::socket> joiner_sockets;
  if (curr_view->i_am_leader() && next_view->joined.size() > 0) {
    // If j joins have been committed, pop the next j sockets off
    // proposed_join_sockets and send them the new View (must happen before we
    // try to do SST setup)
    for (std::size_t c = 0; c < next_view->joined.size(); ++c) {
      commit_join(*next_view, proposed_join_sockets.front());
      // save the socket for later
      joiner_sockets.emplace_back(std::move(proposed_join_sockets.front()));
      proposed_join_sockets.pop_front();
    }
  }

  // Delete the last two GMS predicates from the old SST in preparation for
  // deleting it
  gmsSST.predicates.remove(leader_committed_handle);
  gmsSST.predicates.remove(suspected_changed_handle);

  node_id_t my_id = next_view->members[next_view->my_rank];
  whenlog(
      logger->debug("Starting creation of new SST and DerechoGroup for view {}",
                    next_view->vid);)
      // if new members have joined, add their RDMA connections to SST and RDMC
      for (std::size_t i = 0; i < next_view->joined.size(); ++i) {
    // The new members will be the last joined.size() elements of the members
    // lists
    int joiner_rank = next_view->num_members - next_view->joined.size() + i;
=======
void ViewManager::finish_view_change(std::shared_ptr<std::map<subgroup_id_t, uint32_t>> follower_subgroups_and_shards,
                                     std::shared_ptr<std::map<subgroup_id_t, SubgroupSettings>> next_subgroup_settings,
                                     uint32_t next_num_received_size,
                                     DerechoSST& gmsSST) {
    std::unique_lock<std::shared_timed_mutex> write_lock(view_mutex);

    // Disable all the other SST predicates, except suspected_changed
    gmsSST.predicates.remove(start_join_handle);
    gmsSST.predicates.remove(reject_join_handle);
    gmsSST.predicates.remove(change_commit_ready_handle);
    gmsSST.predicates.remove(leader_proposed_handle);

    std::list<tcp::socket> joiner_sockets;
    if(curr_view->i_am_leader() && next_view->joined.size() > 0) {
        //If j joins have been committed, pop the next j sockets off proposed_join_sockets
        //and send them the new View (must happen before we try to do SST setup)
        for(std::size_t c = 0; c < next_view->joined.size(); ++c) {
            commit_join(*next_view, proposed_join_sockets.front());
            //save the socket for later
            joiner_sockets.emplace_back(std::move(proposed_join_sockets.front()));
            proposed_join_sockets.pop_front();
        }
    }

    // Delete the last two GMS predicates from the old SST in preparation for deleting it
    gmsSST.predicates.remove(leader_committed_handle);
    gmsSST.predicates.remove(suspected_changed_handle);

    node_id_t my_id = next_view->members[next_view->my_rank];
    whenlog(logger->debug("Starting creation of new SST and DerechoGroup for view {}", next_view->vid);)
    for(const node_id_t failed_node_id : next_view->departed) {
        whenlog(logger->debug("Removing global TCP connections for failed node {} from RDMC and SST", failed_node_id);)
#ifdef USE_VERBS_API
        rdma::impl::verbs_remove_connection(failed_node_id);
#else
        rdma::impl::lf_remove_connection(failed_node_id);
#endif
        sst::remove_node(failed_node_id);
    }
    // if new members have joined, add their RDMA connections to SST and RDMC
    for(std::size_t i = 0; i < next_view->joined.size(); ++i) {
        //The new members will be the last joined.size() elements of the members lists
        int joiner_rank = next_view->num_members - next_view->joined.size() + i;
        whenlog(logger->debug("Adding RDMC connection to node {}, at IP {}", next_view->members[joiner_rank], next_view->member_ips[joiner_rank]);)
>>>>>>> e8b64478
#ifdef USE_VERBS_API
    rdma::impl::verbs_add_connection(next_view->members[joiner_rank],
                                     next_view->member_ips[joiner_rank], my_id);
#else
    rdma::impl::lf_add_connection(
        next_view->members[joiner_rank],
        std::pair<ip_addr_t, uint16_t>{
            std::get<0>(next_view->member_ips_and_ports[joiner_rank]),
            std::get<PORT_TYPE::RDMC>(
                next_view->member_ips_and_ports[joiner_rank])});
#endif
  }
  for (std::size_t i = 0; i < next_view->joined.size(); ++i) {
    int joiner_rank = next_view->num_members - next_view->joined.size() + i;
    sst::add_node(next_view->members[joiner_rank],
                  std::pair<ip_addr_t, uint16_t>{
                      std::get<0>(next_view->member_ips_and_ports[joiner_rank]),
                      std::get<PORT_TYPE::SST>(
                          next_view->member_ips_and_ports[joiner_rank])});
  }
  // This will block until everyone responds to SST/RDMC initial handshakes
  transition_multicast_group(*next_subgroup_settings, next_num_received_size);

  // Translate the old shard leaders' indices from types to new subgroup IDs
  std::vector<std::vector<int64_t>> old_shard_leaders_by_id =
      translate_types_to_ids(old_shard_leaders_by_type, *next_view);

  if (curr_view->i_am_leader()) {
    while (!joiner_sockets.empty()) {
      // Send the array of old shard leaders, so the new member knows who to
      // receive from
      std::size_t size_of_vector = mutils::bytes_size(old_shard_leaders_by_id);
      joiner_sockets.front().write(size_of_vector);
      mutils::post_object(
          [&joiner_sockets](const char *bytes, std::size_t size) {
            joiner_sockets.front().write(bytes, size);
          },
          old_shard_leaders_by_id);
      joiner_sockets.pop_front();
    }
<<<<<<< HEAD
  }

  // New members can now proceed to view_manager.start(), which will call sync()
  next_view->gmsSST->put();
  next_view->gmsSST->sync_with_members();
  whenlog(logger->debug("Done setting up SST and DerechoGroup for view {}",
                        next_view->vid);) {
    lock_guard_t old_views_lock(old_views_mutex);
    old_views.push(std::move(curr_view));
    old_views_cv.notify_all();
  }
  curr_view = std::move(next_view);

  // Write the new view to disk before using it
  persistent::saveObject(*curr_view);

  // Re-initialize last_suspected (suspected[] has been reset to all false in
  // the new view)
  last_suspected.assign(curr_view->members.size(), false);

  // Register predicates in the new view
  register_predicates();

  // First task with my new view...
  if (curr_view->i_am_new_leader()) // I'm the new leader and everyone who
                                    // hasn't failed agrees
  {
    curr_view->merge_changes(); // Create a combined list of Changes
  }

  // Announce the new view to the application
  for (auto &view_upcall : view_upcalls) {
    view_upcall(*curr_view);
  }
  // One of those view upcalls is to RPCManager, which will set up TCP
  // connections to the new members After doing that, shard leaders can send
  // them RPC objects
  for (subgroup_id_t subgroup_id = 0;
       subgroup_id < old_shard_leaders_by_id.size(); ++subgroup_id) {
    for (uint32_t shard = 0;
         shard < old_shard_leaders_by_id[subgroup_id].size(); ++shard) {
      // if I was the leader of the shard in the old view...
      if (my_id == old_shard_leaders_by_id[subgroup_id][shard]) {
        // send its object state to the new members
        for (node_id_t shard_joiner :
             curr_view->subgroup_shard_views[subgroup_id][shard].joined) {
          if (shard_joiner != my_id) {
            send_subgroup_object(subgroup_id, shard_joiner);
          }
        }
      }
    }
  }

  // Re-initialize this node's RPC objects, which includes receiving them
  // from shard leaders if it is newly a member of a subgroup
  whenlog(logger->debug("Initializing local Replicated Objects");)
      initialize_subgroup_objects(my_id, *curr_view, old_shard_leaders_by_id);
  // It's only safe to start evaluating predicates once all RPC objects exist
  curr_view->gmsSST->start_predicate_evaluation();
  view_change_cv.notify_all();
=======
    for(std::size_t i = 0; i < next_view->joined.size(); ++i) {
        int joiner_rank = next_view->num_members - next_view->joined.size() + i;
        sst::add_node(next_view->members[joiner_rank], next_view->member_ips[joiner_rank]);
    }
    // This will block until everyone responds to SST/RDMC initial handshakes
    transition_multicast_group(*next_subgroup_settings, next_num_received_size);

    // Figure out the IDs of the shard leaders in the old view, then
    // translate the leaders' indices from types to new subgroup IDs
    std::vector<std::vector<int64_t>> old_shard_leaders_by_id =
            translate_types_to_ids(make_shard_leaders_map(*curr_view), *next_view);

    if(curr_view->i_am_leader()) {
        while(!joiner_sockets.empty()) {
            //Send the array of old shard leaders, so the new member knows who to receive from
            std::size_t size_of_vector = mutils::bytes_size(old_shard_leaders_by_id);
            joiner_sockets.front().write(size_of_vector);
            mutils::post_object([&joiner_sockets](const char* bytes, std::size_t size) {
                joiner_sockets.front().write(bytes, size);
            },
                                old_shard_leaders_by_id);
            joiner_sockets.pop_front();
        }
    }

    // New members can now proceed to view_manager.start(), which will call sync()
    next_view->gmsSST->put();
    next_view->gmsSST->sync_with_members();
    whenlog(logger->debug("Done setting up SST and DerechoGroup for view {}", next_view->vid);)
    {
        lock_guard_t old_views_lock(old_views_mutex);
        old_views.push(std::move(curr_view));
        old_views_cv.notify_all();
    }
    curr_view = std::move(next_view);

    //Write the new view to disk before using it
    persistent::saveObject(*curr_view);

    //Re-initialize last_suspected (suspected[] has been reset to all false in the new view)
    last_suspected.assign(curr_view->members.size(), false);

    // Register predicates in the new view
    register_predicates();

    // First task with my new view...
    if(curr_view->i_am_new_leader())  // I'm the new leader and everyone who hasn't failed agrees
    {
        curr_view->merge_changes();  // Create a combined list of Changes
    }

    // Announce the new view to the application
    for(auto& view_upcall : view_upcalls) {
        view_upcall(*curr_view);
    }
    // One of those view upcalls is a function in Group that sets up TCP connections to the new members
    // After doing that, shard leaders can send them RPC objects
    send_objects_to_new_members(old_shard_leaders_by_id);

    // Re-initialize this node's RPC objects, which includes receiving them
    // from shard leaders if it is newly a member of a subgroup
    whenlog(logger->debug("Initializing local Replicated Objects");)
    initialize_subgroup_objects(my_id, *curr_view, old_shard_leaders_by_id);
    // It's only safe to start evaluating predicates once all RPC objects exist
    curr_view->gmsSST->start_predicate_evaluation();
    view_change_cv.notify_all();
>>>>>>> e8b64478
}

/* ------------- 3. Helper Functions for Predicates and Triggers -------------
 */

void ViewManager::construct_multicast_group(
    CallbackSet callbacks,
    const std::map<subgroup_id_t, SubgroupSettings> &subgroup_settings,
    const uint32_t num_received_size) {
  const auto num_subgroups = curr_view->subgroup_shard_views.size();
  curr_view->gmsSST = std::make_shared<DerechoSST>(
      sst::SSTParams(
          curr_view->members, curr_view->members[curr_view->my_rank],
          [this](const uint32_t node_id) { report_failure(node_id); },
          curr_view->failed, false),
      num_subgroups, num_received_size, derecho_params.window_size,
      derecho_params.max_smc_payload_size + sizeof(header) +
          2 * sizeof(uint64_t));

  curr_view->multicast_group = std::make_unique<MulticastGroup>(
      curr_view->members, curr_view->members[curr_view->my_rank],
      curr_view->gmsSST, callbacks, num_subgroups, subgroup_settings,
      derecho_params, persistence_manager_callbacks, curr_view->failed);
}

<<<<<<< HEAD
void ViewManager::transition_multicast_group(
    const std::map<subgroup_id_t, SubgroupSettings> &new_subgroup_settings,
    const uint32_t new_num_received_size) {
  const auto num_subgroups = next_view->subgroup_shard_views.size();
  next_view->gmsSST = std::make_shared<DerechoSST>(
      sst::SSTParams(
          next_view->members, next_view->members[next_view->my_rank],
          [this](const uint32_t node_id) { report_failure(node_id); },
          next_view->failed, false),
      num_subgroups, new_num_received_size, derecho_params.window_size,
      derecho_params.max_smc_payload_size + sizeof(header) +
          2 * sizeof(uint64_t));

  next_view->multicast_group = std::make_unique<MulticastGroup>(
      next_view->members, next_view->members[next_view->my_rank],
      next_view->gmsSST, std::move(*curr_view->multicast_group), num_subgroups,
      new_subgroup_settings, persistence_manager_callbacks, next_view->failed);

  curr_view->multicast_group.reset();

  // Initialize this node's row in the new SST
  int changes_installed = next_view->joined.size() + next_view->departed.size();
  next_view->gmsSST->init_local_row_from_previous(
      (*curr_view->gmsSST), curr_view->my_rank, changes_installed);
  gmssst::set(next_view->gmsSST->vid[next_view->my_rank], next_view->vid);
}

void ViewManager::receive_join(tcp::socket &client_socket) {
  DerechoSST &gmsSST = *curr_view->gmsSST;
  if ((gmsSST.num_changes[curr_view->my_rank] -
       gmsSST.num_committed[curr_view->my_rank]) ==
      (int)gmsSST.changes.size()) {
    // TODO: this shouldn't throw an exception, it should just block the client
    // until the group stabilizes
    throw derecho_exception("Too many changes to allow a Join right now");
  }

  struct in_addr joiner_ip_packed;
  inet_aton(client_socket.remote_ip.c_str(), &joiner_ip_packed);

  node_id_t joining_client_id = 0;
  client_socket.exchange(curr_view->members[curr_view->my_rank],
                         joining_client_id);

  whenlog(logger->debug("Proposing change to add node {}", joining_client_id);)
      size_t next_change = gmsSST.num_changes[curr_view->my_rank] -
                           gmsSST.num_installed[curr_view->my_rank];
  gmssst::set(gmsSST.changes[curr_view->my_rank][next_change],
              joining_client_id);
  gmssst::set(gmsSST.joiner_ips[curr_view->my_rank][next_change],
              joiner_ip_packed.s_addr);

  gmssst::increment(gmsSST.num_changes[curr_view->my_rank]);

  whenlog(logger->debug("Wedging view {}", curr_view->vid);) curr_view->wedge();
  whenlog(logger->debug("Leader done wedging view.");)
      // gmsSST.put(gmsSST.changes.get_base() - gmsSST.getBaseAddress(),
      // gmsSST.num_committed.get_base() - gmsSST.changes.get_base());
      /* breaking the above put statement into individual put calls, to be sure
       * that if we were relying on any ordering guarantees, we won't run into
       * issue when guarantees do not hold*/
      gmsSST.put(gmsSST.changes.get_base() - gmsSST.getBaseAddress(),
                 gmsSST.joiner_ips.get_base() - gmsSST.changes.get_base());
  gmsSST.put(gmsSST.joiner_ips.get_base() - gmsSST.getBaseAddress(),
             gmsSST.num_changes.get_base() - gmsSST.joiner_ips.get_base());
  gmsSST.put(gmsSST.num_changes.get_base() - gmsSST.getBaseAddress(),
             gmsSST.num_committed.get_base() - gmsSST.num_changes.get_base());
}

void ViewManager::commit_join(const View &new_view,
                              tcp::socket &client_socket) {
  whenlog(
      logger->debug("Sending client the new view");) auto bind_socket_write =
      [&client_socket](const char *bytes, std::size_t size) {
        client_socket.write(bytes, size);
      };
  std::size_t size_of_view = mutils::bytes_size(new_view);
  client_socket.write(size_of_view);
  mutils::post_object(bind_socket_write, new_view);
  std::size_t size_of_derecho_params = mutils::bytes_size(derecho_params);
  client_socket.write(size_of_derecho_params);
  mutils::post_object(bind_socket_write, derecho_params);
}

uint32_t ViewManager::make_subgroup_maps(
    const std::unique_ptr<View> &prev_view, View &curr_view,
    std::map<subgroup_id_t, SubgroupSettings> &subgroup_settings) {
  uint32_t num_received_offset = 0;
  bool previous_was_ok = !prev_view || prev_view->is_adequately_provisioned;
  int32_t initial_next_unassigned_rank = curr_view.next_unassigned_rank;
  for (const auto &subgroup_type : subgroup_info.membership_function_order) {
    subgroup_shard_layout_t subgroup_shard_views;
    // This is the only place the subgroup membership functions are called; the
    // results are then saved in the View
    try {
      auto temp = subgroup_info.subgroup_membership_functions.at(subgroup_type)(
          curr_view, curr_view.next_unassigned_rank, previous_was_ok);
      // Hack to ensure RVO still works even though subgroup_shard_views had to
      // be declared outside this scope
      subgroup_shard_views = std::move(temp);
    } catch (subgroup_provisioning_exception &ex) {
      // Mark the view as inadequate and roll back everything done by previous
      // allocation functions
      curr_view.is_adequately_provisioned = false;
      curr_view.next_unassigned_rank = initial_next_unassigned_rank;
      curr_view.subgroup_shard_views.clear();
      curr_view.subgroup_ids_by_type.clear();

      subgroup_settings.clear();
      return 0;
    }
    std::size_t num_subgroups = subgroup_shard_views.size();
    curr_view.subgroup_ids_by_type[subgroup_type] =
        std::vector<subgroup_id_t>(num_subgroups);
    for (uint32_t subgroup_index = 0; subgroup_index < num_subgroups;
         ++subgroup_index) {
      // Assign this (type, index) pair a new unique subgroup ID
      subgroup_id_t next_subgroup_number =
          curr_view.subgroup_shard_views.size();
      curr_view.subgroup_ids_by_type[subgroup_type][subgroup_index] =
          next_subgroup_number;
      uint32_t num_shards = subgroup_shard_views.at(subgroup_index).size();
      uint32_t max_shard_senders = 0;
      for (uint shard_num = 0; shard_num < num_shards; ++shard_num) {
        SubView &shard_view =
            subgroup_shard_views.at(subgroup_index).at(shard_num);
        std::size_t shard_size = shard_view.members.size();
        uint32_t num_shard_senders = shard_view.num_senders();
        if (num_shard_senders > max_shard_senders) {
          max_shard_senders = shard_size;
        }
        // Initialize my_rank in the SubView for this node's ID
        shard_view.my_rank =
            shard_view.rank_of(curr_view.members[curr_view.my_rank]);
        // Save the settings for MulticastGroup
        if (shard_view.my_rank != -1) {
          subgroup_settings[next_subgroup_number] = {
              shard_num,
              (uint32_t)shard_view.my_rank,
              shard_view.members,
              shard_view.is_sender,
              shard_view.sender_rank_of(shard_view.my_rank),
              num_received_offset,
              shard_view.mode};
        }
        if (prev_view && prev_view->is_adequately_provisioned) {
          // Initialize this shard's SubView.joined and SubView.departed
          subgroup_id_t prev_subgroup_id =
              prev_view->subgroup_ids_by_type.at(subgroup_type)
                  .at(subgroup_index);
          SubView &prev_shard_view =
              prev_view->subgroup_shard_views[prev_subgroup_id][shard_num];
          std::set<node_id_t> prev_members(prev_shard_view.members.begin(),
                                           prev_shard_view.members.end());
          std::set<node_id_t> curr_members(shard_view.members.begin(),
                                           shard_view.members.end());
          std::set_difference(curr_members.begin(), curr_members.end(),
                              prev_members.begin(), prev_members.end(),
                              std::back_inserter(shard_view.joined));
          std::set_difference(prev_members.begin(), prev_members.end(),
                              curr_members.begin(), curr_members.end(),
                              std::back_inserter(shard_view.departed));
=======
bool ViewManager::receive_join(tcp::socket& client_socket) {
    DerechoSST& gmsSST = *curr_view->gmsSST;
    if((gmsSST.num_changes[curr_view->my_rank] - gmsSST.num_committed[curr_view->my_rank]) == (int)gmsSST.changes.size()) {
        //TODO: this shouldn't throw an exception, it should just block the client until the group stabilizes
        throw derecho_exception("Too many changes to allow a Join right now");
    }

    struct in_addr joiner_ip_packed;
    inet_aton(client_socket.get_remote_ip().c_str(), &joiner_ip_packed);

    node_id_t joining_client_id = 0;
    client_socket.read(joining_client_id);
    //Safety check: The joiner's ID can't be the same as an existing member's ID, otherwise that member will get kicked out
    if(curr_view->rank_of(joining_client_id) != -1) {
        whenlog(logger->warn("Joining node at IP {} announced it has ID {}, which is already in the View!", client_socket.get_remote_ip(), joining_client_id);)
        client_socket.write(JoinResponse{JoinResponseCode::ID_IN_USE, curr_view->members[curr_view->my_rank]});
        return false;
    }
    client_socket.write(JoinResponse{JoinResponseCode::OK, curr_view->members[curr_view->my_rank]});


    whenlog(logger->debug("Proposing change to add node {}", joining_client_id);)
    size_t next_change = gmsSST.num_changes[curr_view->my_rank] - gmsSST.num_installed[curr_view->my_rank];
    gmssst::set(gmsSST.changes[curr_view->my_rank][next_change], joining_client_id);
    gmssst::set(gmsSST.joiner_ips[curr_view->my_rank][next_change], joiner_ip_packed.s_addr);

    gmssst::increment(gmsSST.num_changes[curr_view->my_rank]);

    whenlog(logger->debug("Wedging view {}", curr_view->vid);)
    curr_view->wedge();
    whenlog(logger->debug("Leader done wedging view.");)
      // gmsSST.put(gmsSST.changes.get_base() - gmsSST.getBaseAddress(), gmsSST.num_committed.get_base() - gmsSST.changes.get_base());
    /* breaking the above put statement into individual put calls, to be sure that
     * if we were relying on any ordering guarantees, we won't run into issue when
     * guarantees do not hold*/
    gmsSST.put(gmsSST.changes.get_base() - gmsSST.getBaseAddress(),
        gmsSST.joiner_ips.get_base() - gmsSST.changes.get_base());
    gmsSST.put(gmsSST.joiner_ips.get_base() - gmsSST.getBaseAddress(),
        gmsSST.num_changes.get_base() - gmsSST.joiner_ips.get_base());
    gmsSST.put(gmsSST.num_changes.get_base() - gmsSST.getBaseAddress(),
        gmsSST.num_committed.get_base() - gmsSST.num_changes.get_base());
    return true;
}

void ViewManager::commit_join(const View& new_view, tcp::socket& client_socket) {
    whenlog(logger->debug("Sending client the new view");)
    auto bind_socket_write = [&client_socket](const char* bytes, std::size_t size) { client_socket.write(bytes, size); };
    StreamlinedView view_memento(new_view);
    std::size_t size_of_view = mutils::bytes_size(view_memento);
    client_socket.write(size_of_view);
    mutils::post_object(bind_socket_write, view_memento);
    std::size_t size_of_derecho_params = mutils::bytes_size(derecho_params);
    client_socket.write(size_of_derecho_params);
    mutils::post_object(bind_socket_write, derecho_params);
    //Send True to indicate that the client should commit this View (for compatibility with restart mode)
    client_socket.write(true);
}

void ViewManager::send_objects_to_new_members(const std::vector<std::vector<int64_t>>& old_shard_leaders) {
    node_id_t my_id = curr_view->members[curr_view->my_rank];
    for(subgroup_id_t subgroup_id = 0; subgroup_id < old_shard_leaders.size(); ++subgroup_id) {
        for(uint32_t shard = 0; shard < old_shard_leaders[subgroup_id].size(); ++shard) {
            //if I was the leader of the shard in the old view...
            if(my_id == old_shard_leaders[subgroup_id][shard]) {
                //send its object state to the new members
                for(node_id_t shard_joiner : curr_view->subgroup_shard_views[subgroup_id][shard].joined) {
                    if(shard_joiner != my_id) {
                        send_subgroup_object(subgroup_id, shard_joiner);
                    }
                }
            }
        }
    }
}

/* Note for the future: Since this "send" requires first receiving the log tail length,
 * it's really a blocking receive-then-send. Since all nodes call send_subgroup_object
 * before initialize_subgroup_objects, there's a small chance of a deadlock: node A could
 * be attempting to send an object to node B at the same time as B is attempting to send a
 * different object to A, and neither node will be able to send the log tail length that
 * the other one is waiting on. */
void ViewManager::send_subgroup_object(subgroup_id_t subgroup_id, node_id_t new_node_id) {
    LockedReference<std::unique_lock<std::mutex>, tcp::socket> joiner_socket = group_member_sockets->get_socket(new_node_id);
    ReplicatedObject& subgroup_object = subgroup_objects.at(subgroup_id);
    if(subgroup_object.is_persistent()) {
        //First, read the log tail length sent by the joining node
        int64_t persistent_log_length = 0;
        joiner_socket.get().read(persistent_log_length);
        PersistentRegistry::setEarliestVersionToSerialize(persistent_log_length);
        whenlog(logger->debug("Got log tail length {}", persistent_log_length);)
    }
    whenlog(logger->debug("Sending Replicated Object state for subgroup {} to node {}", subgroup_id, new_node_id);)
    subgroup_object.send_object(joiner_socket.get());
}

uint32_t ViewManager::compute_num_received_size(const View& view) {
    uint32_t num_received_size = 0;
    for(subgroup_id_t subgroup_num = 0; subgroup_num < view.subgroup_shard_views.size(); ++subgroup_num) {
        uint32_t max_shard_senders = 0;
        for(uint32_t shard_num = 0; shard_num < view.subgroup_shard_views[subgroup_num].size(); ++shard_num) {
            std::size_t shard_size = view.subgroup_shard_views[subgroup_num][shard_num].members.size();
            uint32_t num_shard_senders = view.subgroup_shard_views[subgroup_num][shard_num].num_senders();
            if(num_shard_senders > max_shard_senders) {
                max_shard_senders = shard_size;
            }
        }
        num_received_size += max_shard_senders;
    }
    return num_received_size;
}

uint32_t ViewManager::make_subgroup_maps(const SubgroupInfo& subgroup_info,
                                         const std::unique_ptr<View>& prev_view,
                                         View& curr_view,
                                         std::map<subgroup_id_t, SubgroupSettings>& subgroup_settings) {
    uint32_t num_received_offset = 0;
    int32_t initial_next_unassigned_rank = curr_view.next_unassigned_rank;
    curr_view.subgroup_shard_views.clear();
    curr_view.subgroup_ids_by_type.clear();
    for(const auto& subgroup_type : subgroup_info.membership_function_order) {
        subgroup_shard_layout_t curr_type_subviews;
        //This is the only place the subgroup membership functions are called; the results are then saved in the View
        try {
            auto temp = subgroup_info.subgroup_membership_functions.at(subgroup_type)(curr_view, curr_view.next_unassigned_rank);
            //Hack to ensure RVO still works even though subgroup_shard_views had to be declared outside this scope
            curr_type_subviews = std::move(temp);
        } catch(subgroup_provisioning_exception& ex) {
            //Mark the view as inadequate and roll back everything done by previous allocation functions
            curr_view.is_adequately_provisioned = false;
            curr_view.next_unassigned_rank = initial_next_unassigned_rank;
            curr_view.subgroup_shard_views.clear();
            curr_view.subgroup_ids_by_type.clear();
            subgroup_settings.clear();
            return 0;
        }
        std::size_t num_subgroups = curr_type_subviews.size();
        curr_view.subgroup_ids_by_type[subgroup_type] = std::vector<subgroup_id_t>(num_subgroups);

        for(uint32_t subgroup_index = 0; subgroup_index < num_subgroups; ++subgroup_index) {
            //Assign this (type, index) pair a new unique subgroup ID
            subgroup_id_t curr_subgroup_num = curr_view.subgroup_shard_views.size();
            curr_view.subgroup_ids_by_type[subgroup_type][subgroup_index] = curr_subgroup_num;
            uint32_t num_shards = curr_type_subviews.at(subgroup_index).size();
            uint32_t max_shard_senders = 0;

            for(uint32_t shard_num = 0; shard_num < num_shards; ++shard_num) {
                SubView& shard_view = curr_type_subviews.at(subgroup_index).at(shard_num);
                std::size_t shard_size = shard_view.members.size();
                uint32_t num_shard_senders = shard_view.num_senders();
                if(num_shard_senders > max_shard_senders) {
                    max_shard_senders = shard_size; //really? why not max_shard_senders = num_shard_senders?
                }
                //Initialize my_rank in the SubView for this node's ID
                shard_view.my_rank = shard_view.rank_of(curr_view.members[curr_view.my_rank]);
                if(shard_view.my_rank != -1) {
                    curr_view.my_subgroups[curr_subgroup_num] = shard_num;
                    //Save the settings for MulticastGroup
                    subgroup_settings[curr_subgroup_num] = {
                            shard_num,
                            (uint32_t)shard_view.my_rank,
                            shard_view.members,
                            shard_view.is_sender,
                            shard_view.sender_rank_of(shard_view.my_rank),
                            num_received_offset,
                            shard_view.mode};
                }
                if(prev_view) {
                    //Initialize this shard's SubView.joined and SubView.departed
                    subgroup_id_t prev_subgroup_id = prev_view->subgroup_ids_by_type
                                                             .at(subgroup_type)
                                                             .at(subgroup_index);
                    SubView& prev_shard_view = prev_view->subgroup_shard_views[prev_subgroup_id][shard_num];
                    std::set<node_id_t> prev_members(prev_shard_view.members.begin(), prev_shard_view.members.end());
                    std::set<node_id_t> curr_members(shard_view.members.begin(), shard_view.members.end());
                    std::set_difference(curr_members.begin(), curr_members.end(),
                                        prev_members.begin(), prev_members.end(),
                                        std::back_inserter(shard_view.joined));
                    std::set_difference(prev_members.begin(), prev_members.end(),
                                        curr_members.begin(), curr_members.end(),
                                        std::back_inserter(shard_view.departed));
                }
            } // for(shard_num)
            /* Pull the shard->SubView mapping out of the subgroup membership list
             * and save it under its subgroup ID (which was shard_views_by_subgroup.size()) */
            curr_view.subgroup_shard_views.emplace_back(
                    std::move(curr_type_subviews[subgroup_index]));
            num_received_offset += max_shard_senders;
        } // for(subgroup_index)
    }
    return num_received_offset;
}

uint32_t ViewManager::derive_subgroup_settings(View& curr_view,
                                               std::map<subgroup_id_t, SubgroupSettings>& subgroup_settings) {
    uint32_t num_received_offset = 0;
    curr_view.my_subgroups.clear();
    for(subgroup_id_t subgroup_id = 0; subgroup_id < curr_view.subgroup_shard_views.size(); ++subgroup_id) {
        uint32_t num_shards = curr_view.subgroup_shard_views.at(subgroup_id).size();
        uint32_t max_shard_senders = 0;

        for(uint32_t shard_num = 0; shard_num < num_shards; ++shard_num) {
            SubView& shard_view = curr_view.subgroup_shard_views.at(subgroup_id).at(shard_num);
            std::size_t shard_size = shard_view.members.size();
            uint32_t num_shard_senders = shard_view.num_senders();
            if(num_shard_senders > max_shard_senders) {
                max_shard_senders = shard_size; //really? why not max_shard_senders = num_shard_senders?
            }
            //Initialize my_rank in the SubView for this node's ID
            shard_view.my_rank = shard_view.rank_of(curr_view.members[curr_view.my_rank]);
            if(shard_view.my_rank != -1) {
                curr_view.my_subgroups[subgroup_id] = shard_num;
                //Save the settings for MulticastGroup
                subgroup_settings[subgroup_id] = {
                        shard_num,
                        (uint32_t)shard_view.my_rank,
                        shard_view.members,
                        shard_view.is_sender,
                        shard_view.sender_rank_of(shard_view.my_rank),
                        num_received_offset,
                        shard_view.mode};
            }
        } // for(shard_num)
        num_received_offset += max_shard_senders;
    } // for(subgroup_id)

    return num_received_offset;
}


std::unique_ptr<View> ViewManager::make_next_view(const std::unique_ptr<View>& curr_view,
                                                  const DerechoSST& gmsSST whenlog(,
                                                  std::shared_ptr<spdlog::logger> logger)) {
    int myRank = curr_view->my_rank;
    std::set<int> leave_ranks;
    std::vector<int> join_indexes;
    //Look through pending changes up to num_committed and filter the joins and leaves
    const int committed_count = gmsSST.num_committed[curr_view->rank_of_leader()]
                                - gmsSST.num_installed[curr_view->rank_of_leader()];
    for(int change_index = 0; change_index < committed_count; change_index++) {
        node_id_t change_id = gmsSST.changes[myRank][change_index];
        int change_rank = curr_view->rank_of(change_id);
        if(change_rank != -1) {
            //Might as well save the rank, since we'll need it again
            leave_ranks.emplace(change_rank);
        } else {
            join_indexes.emplace_back(change_index);
>>>>>>> e8b64478
        }
      }
      /* Pull the shard->SubView mapping out of the subgroup membership list
       * and save it under its subgroup ID (which was
       * shard_views_by_subgroup.size()) */
      curr_view.subgroup_shard_views.emplace_back(
          std::move(subgroup_shard_views[subgroup_index]));
      num_received_offset += max_shard_senders;
    }
  }
  return num_received_offset;
}

<<<<<<< HEAD
std::unique_ptr<View> ViewManager::make_next_view(
    const std::unique_ptr<View> &curr_view,
    const DerechoSST &gmsSST whenlog(,
                                     std::shared_ptr<spdlog::logger> logger)) {
  int myRank = curr_view->my_rank;
  std::set<int> leave_ranks;
  std::vector<int> join_indexes;
  // Look through pending changes up to num_committed and filter the joins and
  // leaves
  const int committed_count =
      gmsSST.num_committed[curr_view->rank_of_leader()] -
      gmsSST.num_installed[curr_view->rank_of_leader()];
  for (int change_index = 0; change_index < committed_count; change_index++) {
    node_id_t change_id = gmsSST.changes[myRank][change_index];
    int change_rank = curr_view->rank_of(change_id);
    if (change_rank != -1) {
      // Might as well save the rank, since we'll need it again
      leave_ranks.emplace(change_rank);
    } else {
      join_indexes.emplace_back(change_index);
    }
  }

  int next_num_members =
      curr_view->num_members - leave_ranks.size() + join_indexes.size();
  // Initialize the next view
  std::vector<node_id_t> joined, members(next_num_members), departed;
  std::vector<char> failed(next_num_members);
  std::vector<std::tuple<ip_addr_t, uint16_t, uint16_t, uint16_t, uint16_t>>
      member_ips_and_ports(next_num_members);
  int next_unassigned_rank = curr_view->next_unassigned_rank;
  for (std::size_t i = 0; i < join_indexes.size(); ++i) {
    const int join_index = join_indexes[i];
    node_id_t joiner_id = gmsSST.changes[myRank][join_index];
    struct in_addr joiner_ip_packed;
    joiner_ip_packed.s_addr = gmsSST.joiner_ips[myRank][join_index];
    char *joiner_ip_cstr = inet_ntoa(joiner_ip_packed);
    std::string joiner_ip(joiner_ip_cstr);

    joined.emplace_back(joiner_id);
    // New members go at the end of the members list, but it may shrink in the
    // new view
    int new_member_rank = curr_view->num_members - leave_ranks.size() + i;
    members[new_member_rank] = joiner_id;
    member_ips_and_ports[new_member_rank] =
        std::tuple{joiner_ip, gmsSST.joiner_gms_ports[myRank][join_index],
                   gmsSST.joiner_rpc_ports[myRank][join_index],
                   gmsSST.joiner_sst_ports[myRank][join_index],
                   gmsSST.joiner_rdmc_ports[myRank][join_index]};
    whenlog(
        logger->debug("Next view will add new member with ID {}", joiner_id);)
  }
  for (const auto &leaver_rank : leave_ranks) {
    departed.emplace_back(curr_view->members[leaver_rank]);
    // Decrement next_unassigned_rank for every failure, unless the failure
    // wasn't in a subgroup anyway
    if (leaver_rank <= curr_view->next_unassigned_rank) {
      next_unassigned_rank--;
=======
    int next_num_members = curr_view->num_members - leave_ranks.size()
                           + join_indexes.size();
    //Initialize the next view
    std::vector<node_id_t> joined, members(next_num_members), departed;
    std::vector<char> failed(next_num_members);
    std::vector<ip_addr> member_ips(next_num_members);
    int next_unassigned_rank = curr_view->next_unassigned_rank;
    for(std::size_t i = 0; i < join_indexes.size(); ++i) {
        const int join_index = join_indexes[i];
        node_id_t joiner_id = gmsSST.changes[myRank][join_index];
        struct in_addr joiner_ip_packed;
        joiner_ip_packed.s_addr = gmsSST.joiner_ips[myRank][join_index];
        char* joiner_ip_cstr = inet_ntoa(joiner_ip_packed);
        std::string joiner_ip(joiner_ip_cstr);

        joined.emplace_back(joiner_id);
        //New members go at the end of the members list, but it may shrink in the new view
        int new_member_rank = curr_view->num_members - leave_ranks.size() + i;
        members[new_member_rank] = joiner_id;
        member_ips[new_member_rank] = joiner_ip;
        whenlog(logger->debug("Next view will add new member with ID {}", joiner_id);)
    }
    for(const auto& leaver_rank : leave_ranks) {
        departed.emplace_back(curr_view->members[leaver_rank]);
        //Decrement next_unassigned_rank for every failure, unless the failure wasn't assigned to a subgroup anyway
        if(leaver_rank <= curr_view->next_unassigned_rank) {
            next_unassigned_rank--;
        }
    }
    whenlog(logger->debug("Next view will exclude {} failed members.", leave_ranks.size());)

    //Copy member information, excluding the members that have failed
    int new_rank = 0;
    for(int old_rank = 0; old_rank < curr_view->num_members; ++old_rank) {
        //This is why leave_ranks needs to be a set
        if(leave_ranks.find(old_rank) == leave_ranks.end()) {
            members[new_rank] = curr_view->members[old_rank];
            member_ips[new_rank] = curr_view->member_ips[old_rank];
            failed[new_rank] = curr_view->failed[old_rank];
            ++new_rank;
        }
>>>>>>> e8b64478
    }
  }
  whenlog(logger->debug("Next view will exclude {} failed members.",
                        leave_ranks.size());)

      // Copy member information, excluding the members that have failed
      int m = 0;
  for (int n = 0; n < curr_view->num_members; n++) {
    // This is why leave_ranks needs to be a set
    if (leave_ranks.find(n) == leave_ranks.end()) {
      members[m] = curr_view->members[n];
      member_ips_and_ports[m] = curr_view->member_ips_and_ports[n];
      failed[m] = curr_view->failed[n];
      ++m;
    }
  }

  // Initialize my_rank in next_view
  int32_t my_new_rank = -1;
  node_id_t myID = curr_view->members[myRank];
  for (int i = 0; i < next_num_members; ++i) {
    if (members[i] == myID) {
      my_new_rank = i;
      break;
    }
  }
  if (my_new_rank == -1) {
    throw derecho_exception("Some other node reported that I failed.  Node " +
                            std::to_string(myID) + " terminating");
  }

  auto next_view = std::make_unique<View>(
      curr_view->vid + 1, members, member_ips_and_ports, failed, joined,
      departed, my_new_rank, next_unassigned_rank);
  next_view->i_know_i_am_leader = curr_view->i_know_i_am_leader;
  return std::move(next_view);
}

std::map<std::type_index, std::vector<std::vector<int64_t>>>
ViewManager::make_shard_leaders_map(const View &view) {
  std::map<std::type_index, std::vector<std::vector<int64_t>>>
      shard_leaders_by_type;
  for (const auto &type_to_ids : view.subgroup_ids_by_type) {
    // Raw subgroups don't have any state to send to new members
    if (type_to_ids.first == std::type_index(typeid(RawObject))) {
      continue;
    }
    shard_leaders_by_type[type_to_ids.first].resize(type_to_ids.second.size());
    for (uint32_t subgroup_index = 0;
         subgroup_index < type_to_ids.second.size(); ++subgroup_index) {
      subgroup_id_t subgroup_id = type_to_ids.second[subgroup_index];
      std::size_t num_shards = view.subgroup_shard_views[subgroup_id].size();
      shard_leaders_by_type[type_to_ids.first][subgroup_index].resize(
          num_shards, -1);
      for (uint32_t shard = 0; shard < num_shards; ++shard) {
        int shard_leader_rank =
            view.subview_rank_of_shard_leader(subgroup_id, shard);
        if (shard_leader_rank >= 0) {
          shard_leaders_by_type[type_to_ids.first][subgroup_index][shard] =
              view.subgroup_shard_views[subgroup_id][shard]
                  .members[shard_leader_rank];
        }
      }
    }
  }
  return shard_leaders_by_type;
}

std::vector<std::vector<int64_t>> ViewManager::translate_types_to_ids(
<<<<<<< HEAD
    const std::map<std::type_index, std::vector<std::vector<int64_t>>>
        &old_shard_leaders_by_type,
    const View &new_view) {
  std::vector<std::vector<int64_t>> old_shard_leaders_by_id(
      new_view.subgroup_shard_views.size());
  if (!new_view.is_adequately_provisioned) {
    /* If we went from adequately provisioned to inadequately provisioned,
     * the new view won't have any subgroups!
     * We can't identify the old shard leaders in the new view at all,
     * so I guess we'll have to return an empty vector. */
=======
        const std::map<std::type_index, std::vector<std::vector<int64_t>>>& old_shard_leaders_by_type,
        const View& new_view) {
    std::vector<std::vector<int64_t>> old_shard_leaders_by_id(new_view.subgroup_shard_views.size());
    assert(new_view.is_adequately_provisioned);
    for(const auto& type_vector_pair : old_shard_leaders_by_type) {
        const auto& leaders_by_index_and_shard = type_vector_pair.second;
        for(std::size_t subgroup_index = 0; subgroup_index < leaders_by_index_and_shard.size(); ++subgroup_index) {
            subgroup_id_t new_subgroup_id = new_view.subgroup_ids_by_type.at(type_vector_pair.first)
                                                    .at(subgroup_index);
            std::size_t num_shards = leaders_by_index_and_shard[subgroup_index].size();
            old_shard_leaders_by_id[new_subgroup_id].resize(num_shards, -1);
            for(std::size_t shard = 0; shard < num_shards; ++shard) {
                old_shard_leaders_by_id[new_subgroup_id][shard]
                        = leaders_by_index_and_shard[subgroup_index][shard];
            }
        }
    }
>>>>>>> e8b64478
    return old_shard_leaders_by_id;
  }
  for (const auto &type_vector_pair : old_shard_leaders_by_type) {
    const auto &leaders_by_index_and_shard = type_vector_pair.second;
    for (std::size_t subgroup_index = 0;
         subgroup_index < leaders_by_index_and_shard.size(); ++subgroup_index) {
      subgroup_id_t new_subgroup_id =
          new_view.subgroup_ids_by_type.at(type_vector_pair.first)
              .at(subgroup_index);
      std::size_t num_shards =
          leaders_by_index_and_shard[subgroup_index].size();
      old_shard_leaders_by_id[new_subgroup_id].resize(num_shards, -1);
      for (std::size_t shard = 0; shard < num_shards; ++shard) {
        old_shard_leaders_by_id[new_subgroup_id][shard] =
            leaders_by_index_and_shard[subgroup_index][shard];
      }
    }
  }
  return old_shard_leaders_by_id;
}

bool ViewManager::suspected_not_equal(const DerechoSST &gmsSST,
                                      const std::vector<bool> &old) {
  for (unsigned int r = 0; r < gmsSST.get_num_rows(); r++) {
    for (size_t who = 0; who < gmsSST.suspected.size(); who++) {
      if (gmsSST.suspected[r][who] && !old[who]) {
        // std::cout<<__func__<<" returns true:
        // old[who]="<<old[who]<<",who="<<who<<std::endl;
        return true;
      }
    }
  }
  return false;
}

void ViewManager::copy_suspected(const DerechoSST &gmsSST,
                                 std::vector<bool> &old) {
  for (size_t who = 0; who < gmsSST.suspected.size(); ++who) {
    old[who] = gmsSST.suspected[gmsSST.get_local_index()][who];
  }
}

bool ViewManager::changes_contains(const DerechoSST &gmsSST,
                                   const node_id_t q) {
  int myRow = gmsSST.get_local_index();
  for (int p_index = 0;
       p_index < gmsSST.num_changes[myRow] - gmsSST.num_installed[myRow];
       p_index++) {
    const node_id_t p(const_cast<node_id_t &>(gmsSST.changes[myRow][p_index]));
    if (p == q) {
      return true;
    }
  }
  return false;
}

int ViewManager::min_acked(const DerechoSST &gmsSST,
                           const std::vector<char> &failed) {
  int myRank = gmsSST.get_local_index();
  int min = gmsSST.num_acked[myRank];
  for (size_t n = 0; n < failed.size(); n++) {
    if (!failed[n] && gmsSST.num_acked[n] < min) {
      min = gmsSST.num_acked[n];
    }
  }

  return min;
}

<<<<<<< HEAD
void ViewManager::deliver_in_order(
    const View &Vc, const int shard_leader_rank, const uint32_t subgroup_num,
    const uint32_t num_received_offset,
    const std::vector<node_id_t> &shard_members,
    uint num_shard_senders whenlog(, std::shared_ptr<spdlog::logger> logger)) {
  // Ragged cleanup is finished, deliver in the implied order
  std::vector<int32_t> max_received_indices(num_shard_senders);
  std::string deliveryOrder(" ");
  for (uint n = 0; n < num_shard_senders; n++) {
    deliveryOrder +=
        "Subgroup " + std::to_string(subgroup_num) + " " +
        std::to_string(Vc.members[Vc.my_rank]) + std::string(":0..") +
        std::to_string(
            Vc.gmsSST->global_min[shard_leader_rank][num_received_offset + n]) +
        std::string(" ");
    max_received_indices[n] =
        Vc.gmsSST->global_min[shard_leader_rank][num_received_offset + n];
  }
  whenlog(logger->debug("Delivering ragged-edge messages in order: {}",
                        deliveryOrder);)
      Vc.multicast_group->deliver_messages_upto(
          max_received_indices, subgroup_num, num_shard_senders);
}

void ViewManager::leader_ragged_edge_cleanup(
    View &Vc, const subgroup_id_t subgroup_num,
    const uint32_t num_received_offset,
    const std::vector<node_id_t> &shard_members, uint num_shard_senders,
    whenlog(std::shared_ptr<spdlog::logger> logger, )
        const std::vector<node_id_t> &next_view_members) {
  whenlog(logger->debug("Running leader RaggedEdgeCleanup for subgroup {}",
                        subgroup_num);) int myRank = Vc.my_rank;
  // int Leader = Vc.rank_of_leader();  // We don't want this to change under
  // our feet
  bool found = false;
  for (uint n = 0; n < shard_members.size() && !found; n++) {
    const auto node_id = shard_members[n];
    const auto node_rank = Vc.rank_of(node_id);
    if (Vc.gmsSST->global_min_ready[node_rank][subgroup_num]) {
      gmssst::set(Vc.gmsSST->global_min[myRank] + num_received_offset,
                  Vc.gmsSST->global_min[node_rank] + num_received_offset,
                  num_shard_senders);
      found = true;
=======

void ViewManager::deliver_in_order(const View& Vc, const int shard_leader_rank,
                                   const uint32_t subgroup_num, const uint32_t num_received_offset,
                                   const std::vector<node_id_t>& shard_members, uint num_shard_senders whenlog(, std::shared_ptr<spdlog::logger> logger)) {
    // Ragged cleanup is finished, deliver in the implied order
    std::vector<int32_t> max_received_indices(num_shard_senders);
    std::stringstream delivery_order;
    for(uint sender_rank = 0; sender_rank < num_shard_senders; sender_rank++) {
        whenlog(if(logger->should_log(spdlog::level::debug)) {
            delivery_order << "Subgroup " << subgroup_num
                    << ", shard " << Vc.my_subgroups.at(subgroup_num)
                    << " " << Vc.members[Vc.my_rank]
                    << ":0..."
                    << Vc.gmsSST->global_min[shard_leader_rank][num_received_offset + sender_rank]
                    << " ";
        })
        max_received_indices[sender_rank] = Vc.gmsSST->global_min[shard_leader_rank][num_received_offset + sender_rank];
    }
    uint32_t shard_num = Vc.my_subgroups.at(subgroup_num);
    RaggedTrim trim_log{subgroup_num, shard_num, Vc.vid,
        static_cast<int32_t>(Vc.members[Vc.rank_of_leader()]), max_received_indices};
    whenlog(logger->debug("Logging ragged trim to disk");)
    persistent::saveObject(trim_log, ragged_trim_filename(subgroup_num, shard_num).c_str());
    whenlog(logger->debug("Delivering ragged-edge messages in order: {}", delivery_order.str());)
    Vc.multicast_group->deliver_messages_upto(max_received_indices, subgroup_num, num_shard_senders);
}

void ViewManager::leader_ragged_edge_cleanup(View& Vc, const subgroup_id_t subgroup_num,
                                             const uint32_t num_received_offset,
                                             const std::vector<node_id_t>& shard_members, uint num_shard_senders,
                                             whenlog(std::shared_ptr<spdlog::logger> logger, )
                                             const std::vector<node_id_t>& next_view_members) {
    whenlog(logger->debug("Running leader RaggedEdgeCleanup for subgroup {}", subgroup_num);)
    int myRank = Vc.my_rank;
    // int Leader = Vc.rank_of_leader();  // We don't want this to change under our feet
    bool found = false;
    for(uint n = 0; n < shard_members.size() && !found; n++) {
        const auto node_id = shard_members[n];
        const auto node_rank = Vc.rank_of(node_id);
        if(Vc.gmsSST->global_min_ready[node_rank][subgroup_num]) {
            gmssst::set(Vc.gmsSST->global_min[myRank] + num_received_offset,
                        Vc.gmsSST->global_min[node_rank] + num_received_offset, num_shard_senders);
            found = true;
        }
>>>>>>> e8b64478
    }
  }

  if (!found) {
    for (uint n = 0; n < num_shard_senders; n++) {
      int min = Vc.gmsSST->num_received[myRank][num_received_offset + n];
      for (uint r = 0; r < shard_members.size(); r++) {
        const auto node_id = shard_members[r];
        const auto node_rank = Vc.rank_of(node_id);
        if (!Vc.failed[node_rank] &&
            min > Vc.gmsSST->num_received[node_rank][num_received_offset + n]) {
          min = Vc.gmsSST->num_received[node_rank][num_received_offset + n];
        }
      }

<<<<<<< HEAD
      gmssst::set(Vc.gmsSST->global_min[myRank][num_received_offset + n], min);
    }
  }

  whenlog(logger->debug(
      "Shard leader for subgroup {} finished computing global_min",
      subgroup_num);)
      gmssst::set(Vc.gmsSST->global_min_ready[myRank][subgroup_num], true);
  Vc.gmsSST->put(
      Vc.multicast_group->get_shard_sst_indices(subgroup_num),
      (char *)std::addressof(Vc.gmsSST->global_min[0][num_received_offset]) -
          Vc.gmsSST->getBaseAddress(),
      sizeof(Vc.gmsSST->global_min[0][num_received_offset]) *
          num_shard_senders);
  Vc.gmsSST->put(
      Vc.multicast_group->get_shard_sst_indices(subgroup_num),
      (char *)std::addressof(Vc.gmsSST->global_min_ready[0][subgroup_num]) -
          Vc.gmsSST->getBaseAddress(),
      sizeof(Vc.gmsSST->global_min_ready[0][subgroup_num]));

  deliver_in_order(Vc, myRank, subgroup_num, num_received_offset, shard_members,
                   num_shard_senders whenlog(, logger));
  whenlog(logger->debug("Done with RaggedEdgeCleanup for subgroup {}",
                        subgroup_num);)
}

void ViewManager::follower_ragged_edge_cleanup(
    View &Vc, const subgroup_id_t subgroup_num, uint shard_leader_rank,
    const uint32_t num_received_offset,
    const std::vector<node_id_t> &shard_members,
    uint num_shard_senders whenlog(, std::shared_ptr<spdlog::logger> logger)) {
  int myRank = Vc.my_rank;
  // Learn the leader's data and push it before acting upon it
  whenlog(logger->debug("Running follower RaggedEdgeCleanup for subgroup {}; "
                        "echoing leader's global_min",
                        subgroup_num);)
      gmssst::set(Vc.gmsSST->global_min[myRank] + num_received_offset,
                  Vc.gmsSST->global_min[shard_leader_rank] +
                      num_received_offset,
                  num_shard_senders);
  gmssst::set(Vc.gmsSST->global_min_ready[myRank][subgroup_num], true);
  Vc.gmsSST->put(
      Vc.multicast_group->get_shard_sst_indices(subgroup_num),
      (char *)std::addressof(Vc.gmsSST->global_min[0][num_received_offset]) -
          Vc.gmsSST->getBaseAddress(),
      sizeof(Vc.gmsSST->global_min[0][num_received_offset]) *
          num_shard_senders);
  Vc.gmsSST->put(
      Vc.multicast_group->get_shard_sst_indices(subgroup_num),
      (char *)std::addressof(Vc.gmsSST->global_min_ready[0][subgroup_num]) -
          Vc.gmsSST->getBaseAddress(),
      sizeof(Vc.gmsSST->global_min_ready[0][subgroup_num]));
  deliver_in_order(Vc, shard_leader_rank, subgroup_num, num_received_offset,
                   shard_members, num_shard_senders whenlog(, logger));
  whenlog(logger->debug("Done with RaggedEdgeCleanup for subgroup {}",
                        subgroup_num);)
=======
    whenlog(logger->debug("Shard leader for subgroup {} finished computing global_min", subgroup_num);)
    gmssst::set(Vc.gmsSST->global_min_ready[myRank][subgroup_num], true);
    Vc.gmsSST->put(Vc.multicast_group->get_shard_sst_indices(subgroup_num),
                   (char*)std::addressof(Vc.gmsSST->global_min[0][num_received_offset]) - Vc.gmsSST->getBaseAddress(),
                   sizeof(Vc.gmsSST->global_min[0][num_received_offset]) * num_shard_senders);
    Vc.gmsSST->put(Vc.multicast_group->get_shard_sst_indices(subgroup_num),
                   (char*)std::addressof(Vc.gmsSST->global_min_ready[0][subgroup_num]) - Vc.gmsSST->getBaseAddress(),
                   sizeof(Vc.gmsSST->global_min_ready[0][subgroup_num]));

    deliver_in_order(Vc, myRank, subgroup_num, num_received_offset, shard_members, num_shard_senders whenlog(, logger));
    whenlog(logger->debug("Done with RaggedEdgeCleanup for subgroup {}", subgroup_num);)
}

void ViewManager::follower_ragged_edge_cleanup(View& Vc, const subgroup_id_t subgroup_num,
                                               uint shard_leader_rank,
                                               const uint32_t num_received_offset,
                                               const std::vector<node_id_t>& shard_members, uint num_shard_senders whenlog(, std::shared_ptr<spdlog::logger> logger)) {
    int myRank = Vc.my_rank;
    // Learn the leader's data and push it before acting upon it
    whenlog(logger->debug("Running follower RaggedEdgeCleanup for subgroup {}; echoing leader's global_min", subgroup_num);)
    gmssst::set(Vc.gmsSST->global_min[myRank] + num_received_offset, Vc.gmsSST->global_min[shard_leader_rank] + num_received_offset,
                num_shard_senders);
    gmssst::set(Vc.gmsSST->global_min_ready[myRank][subgroup_num], true);
    Vc.gmsSST->put(Vc.multicast_group->get_shard_sst_indices(subgroup_num),
                   (char*)std::addressof(Vc.gmsSST->global_min[0][num_received_offset]) - Vc.gmsSST->getBaseAddress(),
                   sizeof(Vc.gmsSST->global_min[0][num_received_offset]) * num_shard_senders);
    Vc.gmsSST->put(Vc.multicast_group->get_shard_sst_indices(subgroup_num),
                   (char*)std::addressof(Vc.gmsSST->global_min_ready[0][subgroup_num]) - Vc.gmsSST->getBaseAddress(),
                   sizeof(Vc.gmsSST->global_min_ready[0][subgroup_num]));
    deliver_in_order(Vc, shard_leader_rank, subgroup_num, num_received_offset, shard_members, num_shard_senders whenlog(, logger));
    whenlog(logger->debug("Done with RaggedEdgeCleanup for subgroup {}", subgroup_num);)
>>>>>>> e8b64478
}

/* ------------- 4. Public-Interface methods of ViewManager ------------- */

void ViewManager::report_failure(const node_id_t who) {
<<<<<<< HEAD
  int r = curr_view->rank_of(who);
  whenlog(logger->debug("Node ID {} failure reported; marking suspected[{}]",
                        who, r);)
      curr_view->gmsSST->suspected[curr_view->my_rank][r] = true;
  int cnt = 0;
  for (r = 0; r < (int)curr_view->gmsSST->suspected.size(); r++) {
    if (curr_view->gmsSST->suspected[curr_view->my_rank][r]) {
      ++cnt;
=======
    int r = curr_view->rank_of(who);
    whenlog(logger->debug("Node ID {} failure reported; marking suspected[{}]", who, r);)
    curr_view->gmsSST->suspected[curr_view->my_rank][r] = true;
    int cnt = 0;
    for(r = 0; r < (int)curr_view->gmsSST->suspected.size(); r++) {
        if(curr_view->gmsSST->suspected[curr_view->my_rank][r]) {
            ++cnt;
        }
    }

    if(cnt >= (curr_view->num_members + 1) / 2) {
        whenlog(logger->flush();)
        throw derecho_exception("Potential partitioning event: this node is no longer in the majority and must shut down!");
>>>>>>> e8b64478
    }
  }

  if (cnt >= (curr_view->num_members + 1) / 2) {
    throw derecho_exception("Potential partitioning event: this node is no "
                            "longer in the majority and must shut down!");
  }
  curr_view->gmsSST->put(
      (char *)std::addressof(curr_view->gmsSST->suspected[0][r]) -
          curr_view->gmsSST->getBaseAddress(),
      sizeof(curr_view->gmsSST->suspected[0][r]));
}

void ViewManager::leave() {
<<<<<<< HEAD
  shared_lock_t lock(view_mutex);
  whenlog(logger->debug("Cleanly leaving the group.");)
      curr_view->multicast_group->wedge();
  curr_view->gmsSST->predicates.clear();
  curr_view->gmsSST->suspected[curr_view->my_rank][curr_view->my_rank] = true;
  curr_view->gmsSST->put(
      (char *)std::addressof(
          curr_view->gmsSST->suspected[0][curr_view->my_rank]) -
          curr_view->gmsSST->getBaseAddress(),
      sizeof(curr_view->gmsSST->suspected[0][curr_view->my_rank]));
  thread_shutdown = true;
=======
    shared_lock_t lock(view_mutex);
    whenlog(logger->debug("Cleanly leaving the group.");)
    curr_view->multicast_group->wedge();
    curr_view->gmsSST->predicates.clear();
    curr_view->gmsSST->suspected[curr_view->my_rank][curr_view->my_rank] = true;
    curr_view->gmsSST->put((char*)std::addressof(curr_view->gmsSST->suspected[0][curr_view->my_rank]) - curr_view->gmsSST->getBaseAddress(), sizeof(curr_view->gmsSST->suspected[0][curr_view->my_rank]));
    thread_shutdown = true;
>>>>>>> e8b64478
}

char *ViewManager::get_sendbuffer_ptr(subgroup_id_t subgroup_num,
                                      unsigned long long int payload_size,
                                      bool cooked_send) {
  shared_lock_t lock(view_mutex);
  return curr_view->multicast_group->get_sendbuffer_ptr(
      subgroup_num, payload_size, cooked_send);
}

void ViewManager::send(subgroup_id_t subgroup_num) {
  shared_lock_t lock(view_mutex);
  view_change_cv.wait(
      lock, [&]() { return curr_view->multicast_group->send(subgroup_num); });
}

const uint64_t
ViewManager::compute_global_stability_frontier(subgroup_id_t subgroup_num) {
  shared_lock_t lock(view_mutex);
  return curr_view->multicast_group->compute_global_stability_frontier(
      subgroup_num);
}

void ViewManager::add_view_upcall(const view_upcall_t &upcall) {
  view_upcalls.emplace_back(upcall);
}

std::vector<node_id_t> ViewManager::get_members() {
  shared_lock_t read_lock(view_mutex);
  return curr_view->members;
}

void ViewManager::barrier_sync() {
  shared_lock_t read_lock(view_mutex);
  curr_view->gmsSST->sync_with_members();
}

SharedLockedReference<View> ViewManager::get_current_view() {
  return SharedLockedReference<View>(*curr_view, view_mutex);
}

void ViewManager::debug_print_status() const {
  std::cout << "curr_view = " << curr_view->debug_string() << std::endl;
}

// void ViewManager::print_log(std::ostream& output_dest) const {
//    for(size_t i = 0; i < util::debug_log().curr_event; ++i) {
//        output_dest << util::debug_log().times[i] << "," <<
//        util::debug_log().events[i] << "," <<
//        std::string("ABCDEFGHIJKLMNOPQRSTUVWXYZ")[curr_view->members[curr_view->my_rank]]
//        << std::endl;
//    }
//}

} /* namespace derecho */<|MERGE_RESOLUTION|>--- conflicted
+++ resolved
@@ -7,10 +7,10 @@
 #include <arpa/inet.h>
 #include <tuple>
 
+#include "container_template_functions.h"
 #include "derecho_exception.h"
+#include "replicated.h"  //Needed for the ReplicatedObject interface
 #include "view_manager.h"
-#include "replicated.h" //Needed for the ReplicatedObject interface
-#include "container_template_functions.h"
 
 #include <persistent/Persistent.hpp>
 
@@ -20,121 +20,54 @@
 using unique_lock_t = std::unique_lock<std::mutex>;
 using shared_lock_t = std::shared_lock<std::shared_timed_mutex>;
 
-<<<<<<< HEAD
+/* Leader/Restart Leader Constructor */
 ViewManager::ViewManager(
-    CallbackSet callbacks, const SubgroupInfo &subgroup_info,
-    const persistence_manager_callbacks_t &_persistence_manager_callbacks,
-    std::vector<view_upcall_t> _view_upcalls)
-    : whenlog(logger(spdlog::get("debug_log")), )
-          curr_view(std::make_unique<View>(
-              0, std::vector<node_id_t>{getConfUInt32(CONF_DERECHO_LOCAL_ID)},
-              std::vector<std::tuple<ip_addr_t, uint16_t, uint16_t, uint16_t,
-                                     uint16_t>>{
-                  {getConfString(CONF_DERECHO_LOCAL_IP),
-                   getConfUInt16(CONF_DERECHO_GMS_PORT),
-                   getConfUInt16(CONF_DERECHO_RPC_PORT),
-                   getConfUInt16(CONF_DERECHO_SST_PORT),
-                   getConfUInt16(CONF_DERECHO_RDMC_PORT)}},
-              std::vector<char>{0}, std::vector<node_id_t>{},
-              std::vector<node_id_t>{}, 0)),
-      server_socket(getConfUInt16(CONF_DERECHO_GMS_PORT)),
-      thread_shutdown(false), view_upcalls(_view_upcalls),
-      subgroup_info(subgroup_info), derecho_params(),
-      persistence_manager_callbacks(_persistence_manager_callbacks) {
-  std::map<subgroup_id_t, SubgroupSettings> subgroup_settings_map;
-  uint32_t num_received_size = 0;
-  uint32_t my_id = getConfUInt32(CONF_DERECHO_LOCAL_ID);
-  await_first_view(my_id, subgroup_settings_map, num_received_size);
-
-  curr_view->my_rank = curr_view->rank_of(my_id);
-  last_suspected = std::vector<bool>(curr_view->members.size());
-  initialize_rdmc_sst();
-
-  persistent::saveObject(*curr_view);
-
-  whenlog(logger->debug("Initializing SST and RDMC for the first time.");)
-          construct_multicast_group(callbacks, subgroup_settings_map, num_received_size);
-}
-
-ViewManager::ViewManager(
-    tcp::socket &leader_connection, CallbackSet callbacks,
-    const SubgroupInfo &subgroup_info,
-    const persistence_manager_callbacks_t &_persistence_manager_callbacks,
-    std::vector<view_upcall_t> _view_upcalls)
-    : whenlog(logger(spdlog::get("debug_log")), )
+        CallbackSet callbacks, const SubgroupInfo& subgroup_info,
+        const std::shared_ptr<tcp::tcp_connections>& group_tcp_sockets,
+        ReplicatedObjectReferenceMap& object_reference_map,
+        const persistence_manager_callbacks_t& _persistence_manager_callbacks,
+        std::vector<view_upcall_t> _view_upcalls)
+        : whenlog(logger(spdlog::get("derecho_debug_log")), )
+                  curr_view(persistent::loadObject<View>()),  //Attempt to load a saved View from disk, to see if one is there
           server_socket(getConfUInt16(CONF_DERECHO_GMS_PORT)),
-      thread_shutdown(false), view_upcalls(_view_upcalls),
-      subgroup_info(subgroup_info), derecho_params(),
-      persistence_manager_callbacks(_persistence_manager_callbacks) {
-  uint32_t my_id = getConfUInt32(CONF_DERECHO_LOCAL_ID);
-  // First, receive the view and parameters over the given socket
-  receive_configuration(my_id, leader_connection);
-
-  // Set this while we still know my_id
-  curr_view->my_rank = curr_view->rank_of(getConfUInt32(CONF_DERECHO_LOCAL_ID));
-
-  last_suspected = std::vector<bool>(curr_view->members.size());
-
-  initialize_rdmc_sst();
-  persistent::saveObject(*curr_view);
-
-  std::map<subgroup_id_t, SubgroupSettings> subgroup_settings_map;
-  uint32_t num_received_size = make_subgroup_maps(
-      std::unique_ptr<View>(), *curr_view, subgroup_settings_map);
-  whenlog(logger->debug("Initializing SST and RDMC for the first time.");)
-      construct_multicast_group(callbacks, subgroup_settings_map,
-                                num_received_size);
-  curr_view->gmsSST->vid[curr_view->my_rank] = curr_view->vid;
-=======
-/* Leader/Restart Leader Constructor */
-ViewManager::ViewManager(const node_id_t my_id,
-                         const ip_addr my_ip,
-                         CallbackSet callbacks,
-                         const SubgroupInfo& subgroup_info,
-                         const DerechoParams& derecho_params,
-                         const std::shared_ptr<tcp::tcp_connections>& group_tcp_sockets,
-                         ReplicatedObjectReferenceMap& object_reference_map,
-                         const persistence_manager_callbacks_t& _persistence_manager_callbacks,
-                         std::vector<view_upcall_t> _view_upcalls,
-                         const int gms_port)
-        : whenlog(logger(spdlog::get("derecho_debug_log")), )
-	      gms_port(gms_port),
-          curr_view(persistent::loadObject<View>()), //Attempt to load a saved View from disk, to see if one is there
-          server_socket(gms_port),
           thread_shutdown(false),
           view_upcalls(_view_upcalls),
           subgroup_info(subgroup_info),
-          derecho_params(derecho_params),
+          derecho_params(),
           group_member_sockets(group_tcp_sockets),
           subgroup_objects(object_reference_map),
           persistence_manager_callbacks(_persistence_manager_callbacks) {
     std::map<subgroup_id_t, SubgroupSettings> subgroup_settings_map;
     uint32_t num_received_size = 0;
     bool is_total_restart;
-    //Determine if a saved view was loaded from disk
+    uint32_t my_id = getConfUInt32(CONF_DERECHO_LOCAL_ID);
     if(curr_view) {
         is_total_restart = true;
-        whenlog(logger->debug("Found view {} on disk", curr_view->vid);)
-        whenlog(logger->info("Logged View found on disk. Restarting in recovery mode.");)
+        whenlog(logger->debug("Found view {} on disk", curr_view->vid););
+        whenlog(logger->info("Logged View found on disk. Restarting in recovery mode."););
         restart_state = std::make_unique<RestartState>();
         restart_state->load_ragged_trim(*curr_view);
         await_rejoining_nodes(my_id, subgroup_settings_map, num_received_size);
-
-        curr_view->my_rank = curr_view->rank_of(my_id);
-
     } else {
         is_total_restart = false;
-        //Normal startup as the leader
-        curr_view = std::make_unique<View>(0, std::vector<node_id_t>{my_id}, std::vector<ip_addr>{my_ip},
-                                           std::vector<char>{0}, std::vector<node_id_t>{}, std::vector<node_id_t>{}, 0);
+        curr_view = std::make_unique<View>(
+                0, std::vector<node_id_t>{my_id},
+                std::vector<std::tuple<ip_addr_t, uint16_t, uint16_t, uint16_t,
+                                       uint16_t>>{
+                        {getConfString(CONF_DERECHO_LOCAL_IP),
+                         getConfUInt16(CONF_DERECHO_GMS_PORT),
+                         getConfUInt16(CONF_DERECHO_RPC_PORT),
+                         getConfUInt16(CONF_DERECHO_SST_PORT),
+                         getConfUInt16(CONF_DERECHO_RDMC_PORT)}},
+                std::vector<char>{0});
         await_first_view(my_id, subgroup_settings_map, num_received_size);
-        curr_view->my_rank = curr_view->rank_of(my_id);
-    }
+    }
+    curr_view->my_rank = curr_view->rank_of(my_id);
     last_suspected = std::vector<bool>(curr_view->members.size());
     persistent::saveObject(*curr_view);
     initialize_rdmc_sst();
-    whenlog(logger->debug("Initializing SST and RDMC for the first time.");)
-    construct_multicast_group(callbacks, derecho_params, subgroup_settings_map, num_received_size);
+    whenlog(logger->debug("Initializing SST and RDMC for the first time."););
+    construct_multicast_group(callbacks, subgroup_settings_map, num_received_size);
     curr_view->gmsSST->vid[curr_view->my_rank] = curr_view->vid;
     if(is_total_restart) {
         restart_existing_tcp_connections(my_id);
@@ -142,31 +75,29 @@
 }
 
 /* Non-leader Constructor */
-ViewManager::ViewManager(const node_id_t my_id,
-                         tcp::socket& leader_connection,
-                         CallbackSet callbacks,
-                         const SubgroupInfo& subgroup_info,
-                         const std::shared_ptr<tcp::tcp_connections>& group_tcp_sockets,
-                         ReplicatedObjectReferenceMap& object_reference_map,
-                         const persistence_manager_callbacks_t& _persistence_manager_callbacks,
-                         std::vector<view_upcall_t> _view_upcalls,
-                         const int gms_port)
+ViewManager::ViewManager(
+        tcp::socket& leader_connection, CallbackSet callbacks,
+        const SubgroupInfo& subgroup_info,
+        const std::shared_ptr<tcp::tcp_connections>& group_tcp_sockets,
+        ReplicatedObjectReferenceMap& object_reference_map,
+        const persistence_manager_callbacks_t& _persistence_manager_callbacks,
+        std::vector<view_upcall_t> _view_upcalls)
         : whenlog(logger(spdlog::get("derecho_debug_log")), )
-                  gms_port(gms_port),
-                  curr_view(persistent::loadObject<View>()),
-          server_socket(gms_port),
+                  server_socket(getConfUInt16(CONF_DERECHO_GMS_PORT)),
           thread_shutdown(false),
           view_upcalls(_view_upcalls),
           subgroup_info(subgroup_info),
-          derecho_params(0, 0, 0),
+          derecho_params(),
           group_member_sockets(group_tcp_sockets),
           subgroup_objects(object_reference_map),
           persistence_manager_callbacks(_persistence_manager_callbacks) {
     //First, receive the view and parameters over the given socket
+    uint32_t my_id = getConfUInt32(CONF_DERECHO_LOCAL_ID);
+
     bool is_total_restart = receive_configuration(my_id, leader_connection);
-
-    //Set this while we still know my_id
+    // Set this while we still know my_id
     curr_view->my_rank = curr_view->rank_of(my_id);
+
     last_suspected = std::vector<bool>(curr_view->members.size());
     initialize_rdmc_sst();
     std::map<subgroup_id_t, SubgroupSettings> subgroup_settings_map;
@@ -176,117 +107,68 @@
     } else {
         num_received_size = make_subgroup_maps(subgroup_info, std::unique_ptr<View>(), *curr_view, subgroup_settings_map);
     };
-    whenlog(logger->trace("Received initial view: {}", curr_view->debug_string());)
+    whenlog(logger->trace("Received initial view: {}", curr_view->debug_string()););
     //Persist the initial View to disk as soon as possible, which is after subgroup membership has been assigned
+
     persistent::saveObject(*curr_view);
-    whenlog(logger->debug("Initializing SST and RDMC for the first time.");)
-    construct_multicast_group(callbacks, derecho_params, subgroup_settings_map, num_received_size);
-
+
+    whenlog(logger->debug("Initializing SST and RDMC for the first time."););
+    construct_multicast_group(callbacks, subgroup_settings_map,
+                              num_received_size);
     curr_view->gmsSST->vid[curr_view->my_rank] = curr_view->vid;
-
     if(is_total_restart) {
         restart_existing_tcp_connections(my_id);
     }
->>>>>>> e8b64478
 }
 
 ViewManager::~ViewManager() {
-  thread_shutdown = true;
-  // force accept to return.
-  tcp::socket s{"localhost", getConfUInt16(CONF_DERECHO_GMS_PORT)};
-  if (client_listener_thread.joinable()) {
-    client_listener_thread.join();
-  }
-  old_views_cv.notify_all();
-  if (old_view_cleanup_thread.joinable()) {
-    old_view_cleanup_thread.join();
-  }
+    thread_shutdown = true;
+    // force accept to return.
+    tcp::socket s{"localhost", getConfUInt16(CONF_DERECHO_GMS_PORT)};
+    if(client_listener_thread.joinable()) {
+        client_listener_thread.join();
+    }
+    old_views_cv.notify_all();
+    if(old_view_cleanup_thread.joinable()) {
+        old_view_cleanup_thread.join();
+    }
 }
 
 /* ----------  1. Constructor Components ------------- */
-
-<<<<<<< HEAD
-void ViewManager::receive_configuration(node_id_t my_id,
-                                        tcp::socket &leader_connection) {
-  whenlog(logger->debug(
-      "Successfully connected to leader, about to receive the View.");)
-      node_id_t leader_id = 0;
-  leader_connection.exchange(my_id, leader_id);
-
-  leader_connection.write(getConfUInt16(CONF_DERECHO_GMS_PORT));
-  leader_connection.write(getConfUInt16(CONF_DERECHO_RPC_PORT));
-  leader_connection.write(getConfUInt16(CONF_DERECHO_SST_PORT));
-  leader_connection.write(getConfUInt16(CONF_DERECHO_RDMC_PORT));
-
-  // The leader will first send the size of the necessary buffer, then the
-  // serialized View
-  std::size_t size_of_view;
-  bool success = leader_connection.read(size_of_view);
-  assert_always(success);
-  char buffer[size_of_view];
-  success = leader_connection.read(buffer, size_of_view);
-  assert(success);
-  curr_view = mutils::from_bytes<View>(nullptr, buffer);
-  // The leader will first send the size of the necessary buffer, then the
-  // serialized DerechoParams
-  std::size_t size_of_derecho_params;
-  success = leader_connection.read(size_of_derecho_params);
-  char buffer2[size_of_derecho_params];
-  success = leader_connection.read(buffer2, size_of_derecho_params);
-  assert(success);
-  std::unique_ptr<DerechoParams> params_ptr =
-      mutils::from_bytes<DerechoParams>(nullptr, buffer2);
-  derecho_params = *params_ptr;
-}
-
-void ViewManager::finish_setup() {
-  curr_view->gmsSST->put();
-  curr_view->gmsSST->sync_with_members();
-  whenlog(logger->debug("Done setting up initial SST and RDMC");)
-
-      if (curr_view->vid != 0) {
-    // If this node is joining an existing group with a non-initial view, copy
-    // the leader's num_changes, num_acked, and num_committed Otherwise, you'll
-    // immediately think that there's a new proposed view change because
-    // gmsSST.num_changes[leader] > num_acked[my_rank]
-    curr_view->gmsSST->init_local_change_proposals(curr_view->rank_of_leader());
-    curr_view->gmsSST->put();
-    whenlog(
-        logger->debug("Joining node initialized its SST row from the leader");)
-  }
-=======
 bool ViewManager::receive_configuration(node_id_t my_id, tcp::socket& leader_connection) {
     JoinResponse leader_response;
     bool leader_redirect;
     do {
         leader_redirect = false;
         bool success;
-        whenlog(logger->debug("Socket connected to leader, exchanging IDs.");)
+        whenlog(logger->debug("Socket connected to leader, exchanging IDs."););
         success = leader_connection.write(my_id);
         if(!success) throw derecho_exception("Failed to exchange IDs with the leader! Leader has crashed.");
         success = leader_connection.read(leader_response);
         if(!success) throw derecho_exception("Failed to exchange IDs with the leader! Leader has crashed.");
         if(leader_response.code == JoinResponseCode::ID_IN_USE) {
-            whenlog(logger->error("Error! Leader refused connection because ID {} is already in use!", my_id);)
-            whenlog(logger->flush();)
-            throw derecho_exception("Leader rejected join, ID already in use");
+            whenlog(logger->error("Error! Leader refused connection because ID {} is already in use!", my_id););
+            whenlog(logger->flush();) throw derecho_exception("Leader rejected join, ID already in use");
         }
         if(leader_response.code == JoinResponseCode::LEADER_REDIRECT) {
             std::size_t ip_addr_size;
             leader_connection.read(ip_addr_size);
             char buffer[ip_addr_size];
             leader_connection.read(buffer, ip_addr_size);
-            ip_addr leader_ip(buffer);
-            whenlog(logger->info("That node was not the leader! Redirecting to {}", leader_ip);)
+            ip_addr_t leader_ip(buffer);
+            uint16_t leader_gms_port;
+            leader_connection.read(leader_gms_port);
+            whenlog(logger->info("That node was not the leader! Redirecting to {}", leader_ip););
             //Use move-assignment to reconnect the socket to the given IP address, and try again
             //(good thing that leader_connection reference is mutable)
-            leader_connection = tcp::socket(leader_ip, gms_port);
+            leader_connection = tcp::socket(leader_ip, leader_gms_port);
             leader_redirect = true;
         }
     } while(leader_redirect);
+
     bool is_total_restart = (leader_response.code == JoinResponseCode::TOTAL_RESTART);
     if(is_total_restart) {
-        whenlog(logger->debug("In restart mode, sending view {} to leader", curr_view->vid);)
+        whenlog(logger->debug("In restart mode, sending view {} to leader", curr_view->vid););
         bool success = leader_connection.write(mutils::bytes_size(*curr_view));
         if(!success) throw derecho_exception("Restart leader crashed before sending a restart View!");
         auto leader_socket_write = [&leader_connection](const char* bytes, std::size_t size) {
@@ -297,19 +179,25 @@
         mutils::post_object(leader_socket_write, *curr_view);
         restart_state = std::make_unique<RestartState>();
         restart_state->load_ragged_trim(*curr_view);
-        whenlog(logger->debug("In restart mode, sending {} ragged trims to leader", restart_state->logged_ragged_trim.size());)
+        whenlog(logger->debug("In restart mode, sending {} ragged trims to leader", restart_state->logged_ragged_trim.size()););
         /* Protocol: Send the number of RaggedTrim objects, then serialize each RaggedTrim */
         /* Since we know this node is only a member of one shard per subgroup,
          * the size of the outer map (subgroup IDs) is the number of RaggedTrims. */
-        success = leader_connection.write(restart_state->logged_ragged_trim.size());
+        success
+                = leader_connection.write(restart_state->logged_ragged_trim.size());
         if(!success) throw derecho_exception("Restart leader crashed before sending a restart View!");
         for(const auto& id_to_shard_map : restart_state->logged_ragged_trim) {
-            const std::unique_ptr<RaggedTrim>& ragged_trim = id_to_shard_map.second.begin()->second; //The inner map has one entry
+            const std::unique_ptr<RaggedTrim>& ragged_trim = id_to_shard_map.second.begin()->second;  //The inner map has one entry
             success = leader_connection.write(mutils::bytes_size(*ragged_trim));
             if(!success) throw derecho_exception("Restart leader crashed before sending a restart View!");
             mutils::post_object(leader_socket_write, *ragged_trim);
         }
     }
+    leader_connection.write(getConfUInt16(CONF_DERECHO_GMS_PORT));
+    leader_connection.write(getConfUInt16(CONF_DERECHO_RPC_PORT));
+    leader_connection.write(getConfUInt16(CONF_DERECHO_SST_PORT));
+    leader_connection.write(getConfUInt16(CONF_DERECHO_RDMC_PORT));
+
     bool view_confirmed = false;
     while(!view_confirmed) {
         //The leader will first send the size of the necessary buffer, then the serialized View
@@ -341,7 +229,7 @@
         derecho_params = *mutils::from_bytes<DerechoParams>(nullptr, buffer2);
         if(is_total_restart) {
             //In total restart mode, the leader will also send the RaggedTrims it has collected
-            whenlog(logger->debug("In restart mode, receiving ragged trim from leader");)
+            whenlog(logger->debug("In restart mode, receiving ragged trim from leader"););
             restart_state->logged_ragged_trim.clear();
             std::size_t num_of_ragged_trims;
             leader_connection.read(num_of_ragged_trims);
@@ -361,7 +249,7 @@
         if(!success) {
             throw derecho_exception("Leader crashed before it could send the initial View! Try joining again at the new leader.");
         }
-        whenlog(logger->debug("Received view {} from leader. View_confirmed = {}", curr_view->vid, view_confirmed);)
+        whenlog(logger->debug("Received view {} from leader. View_confirmed = {}", curr_view->vid, view_confirmed););
     }
     return is_total_restart;
 }
@@ -369,152 +257,18 @@
 std::vector<std::vector<int64_t>> ViewManager::finish_setup() {
     curr_view->gmsSST->put();
     curr_view->gmsSST->sync_with_members();
-    whenlog(logger->debug("Done setting up initial SST and RDMC");)
+    whenlog(logger->debug("Done setting up initial SST and RDMC"););
 
     if(curr_view->vid != 0 && curr_view->my_rank != curr_view->rank_of_leader()) {
         // If this node is joining an existing group with a non-initial view, copy the leader's num_changes, num_acked, and num_committed
         // Otherwise, you'll immediately think that there's a new proposed view change because gmsSST.num_changes[leader] > num_acked[my_rank]
         curr_view->gmsSST->init_local_change_proposals(curr_view->rank_of_leader());
         curr_view->gmsSST->put();
-        whenlog(logger->debug("Joining node initialized its SST row from the leader");)
-    }
->>>>>>> e8b64478
-
-  create_threads();
-  register_predicates();
-
-<<<<<<< HEAD
-  shared_lock_t lock(view_mutex);
-  for (auto &view_upcall : view_upcalls) {
-    view_upcall(*curr_view);
-  }
-}
-
-void ViewManager::start() {
-  whenlog(logger->debug("Starting predicate evaluation");)
-      curr_view->gmsSST->start_predicate_evaluation();
-}
-
-void ViewManager::await_first_view(
-    const node_id_t my_id,
-    std::map<subgroup_id_t, SubgroupSettings> &subgroup_settings,
-    uint32_t &num_received_size) {
-  std::list<tcp::socket> waiting_join_sockets;
-  curr_view->is_adequately_provisioned = false;
-  bool joiner_failed;
-  do {
-    while (!curr_view->is_adequately_provisioned) {
-      tcp::socket client_socket = server_socket.accept();
-      node_id_t joiner_id = 0;
-      client_socket.exchange(my_id, joiner_id);
-      // Right now, the gms port is simply exchanged
-      // TODO: figure out the port value from the socket with port binding on
-      // the client side
-      uint16_t joiner_gms_port = 0;
-      client_socket.read(joiner_gms_port);
-      uint16_t joiner_rpc_port = 0;
-      client_socket.read(joiner_rpc_port);
-      uint16_t joiner_sst_port = 0;
-      client_socket.read(joiner_sst_port);
-      uint16_t joiner_rdmc_port = 0;
-      client_socket.read(joiner_rdmc_port);
-      ip_addr_t &joiner_ip = client_socket.remote_ip;
-      ip_addr_t my_ip = client_socket.get_self_ip();
-      // Construct a new view by appending this joiner to the previous view
-      // None of these views are ever installed, so we don't use
-      // curr_view/next_view like normal
-      curr_view = std::make_unique<View>(
-          curr_view->vid, functional_append(curr_view->members, joiner_id),
-          functional_append(
-              curr_view->member_ips_and_ports,
-              std::tuple<ip_addr_t, uint16_t, uint16_t, uint16_t, uint16_t>{
-                  joiner_ip, joiner_gms_port, joiner_rpc_port, joiner_sst_port,
-                  joiner_rdmc_port}),
-          std::vector<char>(curr_view->num_members + 1, 0),
-          functional_append(curr_view->joined, joiner_id));
-      num_received_size = make_subgroup_maps(std::unique_ptr<View>(),
-                                             *curr_view, subgroup_settings);
-      waiting_join_sockets.emplace_back(std::move(client_socket));
-    }
-    /* Now that enough joiners are queued up to make an adequate view,
-     * send it to all of them.  */
-    joiner_failed = false;
-
-    uint32_t joiner_rank = 1;
-    while (!waiting_join_sockets.empty()) {
-      // ip_addr_t& joiner_ip = waiting_join_sockets.front().remote_ip;
-      // node_id_t joiner_id =
-      // curr_view->members[curr_view->rank_of(std::pair{joiner_ip,joiner_gms_port})];
-      node_id_t joiner_id = curr_view->members[joiner_rank];
-      auto bind_socket_write = [&waiting_join_sockets](const char *bytes,
-                                                       std::size_t size) {
-        bool success = waiting_join_sockets.front().write(bytes, size);
-        assert_always(success);
-      };
-      std::size_t size_of_view = mutils::bytes_size(*curr_view);
-      bool write_success = waiting_join_sockets.front().write(size_of_view);
-      if (!write_success) {
-        // The client crashed while waiting to join, so we must remove it from
-        // the view and try again
-        waiting_join_sockets.pop_front();
-        std::vector<node_id_t> filtered_members(curr_view->members.size() - 1);
-        //                std::vector<ip_addr_t>
-        //                filtered_ips(curr_view->member_ips_and_ports.size() -
-        //                1);
-        std::vector<
-            std::tuple<ip_addr_t, uint16_t, uint16_t, uint16_t, uint16_t>>
-            filtered_ips_and_ports(curr_view->member_ips_and_ports.size() - 1);
-        std::vector<node_id_t> filtered_joiners(curr_view->joined.size() - 1);
-        std::remove_copy(curr_view->members.begin(), curr_view->members.end(),
-                         filtered_members.begin(), joiner_id);
-        //                std::remove_copy(curr_view->member_ips.begin(),
-        //                curr_view->member_ips.end(),
-        //                                 filtered_ips.begin(), joiner_ip);
-        std::remove_copy(curr_view->member_ips_and_ports.begin(),
-                         curr_view->member_ips_and_ports.end(),
-                         filtered_ips_and_ports.begin(),
-                         curr_view->member_ips_and_ports[joiner_rank]);
-        std::remove_copy(curr_view->joined.begin(), curr_view->joined.end(),
-                         filtered_joiners.begin(), joiner_id);
-        curr_view = std::make_unique<View>(
-            0, filtered_members, filtered_ips_and_ports,
-            std::vector<char>(curr_view->num_members - 1, 0), filtered_joiners);
-        /* This will update curr_view->is_adequately_provisioned, so now we must
-         * start over from the beginning and test if we need to wait for more
-         * joiners. */
-        num_received_size = make_subgroup_maps(std::unique_ptr<View>(),
-                                               *curr_view, subgroup_settings);
-        joiner_failed = true;
-        break;
-      } else {
-        joiner_rank++;
-      }
-      mutils::post_object(bind_socket_write, *curr_view);
-      std::size_t size_of_derecho_params = mutils::bytes_size(derecho_params);
-      waiting_join_sockets.front().write(size_of_derecho_params);
-      mutils::post_object(bind_socket_write, derecho_params);
-      // Send a "0" as the size of the "old shard leaders" vector, since there
-      // are no old leaders
-      mutils::post_object(bind_socket_write, std::size_t{0});
-      waiting_join_sockets.pop_front();
-    }
-
-  } while (joiner_failed);
-}
-
-void ViewManager::initialize_rdmc_sst() {
-  // construct member_ips
-  auto member_ips_and_rdmc_ports_map =
-      make_member_ips_and_ports_map<PORT_TYPE::RDMC>(*curr_view);
-  if (!rdmc::initialize(member_ips_and_rdmc_ports_map,
-                        curr_view->members[curr_view->my_rank])) {
-    std::cout << "Global setup failed" << std::endl;
-    exit(0);
-  }
-  auto member_ips_and_sst_ports_map =
-      make_member_ips_and_ports_map<PORT_TYPE::SST>(*curr_view);
-
-=======
+        whenlog(logger->debug("Joining node initialized its SST row from the leader"););
+    }
+    create_threads();
+    register_predicates();
+
     shared_lock_t lock(view_mutex);
     for(auto& view_upcall : view_upcalls) {
         view_upcall(*curr_view);
@@ -541,7 +295,7 @@
     for(subgroup_id_t subgroup_id = 0; subgroup_id < restart_state->restart_shard_leaders.size(); ++subgroup_id) {
         for(uint32_t shard = 0; shard < restart_state->restart_shard_leaders[subgroup_id].size(); ++shard) {
             if(my_id == restart_state->restart_shard_leaders[subgroup_id][shard]) {
-                whenlog(logger->debug("This node is the restart leader for subgroup {}, shard {}. Sending object data to shard members.", subgroup_id, shard);)
+                whenlog(logger->debug("This node is the restart leader for subgroup {}, shard {}. Sending object data to shard members.", subgroup_id, shard););
                 //Send object data to all shard members, since they will all be in receive_objects()
                 for(node_id_t shard_member : curr_view->subgroup_shard_views[subgroup_id][shard].members) {
                     if(shard_member != my_id) {
@@ -551,7 +305,6 @@
             }
         }
     }
-
 }
 
 void ViewManager::restart_existing_tcp_connections(node_id_t my_id) {
@@ -564,7 +317,7 @@
      * other current member, so establish those TCP connections. */
     for(int i = 0; i < curr_view->num_members; ++i) {
         if(curr_view->members[i] != my_id) {
-            group_member_sockets->add_node(curr_view->members[i], curr_view->member_ips[i]);
+	  group_member_sockets->add_node(curr_view->members[i], {std::get<0>(curr_view->member_ips_and_ports[i]), std::get<PORT_TYPE::RPC>(curr_view->member_ips_and_ports[i])});
             whendebug(logger->debug("Established a TCP connection to node {}", curr_view->members[i]);)
         }
     }
@@ -582,16 +335,14 @@
                 persistent::saveObject(*shard_and_trim.second, ragged_trim_filename(subgroup_and_map.first, shard_and_trim.first).c_str());
             }
         }
-        whenlog(logger->debug("Truncating persistent logs to conform to leader's ragged trim");)
+        whenlog(logger->debug("Truncating persistent logs to conform to leader's ragged trim"););
         truncate_persistent_logs(restart_state->logged_ragged_trim);
         //Once this is finished, we no longer need logged_ragged_trim or restart_shard_leaders
         restart_state.reset();
     }
-    whenlog(logger->debug("Starting predicate evaluation");)
+    whenlog(logger->debug("Starting predicate evaluation"););
     curr_view->gmsSST->start_predicate_evaluation();
 }
-
-
 
 void ViewManager::truncate_persistent_logs(const ragged_trim_map_t& logged_ragged_trim) {
     for(const auto& id_to_shard_map : logged_ragged_trim) {
@@ -603,8 +354,8 @@
         const auto& my_shard_ragged_trim = id_to_shard_map.second.at(find_my_shard->second);
         persistent::version_t max_delivered_version = RestartState::ragged_trim_to_latest_version(
                 my_shard_ragged_trim->vid, my_shard_ragged_trim->max_received_by_sender);
-        whenlog(logger->trace("Truncating persistent log for subgroup {} to version {}", subgroup_id, max_delivered_version);)
-        whenlog(logger->flush();)
+        whenlog(logger->trace("Truncating persistent log for subgroup {} to version {}", subgroup_id, max_delivered_version););
+        whenlog(logger->flush(););
         subgroup_objects.at(subgroup_id).get().truncate(max_delivered_version);
     }
 }
@@ -626,8 +377,16 @@
                 continue;
             }
             client_socket.write(JoinResponse{JoinResponseCode::OK, my_id});
-            const ip_addr& joiner_ip = client_socket.get_remote_ip();
-            ip_addr my_ip = client_socket.get_self_ip();
+            uint16_t joiner_gms_port = 0;
+            client_socket.read(joiner_gms_port);
+            uint16_t joiner_rpc_port = 0;
+            client_socket.read(joiner_rpc_port);
+            uint16_t joiner_sst_port = 0;
+            client_socket.read(joiner_sst_port);
+            uint16_t joiner_rdmc_port = 0;
+            client_socket.read(joiner_rdmc_port);
+            const ip_addr_t& joiner_ip = client_socket.get_remote_ip();
+            ip_addr_t my_ip = client_socket.get_self_ip();
             //Construct a new view by appending this joiner to the previous view
             //None of these views are ever installed, so we don't use curr_view/next_view like normal
             //If we're here because a joiner failed, the subgroup functions have previously run to completion,
@@ -635,18 +394,18 @@
             int next_unassigned_rank = joiner_failed ? curr_view->next_unassigned_rank : 0;
             curr_view = std::make_unique<View>(curr_view->vid,
                                                functional_append(curr_view->members, joiner_id),
-                                               functional_append(curr_view->member_ips, joiner_ip),
+                                               functional_append(curr_view->member_ips_and_ports, {joiner_ip, joiner_gms_port, joiner_rpc_port, joiner_sst_port, joiner_rdmc_port}),
                                                std::vector<char>(curr_view->num_members + 1, 0),
                                                functional_append(curr_view->joined, joiner_id),
                                                std::vector<node_id_t>{}, 0, next_unassigned_rank);
             num_received_size = make_subgroup_maps(subgroup_info, std::unique_ptr<View>(), *curr_view, subgroup_settings);
             waiting_join_sockets.emplace(joiner_id, std::move(client_socket));
-            whenlog(logger->debug("Node {} connected from IP address {}", joiner_id, joiner_ip);)
+            whenlog(logger->debug("Node {} connected from IP address {} and GMS port {}", joiner_id, joiner_ip, joiner_gms_port););
         }
         StreamlinedView view_memento(*curr_view);
         joiner_failed = false;
         for(auto waiting_sockets_iter = waiting_join_sockets.begin();
-            waiting_sockets_iter != waiting_join_sockets.end(); ) {
+            waiting_sockets_iter != waiting_join_sockets.end();) {
             std::size_t view_buffer_size = mutils::bytes_size(view_memento);
             std::size_t params_buffer_size = mutils::bytes_size(derecho_params);
             char view_buffer[view_buffer_size];
@@ -674,17 +433,17 @@
                 }
                 members_sent_view.emplace(waiting_sockets_iter->first);
                 waiting_sockets_iter++;
-            } catch (node_id_t failed_joiner_id) {
-                whenlog(logger->info("Node {} failed after contacting the leader! Removing it from the initial view.", failed_joiner_id);)
+            } catch(node_id_t failed_joiner_id) {
+                whenlog(logger->info("Node {} failed after contacting the leader! Removing it from the initial view.", failed_joiner_id););
                 //Remove the failed client and recompute the view
-                const ip_addr& failed_joiner_ip = waiting_sockets_iter->second.get_remote_ip();
-                std::vector<node_id_t> filtered_members(curr_view->members.size() - 1);
-                std::vector<ip_addr> filtered_ips(curr_view->member_ips.size() - 1);
+                std::vector<node_id_t>
+                        filtered_members(curr_view->members.size() - 1);
+                std::vector<std::tuple<ip_addr_t, uint16_t, uint16_t, uint16_t, uint16_t>> filtered_ips_and_ports(curr_view->member_ips_and_ports.size() - 1);
                 std::vector<node_id_t> filtered_joiners(curr_view->joined.size() - 1);
                 std::remove_copy(curr_view->members.begin(), curr_view->members.end(),
                                  filtered_members.begin(), failed_joiner_id);
-                std::remove_copy(curr_view->member_ips.begin(), curr_view->member_ips.end(),
-                                 filtered_ips.begin(), failed_joiner_ip);
+                std::remove_copy(curr_view->member_ips_and_ports.begin(), curr_view->member_ips_and_ports.end(),
+                                 filtered_ips_and_ports.begin(), curr_view->member_ips_and_ports[curr_view->rank_of(failed_joiner_id)]);
                 std::remove_copy(curr_view->joined.begin(), curr_view->joined.end(),
                                  filtered_joiners.begin(), failed_joiner_id);
                 /* Since curr_view was adequate, it already had subgroups assigned and had the next_unassigned_rank
@@ -692,9 +451,8 @@
                  * to "forget" their previous assignment and reset next_unassigned_rank to 0, because that assignment
                  * was never installed or used, but for now, decrement it by 1 if the failed node was assigned to a
                  * subgroup (just like in make_next_view). */
-                int next_unassigned_rank = (curr_view->rank_of(failed_joiner_id) <= curr_view->next_unassigned_rank) ?
-                        curr_view->next_unassigned_rank - 1 : curr_view->next_unassigned_rank;
-                curr_view = std::make_unique<View>(0, filtered_members, filtered_ips,
+                int next_unassigned_rank = (curr_view->rank_of(failed_joiner_id) <= curr_view->next_unassigned_rank) ? curr_view->next_unassigned_rank - 1 : curr_view->next_unassigned_rank;
+                curr_view = std::make_unique<View>(0, filtered_members, filtered_ips_and_ports,
                                                    std::vector<char>(curr_view->num_members - 1, 0), filtered_joiners,
                                                    std::vector<node_id_t>{}, 0, next_unassigned_rank);
                 /* This will update curr_view->is_adequately_provisioned, so set joiner_failed to true
@@ -704,19 +462,20 @@
                 joiner_failed = true;
                 break;
             }
-        } //for (waiting_join_sockets)
+        }  //for (waiting_join_sockets)
         //Tell each node whether to commit or abort the view they received, which is the opposite of joiner_failed
         for(const node_id_t& member_sent_view : members_sent_view) {
-            whenlog(logger->debug("Sending view commit message to node {}: {}", member_sent_view, !joiner_failed);)
-            waiting_join_sockets.at(member_sent_view).write(!joiner_failed);
+            whenlog(logger->debug("Sending view commit message to node {}: {}", member_sent_view, !joiner_failed););
+            waiting_join_sockets.at(member_sent_view)
+                    .write(!joiner_failed);
         }
         members_sent_view.clear();
     } while(joiner_failed);
-    whenlog(logger->trace("Decided on initial view: {}", curr_view->debug_string());)
+    whenlog(logger->trace("Decided on initial view: {}", curr_view->debug_string()););
     //At this point, we have successfully sent an initial view to all joining nodes
     //Now send a "0" as the size of the "old shard leaders" vector, since there are no old leaders, and close the socket
     for(auto waiting_sockets_iter = waiting_join_sockets.begin();
-            waiting_sockets_iter != waiting_join_sockets.end();) {
+        waiting_sockets_iter != waiting_join_sockets.end();) {
         waiting_sockets_iter->second.write(std::size_t{0});
         waiting_sockets_iter = waiting_join_sockets.erase(waiting_sockets_iter);
     }
@@ -725,13 +484,11 @@
 void ViewManager::await_rejoining_nodes(const node_id_t my_id,
                                         std::map<subgroup_id_t, SubgroupSettings>& subgroup_settings,
                                         uint32_t& num_received_size) {
-
-
     RestartLeaderState restart_leader_state_machine(std::move(curr_view), *restart_state, subgroup_settings, num_received_size, subgroup_info, my_id);
     bool still_need_quorum = true;
     while(still_need_quorum) {
         restart_leader_state_machine.await_quorum(server_socket);
-        whenlog(logger->debug("Reached a quorum of nodes from view {}, created view {}", restart_leader_state_machine.get_curr_view().vid, restart_leader_state_machine.get_restart_view().vid);)
+        whenlog(logger->debug("Reached a quorum of nodes from view {}, created view {}", restart_leader_state_machine.get_curr_view().vid, restart_leader_state_machine.get_restart_view().vid););
         still_need_quorum = false;
         //Compute a final ragged trim
         //Actually, I don't think there's anything to "compute" because
@@ -742,13 +499,14 @@
                 shard_trim_pair.second->leader_id = std::numeric_limits<node_id_t>::max();
             }
         }
-        whenlog(restart_leader_state_machine.print_longest_logs();)
+        whenlog(restart_leader_state_machine.print_longest_logs(););
 
         //Send the next view to all the members
-        int64_t failed_node_id = restart_leader_state_machine.send_restart_view(derecho_params);
+        int64_t failed_node_id
+                = restart_leader_state_machine.send_restart_view(derecho_params);
         //If a node failed while waiting for the View, abort this restart view and try again
         if(failed_node_id != -1) {
-            whenlog(logger->info("Node {} failed while waiting for restart leader to reach a quorum!", failed_node_id);)
+            whenlog(logger->info("Node {} failed while waiting for restart leader to reach a quorum!", failed_node_id););
             restart_leader_state_machine.confirm_restart_view(false);
             still_need_quorum = true;
             //Try recomputing the restart view without the failed node, to see if we can restart anyway
@@ -756,7 +514,7 @@
             while(can_restart) {
                 failed_node_id = restart_leader_state_machine.send_restart_view(derecho_params);
                 if(failed_node_id != -1) {
-                    whenlog(logger->debug("Recomputed View would still have been adequate, but node {} failed while sending it!", failed_node_id);)
+                    whenlog(logger->debug("Recomputed View would still have been adequate, but node {} failed while sending it!", failed_node_id););
                     restart_leader_state_machine.confirm_restart_view(false);
                     //Recompute the restart view again, and try again if it's still adequate
                     can_restart = restart_leader_state_machine.compute_restart_view();
@@ -767,186 +525,43 @@
                 }
             }
         }
-
-    }
-    whenlog(logger->trace("Decided on restart view: {}", restart_leader_state_machine.get_restart_view().debug_string());)
+    }
+    whenlog(logger->trace("Decided on restart view: {}", restart_leader_state_machine.get_restart_view().debug_string()););
     //Commit the restart view at all joining clients
     restart_leader_state_machine.confirm_restart_view(true);
     restart_leader_state_machine.send_shard_leaders();
     curr_view = restart_leader_state_machine.take_restart_view();
-
 }
 
 void ViewManager::initialize_rdmc_sst() {
-    whenlog(logger->debug("Starting global initialization of RDMC and SST, including internal TCP connection setup");)
+    whenlog(logger->debug("Starting global initialization of RDMC and SST, including internal TCP connection setup"););
     // construct member_ips
-    auto member_ips_map = make_member_ips_map(*curr_view);
-    if(!rdmc::initialize(member_ips_map, curr_view->members[curr_view->my_rank])) {
+    auto member_ips_and_rdmc_ports_map
+            = make_member_ips_and_ports_map<PORT_TYPE::RDMC>(*curr_view);
+    if(!rdmc::initialize(member_ips_and_rdmc_ports_map,
+                         curr_view->members[curr_view->my_rank])) {
         std::cout << "Global setup failed" << std::endl;
         exit(0);
     }
->>>>>>> e8b64478
+    auto member_ips_and_sst_ports_map = make_member_ips_and_ports_map<PORT_TYPE::SST>(*curr_view);
+
 #ifdef USE_VERBS_API
-  sst::verbs_initialize(member_ips_and_sst_ports_map,
-                        curr_view->members[curr_view->my_rank]);
+    sst::verbs_initialize(member_ips_and_sst_ports_map,
+                          curr_view->members[curr_view->my_rank]);
 #else
-  sst::lf_initialize(member_ips_and_sst_ports_map,
-                     curr_view->members[curr_view->my_rank]);
+    sst::lf_initialize(member_ips_and_sst_ports_map,
+                       curr_view->members[curr_view->my_rank]);
 #endif
 }
 
 void ViewManager::create_threads() {
-<<<<<<< HEAD
-  client_listener_thread = std::thread{[this]() {
-    pthread_setname_np(pthread_self(), "client_thread");
-    while (!thread_shutdown) {
-      tcp::socket client_socket = server_socket.accept();
-      whenlog(logger->debug("Background thread got a client connection from {}",
-                            client_socket.remote_ip);)
-          pending_join_sockets.locked()
-              .access.emplace_back(std::move(client_socket));
-    }
-    std::cout << "Connection listener thread shutting down." << std::endl;
-  }};
-
-  old_view_cleanup_thread = std::thread([this]() {
-    pthread_setname_np(pthread_self(), "old_view");
-    while (!thread_shutdown) {
-      unique_lock_t old_views_lock(old_views_mutex);
-      old_views_cv.wait(old_views_lock, [this]() {
-        return !old_views.empty() || thread_shutdown;
-      });
-      if (!thread_shutdown) {
-        old_views.front().reset();
-        old_views.pop();
-      }
-    }
-    std::cout << "Old View cleanup thread shutting down." << std::endl;
-  });
-}
-
-void ViewManager::register_predicates() {
-  /* Note that each trigger function must be wrapped in a lambda because it's
-   * a member function, and lambdas are the only way to bind "this" to a member
-   * function invocation. */
-  auto suspected_changed = [this](const DerechoSST &sst) {
-    return suspected_not_equal(sst, last_suspected);
-  };
-  auto suspected_changed_trig = [this](DerechoSST &sst) { new_suspicion(sst); };
-
-  auto start_join_pred = [this](const DerechoSST &sst) {
-    return curr_view->i_am_leader() && has_pending_join();
-  };
-  auto start_join_trig = [this](DerechoSST &sst) { leader_start_join(sst); };
-
-  auto change_commit_ready = [this](const DerechoSST &gmsSST) {
-    return curr_view->i_am_leader() &&
-           min_acked(gmsSST, curr_view->failed) >
-               gmsSST.num_committed[gmsSST.get_local_index()];
-  };
-  auto commit_change = [this](DerechoSST &sst) { leader_commit_change(sst); };
-
-  auto leader_proposed_change = [this](const DerechoSST &gmsSST) {
-    return gmsSST.num_changes[curr_view->rank_of_leader()] >
-           gmsSST.num_acked[gmsSST.get_local_index()];
-  };
-  auto ack_proposed_change = [this](DerechoSST &sst) {
-    acknowledge_proposed_change(sst);
-  };
-
-  auto leader_committed_changes = [this](const DerechoSST &gmsSST) {
-    return gmsSST.num_committed[curr_view->rank_of_leader()] >
-           gmsSST.num_installed[curr_view->my_rank];
-  };
-  auto view_change_trig = [this](DerechoSST &sst) { start_meta_wedge(sst); };
-
-  if (!suspected_changed_handle.is_valid()) {
-    suspected_changed_handle = curr_view->gmsSST->predicates.insert(
-        suspected_changed, suspected_changed_trig,
-        sst::PredicateType::RECURRENT);
-  }
-  if (!start_join_handle.is_valid()) {
-    start_join_handle = curr_view->gmsSST->predicates.insert(
-        start_join_pred, start_join_trig, sst::PredicateType::RECURRENT);
-  }
-  if (!change_commit_ready_handle.is_valid()) {
-    change_commit_ready_handle = curr_view->gmsSST->predicates.insert(
-        change_commit_ready, commit_change, sst::PredicateType::RECURRENT);
-  }
-  if (!leader_proposed_handle.is_valid()) {
-    leader_proposed_handle = curr_view->gmsSST->predicates.insert(
-        leader_proposed_change, ack_proposed_change,
-        sst::PredicateType::RECURRENT);
-  }
-  if (!leader_committed_handle.is_valid()) {
-    leader_committed_handle = curr_view->gmsSST->predicates.insert(
-        leader_committed_changes, view_change_trig,
-        sst::PredicateType::ONE_TIME);
-  }
-}
-
-/* ------------- 2. Predicate-Triggers That Implement View Management Logic
- * ---------- */
-
-void ViewManager::new_suspicion(DerechoSST &gmsSST) {
-  whenlog(logger->debug("Suspected[] changed");) View &Vc = *curr_view;
-  int myRank = curr_view->my_rank;
-  // Aggregate suspicions into gmsSST[myRank].Suspected;
-  for (int r = 0; r < Vc.num_members; r++) {
-    for (int who = 0; who < Vc.num_members; who++) {
-      gmssst::set(gmsSST.suspected[myRank][who],
-                  gmsSST.suspected[myRank][who] || gmsSST.suspected[r][who]);
-    }
-  }
-
-  for (int q = 0; q < Vc.num_members; q++) {
-    // if(gmsSST.suspected[myRank][q] && !Vc.failed[q]) {
-    if (gmsSST.suspected[myRank][q] && !last_suspected[q]) {
-      // This is safer than copy_suspected, since suspected[] might change
-      // during this loop
-      last_suspected[q] = gmsSST.suspected[myRank][q];
-      whenlog(logger->debug("Marking {} failed", Vc.members[q]);)
-
-          if (Vc.num_failed >= (Vc.num_members + 1) / 2) {
-        throw derecho_exception("Majority of a Derecho group simultaneously "
-                                "failed ... shutting down");
-      }
-
-      whenlog(logger->debug("GMS telling SST to freeze row {}", q);)
-          gmsSST.freeze(q); // Cease to accept new updates from q
-      Vc.multicast_group->wedge();
-      gmssst::set(gmsSST.wedged[myRank],
-                  true); // RDMC has halted new sends and receives in theView
-      Vc.failed[q] = true;
-      Vc.num_failed++;
-
-      if (Vc.num_failed >= (Vc.num_members + 1) / 2) {
-        throw derecho_exception("Potential partitioning event: this node is no "
-                                "longer in the majority and must shut down!");
-      }
-
-      // push change to gmsSST.suspected[myRank]
-      gmsSST.put(gmsSST.suspected.get_base() - gmsSST.getBaseAddress(),
-                 gmsSST.changes.get_base() - gmsSST.suspected.get_base());
-      // push change to gmsSST.wedged[myRank]
-      gmsSST.put(gmsSST.wedged.get_base() - gmsSST.getBaseAddress(),
-                 sizeof(gmsSST.wedged[0]));
-      if (Vc.i_am_leader() &&
-          !changes_contains(gmsSST, Vc.members[q])) // Leader initiated
-      {
-        const int next_change_index =
-            gmsSST.num_changes[myRank] - gmsSST.num_installed[myRank];
-        if (next_change_index == (int)gmsSST.changes.size()) {
-          throw derecho_exception(
-              "Ran out of room in the pending changes list");
-=======
     client_listener_thread = std::thread{[this]() {
         pthread_setname_np(pthread_self(), "client_thread");
         while(!thread_shutdown) {
             tcp::socket client_socket = server_socket.accept();
-            whenlog(logger->debug("Background thread got a client connection from {}", client_socket.get_remote_ip());)
-                    pending_join_sockets.locked()
-                            .access.emplace_back(std::move(client_socket));
+            whenlog(logger->debug("Background thread got a client connection from {}", client_socket.get_remote_ip()););
+            pending_join_sockets.locked()
+                    .access.emplace_back(std::move(client_socket));
         }
         std::cout << "Connection listener thread shutting down." << std::endl;
     }};
@@ -969,8 +584,8 @@
 
 void ViewManager::register_predicates() {
     /* Note that each trigger function must be wrapped in a lambda because it's
-     * a member function, and lambdas are the only way to bind "this" to a member
-     * function invocation. */
+   * a member function, and lambdas are the only way to bind "this" to a member
+   * function invocation. */
     auto suspected_changed = [this](const DerechoSST& sst) {
         return suspected_not_equal(sst, last_suspected);
     };
@@ -996,7 +611,9 @@
         return gmsSST.num_changes[curr_view->rank_of_leader()]
                > gmsSST.num_acked[gmsSST.get_local_index()];
     };
-    auto ack_proposed_change = [this](DerechoSST& sst) { acknowledge_proposed_change(sst); };
+    auto ack_proposed_change = [this](DerechoSST& sst) {
+        acknowledge_proposed_change(sst);
+    };
 
     auto leader_committed_changes = [this](const DerechoSST& gmsSST) {
         return gmsSST.num_committed[curr_view->rank_of_leader()]
@@ -1005,281 +622,107 @@
     auto view_change_trig = [this](DerechoSST& sst) { start_meta_wedge(sst); };
 
     if(!suspected_changed_handle.is_valid()) {
-        suspected_changed_handle = curr_view->gmsSST->predicates.insert(suspected_changed, suspected_changed_trig,
-                                                                        sst::PredicateType::RECURRENT);
+        suspected_changed_handle = curr_view->gmsSST->predicates.insert(
+                suspected_changed, suspected_changed_trig,
+                sst::PredicateType::RECURRENT);
     }
     if(!start_join_handle.is_valid()) {
-        start_join_handle = curr_view->gmsSST->predicates.insert(start_join_pred, start_join_trig,
-                                                                 sst::PredicateType::RECURRENT);
+        start_join_handle = curr_view->gmsSST->predicates.insert(
+                start_join_pred, start_join_trig, sst::PredicateType::RECURRENT);
     }
     if(!reject_join_handle.is_valid()) {
         reject_join_handle = curr_view->gmsSST->predicates.insert(reject_join_pred, reject_join,
                                                                   sst::PredicateType::RECURRENT);
     }
     if(!change_commit_ready_handle.is_valid()) {
-        change_commit_ready_handle = curr_view->gmsSST->predicates.insert(change_commit_ready, commit_change,
-                                                                          sst::PredicateType::RECURRENT);
+        change_commit_ready_handle = curr_view->gmsSST->predicates.insert(
+                change_commit_ready, commit_change, sst::PredicateType::RECURRENT);
     }
     if(!leader_proposed_handle.is_valid()) {
-        leader_proposed_handle = curr_view->gmsSST->predicates.insert(leader_proposed_change, ack_proposed_change,
-                                                                      sst::PredicateType::RECURRENT);
+        leader_proposed_handle = curr_view->gmsSST->predicates.insert(
+                leader_proposed_change, ack_proposed_change,
+                sst::PredicateType::RECURRENT);
     }
     if(!leader_committed_handle.is_valid()) {
-        leader_committed_handle = curr_view->gmsSST->predicates.insert(leader_committed_changes, view_change_trig,
-                                                                       sst::PredicateType::ONE_TIME);
-    }
-}
-
-/* ------------- 2. Predicate-Triggers That Implement View Management Logic ---------- */
+        leader_committed_handle = curr_view->gmsSST->predicates.insert(
+                leader_committed_changes, view_change_trig,
+                sst::PredicateType::ONE_TIME);
+    }
+}
+
+/* ------------- 2. Predicate-Triggers That Implement View Management Logic
+ * ---------- */
 
 void ViewManager::new_suspicion(DerechoSST& gmsSST) {
-    whenlog(logger->debug("Suspected[] changed");)
+    whenlog(logger->debug("Suspected[] changed"););
     View& Vc = *curr_view;
     int myRank = curr_view->my_rank;
     // Aggregate suspicions into gmsSST[myRank].Suspected;
     for(int r = 0; r < Vc.num_members; r++) {
         for(int who = 0; who < Vc.num_members; who++) {
-            gmssst::set(gmsSST.suspected[myRank][who], gmsSST.suspected[myRank][who] || gmsSST.suspected[r][who]);
+            gmssst::set(gmsSST.suspected[myRank][who],
+                        gmsSST.suspected[myRank][who] || gmsSST.suspected[r][who]);
         }
     }
 
     for(int q = 0; q < Vc.num_members; q++) {
         // if(gmsSST.suspected[myRank][q] && !Vc.failed[q]) {
         if(gmsSST.suspected[myRank][q] && !last_suspected[q]) {
-            //This is safer than copy_suspected, since suspected[] might change during this loop
+            // This is safer than copy_suspected, since suspected[] might change
+            // during this loop
             last_suspected[q] = gmsSST.suspected[myRank][q];
-            whenlog(logger->debug("Marking {} failed", Vc.members[q]);)
+            whenlog(logger->debug("Marking {} failed", Vc.members[q]););
 
             if(Vc.num_failed >= (Vc.num_members + 1) / 2) {
-                whenlog(logger->flush();)
-                throw derecho_exception("Majority of a Derecho group simultaneously failed ... shutting down");
-            }
-
-            whenlog(logger->debug("GMS telling SST to freeze row {}", q);)
+                throw derecho_exception("Majority of a Derecho group simultaneously "
+                                        "failed ... shutting down");
+            }
+
+            whenlog(logger->debug("GMS telling SST to freeze row {}", q););
+            gmsSST.freeze(q);  // Cease to accept new updates from q
             Vc.multicast_group->wedge();
-            gmssst::set(gmsSST.wedged[myRank], true);  // RDMC has halted new sends and receives in theView
+            gmssst::set(gmsSST.wedged[myRank],
+                        true);  // RDMC has halted new sends and receives in theView
             Vc.failed[q] = true;
             Vc.num_failed++;
 
             if(Vc.num_failed >= (Vc.num_members + 1) / 2) {
-                whenlog(logger->flush();)
-                throw derecho_exception("Potential partitioning event: this node is no longer in the majority and must shut down!");
+                throw derecho_exception("Potential partitioning event: this node is no "
+                                        "longer in the majority and must shut down!");
             }
 
             // push change to gmsSST.suspected[myRank]
-            gmsSST.put(gmsSST.suspected.get_base() - gmsSST.getBaseAddress(), gmsSST.changes.get_base() - gmsSST.suspected.get_base());
+            gmsSST.put(gmsSST.suspected.get_base() - gmsSST.getBaseAddress(),
+                       gmsSST.changes.get_base() - gmsSST.suspected.get_base());
             // push change to gmsSST.wedged[myRank]
-            gmsSST.put(gmsSST.wedged.get_base() - gmsSST.getBaseAddress(), sizeof(gmsSST.wedged[0]));
+            gmsSST.put(gmsSST.wedged.get_base() - gmsSST.getBaseAddress(),
+                       sizeof(gmsSST.wedged[0]));
             if(Vc.i_am_leader() && !changes_contains(gmsSST, Vc.members[q]))  // Leader initiated
             {
                 const int next_change_index = gmsSST.num_changes[myRank] - gmsSST.num_installed[myRank];
                 if(next_change_index == (int)gmsSST.changes.size()) {
-                    throw derecho_exception("Ran out of room in the pending changes list");
+                    throw derecho_exception(
+                            "Ran out of room in the pending changes list");
                 }
 
-                gmssst::set(gmsSST.changes[myRank][next_change_index], Vc.members[q]);  // Reports the failure (note that q NotIn members)
+                gmssst::set(
+                        gmsSST.changes[myRank][next_change_index],
+                        Vc.members[q]);  // Reports the failure (note that q NotIn members)
                 gmssst::increment(gmsSST.num_changes[myRank]);
-                whenlog(logger->debug("Leader proposed a change to remove failed node {}", Vc.members[q]);)
-                gmsSST.put((char*)std::addressof(gmsSST.changes[0][next_change_index]) - gmsSST.getBaseAddress(),
-                                   sizeof(gmsSST.changes[0][next_change_index]));
-                gmsSST.put(gmsSST.num_changes.get_base() - gmsSST.getBaseAddress(), sizeof(gmsSST.num_changes[0]));
-            }
->>>>>>> e8b64478
-        }
-
-        gmssst::set(
-            gmsSST.changes[myRank][next_change_index],
-            Vc.members[q]); // Reports the failure (note that q NotIn members)
-        gmssst::increment(gmsSST.num_changes[myRank]);
-        whenlog(
-            logger->debug("Leader proposed a change to remove failed node {}",
-                          Vc.members[q]);)
-            gmsSST.put(
-                (char *)std::addressof(gmsSST.changes[0][next_change_index]) -
-                    gmsSST.getBaseAddress(),
-                sizeof(gmsSST.changes[0][next_change_index]));
-        gmsSST.put(gmsSST.num_changes.get_base() - gmsSST.getBaseAddress(),
-                   sizeof(gmsSST.num_changes[0]));
-      }
-    }
-  }
-}
-
-<<<<<<< HEAD
-void ViewManager::leader_start_join(DerechoSST &gmsSST) {
-  whenlog(logger->debug("GMS handling a new client connection");)
-      // C++'s ugly two-step dequeue: leave queue.front() in an invalid state,
-      // then delete it
-      proposed_join_sockets.emplace_back(
-          std::move(pending_join_sockets.locked().access.front()));
-  pending_join_sockets.locked().access.pop_front();
-  receive_join(proposed_join_sockets.back());
-}
-
-void ViewManager::leader_commit_change(DerechoSST &gmsSST) {
-  gmssst::set(
-      gmsSST.num_committed[gmsSST.get_local_index()],
-      min_acked(gmsSST, curr_view->failed)); // Leader commits a new request
-  whenlog(logger->debug("Leader committing change proposal #{}",
-                        gmsSST.num_committed[gmsSST.get_local_index()]);)
-      gmsSST.put(gmsSST.num_committed.get_base() - gmsSST.getBaseAddress(),
-                 sizeof(gmsSST.num_committed[0]));
-}
-
-void ViewManager::acknowledge_proposed_change(DerechoSST &gmsSST) {
-  int myRank = gmsSST.get_local_index();
-  int leader = curr_view->rank_of_leader();
-  whenlog(
-      logger->debug("Detected that leader proposed change #{}. Acknowledging.",
-                    gmsSST.num_changes[leader]);) if (myRank != leader) {
-    // Echo the count
-    gmssst::set(gmsSST.num_changes[myRank], gmsSST.num_changes[leader]);
-
-    // Echo (copy) the vector including the new changes
-    gmssst::set(gmsSST.changes[myRank], gmsSST.changes[leader],
-                gmsSST.changes.size());
-    // Echo the new member's IP
-    gmssst::set(gmsSST.joiner_ips[myRank], gmsSST.joiner_ips[leader],
-                gmsSST.joiner_ips.size());
-    gmssst::set(gmsSST.num_committed[myRank], gmsSST.num_committed[leader]);
-  }
-
-  // Notice a new request, acknowledge it
-  gmssst::set(gmsSST.num_acked[myRank], gmsSST.num_changes[myRank]);
-  // gmsSST.put(gmsSST.changes.get_base() - gmsSST.getBaseAddress(),
-  //            gmsSST.num_received.get_base() - gmsSST.changes.get_base());
-  /* breaking the above put statement into individual put calls, to be sure that
-   * if we were relying on any ordering guarantees, we won't run into issue when
-   * guarantees do not hold*/
-  gmsSST.put(gmsSST.changes.get_base() - gmsSST.getBaseAddress(),
-             gmsSST.joiner_ips.get_base() - gmsSST.changes.get_base());
-  gmsSST.put(gmsSST.joiner_ips.get_base() - gmsSST.getBaseAddress(),
-             gmsSST.num_changes.get_base() - gmsSST.joiner_ips.get_base());
-  gmsSST.put(gmsSST.num_changes.get_base() - gmsSST.getBaseAddress(),
-             gmsSST.num_committed.get_base() - gmsSST.num_changes.get_base());
-  gmsSST.put(gmsSST.num_committed.get_base() - gmsSST.getBaseAddress(),
-             gmsSST.num_acked.get_base() - gmsSST.num_committed.get_base());
-  gmsSST.put(gmsSST.num_acked.get_base() - gmsSST.getBaseAddress(),
-             gmsSST.num_installed.get_base() - gmsSST.num_acked.get_base());
-  gmsSST.put(gmsSST.num_installed.get_base() - gmsSST.getBaseAddress(),
-             gmsSST.num_received.get_base() - gmsSST.num_installed.get_base());
-  whenlog(logger->debug("Wedging current view.");) curr_view->wedge();
-  whenlog(logger->debug("Done wedging current view.");)
-}
-
-void ViewManager::start_meta_wedge(DerechoSST &gmsSST) {
-  whenlog(logger->debug("Meta-wedging view {}", curr_view->vid);)
-      // Disable all the other SST predicates, except suspected_changed and the
-      // one I'm about to register
-      gmsSST.predicates.remove(start_join_handle);
-  gmsSST.predicates.remove(change_commit_ready_handle);
-  gmsSST.predicates.remove(leader_proposed_handle);
-
-  curr_view->wedge();
-
-  /* We now need to wait for all other nodes to wedge the current view,
-   * which is called "meta-wedged." To do that, this predicate trigger
-   * creates a new predicate that will fire when meta-wedged is true, and
-   * registers the next epoch termination method as its trigger.
-   */
-  auto is_meta_wedged = [this](const DerechoSST &gmsSST) {
-    for (unsigned int n = 0; n < gmsSST.get_num_rows(); ++n) {
-      if (!curr_view->failed[n] && !gmsSST.wedged[n]) {
-        return false;
-      }
-    }
-    return true;
-  };
-  auto meta_wedged_continuation = [this](DerechoSST &gmsSST) {
-    // Before the first call to terminate_epoch(), heap-allocate this map
-    auto next_subgroup_settings =
-        std::make_shared<std::map<subgroup_id_t, SubgroupSettings>>();
-    terminate_epoch(next_subgroup_settings, 0, gmsSST);
-  };
-  gmsSST.predicates.insert(is_meta_wedged, meta_wedged_continuation,
-                           sst::PredicateType::ONE_TIME);
-}
-
-void ViewManager::terminate_epoch(
-    std::shared_ptr<std::map<subgroup_id_t, SubgroupSettings>>
-        next_subgroup_settings,
-    uint32_t next_num_received_size, DerechoSST &gmsSST) {
-  whenlog(logger->debug("MetaWedged is true; continuing epoch termination");)
-      // If this is the first time terminate_epoch() was called, next_view will
-      // still be null
-      bool first_call = false;
-  if (!next_view) {
-    first_call = true;
-  }
-  std::unique_lock<std::shared_timed_mutex> write_lock(view_mutex);
-  next_view = make_next_view(curr_view, gmsSST whenlog(, logger));
-  whenlog(logger->debug("Checking provisioning of view {}", next_view->vid);)
-      next_subgroup_settings->clear();
-  next_num_received_size =
-      make_subgroup_maps(curr_view, *next_view, *next_subgroup_settings);
-  if (!next_view->is_adequately_provisioned) {
-    whenlog(logger->debug("Next view would not be adequately provisioned, "
-                          "waiting for more joins.");) if (first_call) {
-      // Re-register the predicates for accepting and acknowledging joins
-      register_predicates();
-      // But remove the one for start_meta_wedge
-      gmsSST.predicates.remove(leader_committed_handle);
-    }
-    // Construct a predicate that watches for any new committed change that is a
-    // join
-    int curr_num_committed = gmsSST.num_committed[curr_view->rank_of_leader()];
-    auto more_members_joined = [this,
-                                curr_num_committed](const DerechoSST &gmsSST) {
-      if (gmsSST.num_committed[curr_view->rank_of_leader()] >
-          curr_num_committed) {
-        const int committed_count =
-            gmsSST.num_committed[curr_view->rank_of_leader()] -
-            gmsSST.num_installed[curr_view->rank_of_leader()];
-        for (int change_index = curr_num_committed;
-             change_index < committed_count; change_index++) {
-          node_id_t change_id =
-              gmsSST.changes[curr_view->my_rank][change_index];
-          if (curr_view->rank_of(change_id) == -1) {
-            return true;
-          }
-        }
-      }
-      return false;
-    };
-    // Construct a trigger that will re-call finish_view_change() with the same
-    // parameters
-    auto retry_next_view = [this, next_subgroup_settings,
-                            next_num_received_size](DerechoSST &sst) {
-      terminate_epoch(next_subgroup_settings, next_num_received_size, sst);
-    };
-    gmsSST.predicates.insert(more_members_joined, retry_next_view,
-                             sst::PredicateType::ONE_TIME);
-    return;
-  }
-  // If execution reached here, we have a valid next view
-
-  // go through all subgroups first and acknowledge all messages received
-  // through SST
-  for (const auto &shard_settings_pair :
-       curr_view->multicast_group->get_subgroup_settings()) {
-    const subgroup_id_t subgroup_id = shard_settings_pair.first;
-    const auto &curr_subgroup_settings = shard_settings_pair.second;
-    auto num_shard_members = curr_subgroup_settings.members.size();
-    std::vector<int> shard_senders = curr_subgroup_settings.senders;
-    auto num_shard_senders =
-        curr_view->multicast_group->get_num_senders(shard_senders);
-    std::map<uint32_t, uint32_t> shard_ranks_by_sender_rank;
-    for (uint j = 0, l = 0; j < num_shard_members; ++j) {
-      if (shard_senders[j]) {
-        shard_ranks_by_sender_rank[l] = j;
-        l++;
-      }
-    }
-    // wait for all pending sst sends to finish
-    while (curr_view->multicast_group->check_pending_sst_sends(subgroup_id)) {
-=======
+                whenlog(logger->debug("Leader proposed a change to remove failed node {}",
+                                      Vc.members[q]););
+                gmsSST.put(
+                        (char*)std::addressof(gmsSST.changes[0][next_change_index]) - gmsSST.getBaseAddress(),
+                        sizeof(gmsSST.changes[0][next_change_index]));
+                gmsSST.put(gmsSST.num_changes.get_base() - gmsSST.getBaseAddress(),
+                           sizeof(gmsSST.num_changes[0]));
+            }
+        }
+    }
+}
+
 void ViewManager::leader_start_join(DerechoSST& gmsSST) {
-    whenlog(logger->debug("GMS handling a new client connection");)
+    whenlog(logger->debug("GMS handling a new client connection"););
     {
         //Hold the lock on pending_join_sockets while moving a socket into proposed_join_sockets
         auto pending_join_sockets_locked = pending_join_sockets.locked();
@@ -1301,60 +744,74 @@
     client_socket.read(joiner_id);
     client_socket.write(JoinResponse{JoinResponseCode::LEADER_REDIRECT, curr_view->members[curr_view->my_rank]});
     //Send the client the IP address of the current leader
-    client_socket.write(mutils::bytes_size(curr_view->member_ips[curr_view->rank_of_leader()]));
+    client_socket.write(mutils::bytes_size(std::get<0>(curr_view->member_ips_and_ports[curr_view->rank_of_leader()])));
     auto bind_socket_write = [&client_socket](const char* bytes, std::size_t size) { client_socket.write(bytes, size); };
-    mutils::post_object(bind_socket_write, curr_view->member_ips[curr_view->rank_of_leader()]);
+    mutils::post_object(bind_socket_write, std::get<0>(curr_view->member_ips_and_ports[curr_view->rank_of_leader()]));
+    client_socket.write(std::get<PORT_TYPE::GMS>(curr_view->member_ips_and_ports[curr_view->rank_of_leader()]));
 }
 
 void ViewManager::leader_commit_change(DerechoSST& gmsSST) {
-    gmssst::set(gmsSST.num_committed[gmsSST.get_local_index()],
-                min_acked(gmsSST, curr_view->failed));  // Leader commits a new request
-    whenlog(logger->debug("Leader committing change proposal #{}", gmsSST.num_committed[gmsSST.get_local_index()]);)
-    gmsSST.put(gmsSST.num_committed.get_base() - gmsSST.getBaseAddress(), sizeof(gmsSST.num_committed[0]));
+    gmssst::set(
+            gmsSST.num_committed[gmsSST.get_local_index()],
+            min_acked(gmsSST, curr_view->failed));  // Leader commits a new request
+    whenlog(logger->debug("Leader committing change proposal #{}",
+                          gmsSST.num_committed[gmsSST.get_local_index()]););
+    gmsSST.put(gmsSST.num_committed.get_base() - gmsSST.getBaseAddress(),
+               sizeof(gmsSST.num_committed[0]));
 }
 
 void ViewManager::acknowledge_proposed_change(DerechoSST& gmsSST) {
     int myRank = gmsSST.get_local_index();
     int leader = curr_view->rank_of_leader();
-    whenlog(logger->debug("Detected that leader proposed change #{}. Acknowledging.", gmsSST.num_changes[leader]);)
+    whenlog(logger->debug("Detected that leader proposed change #{}. Acknowledging.",
+                          gmsSST.num_changes[leader]););
     if(myRank != leader) {
         // Echo the count
         gmssst::set(gmsSST.num_changes[myRank], gmsSST.num_changes[leader]);
 
         // Echo (copy) the vector including the new changes
-        gmssst::set(gmsSST.changes[myRank], gmsSST.changes[leader], gmsSST.changes.size());
-        // Echo the new member's IP
-        gmssst::set(gmsSST.joiner_ips[myRank], gmsSST.joiner_ips[leader], gmsSST.joiner_ips.size());
+        gmssst::set(gmsSST.changes[myRank], gmsSST.changes[leader],
+                    gmsSST.changes.size());
+        // Echo the new member's IP and ports
+        gmssst::set(gmsSST.joiner_ips[myRank], gmsSST.joiner_ips[leader],
+                    gmsSST.joiner_ips.size());
+        gmssst::set(gmsSST.joiner_gms_ports[myRank], gmsSST.joiner_gms_ports[leader],
+                    gmsSST.joiner_gms_ports.size());
+        gmssst::set(gmsSST.joiner_rpc_ports[myRank], gmsSST.joiner_rpc_ports[leader],
+                    gmsSST.joiner_rpc_ports.size());
+        gmssst::set(gmsSST.joiner_sst_ports[myRank], gmsSST.joiner_sst_ports[leader],
+                    gmsSST.joiner_sst_ports.size());
+        gmssst::set(gmsSST.joiner_rdmc_ports[myRank], gmsSST.joiner_rdmc_ports[leader],
+                    gmsSST.joiner_rdmc_ports.size());
         gmssst::set(gmsSST.num_committed[myRank], gmsSST.num_committed[leader]);
     }
 
     // Notice a new request, acknowledge it
     gmssst::set(gmsSST.num_acked[myRank], gmsSST.num_changes[myRank]);
-    // gmsSST.put(gmsSST.changes.get_base() - gmsSST.getBaseAddress(),
-    //            gmsSST.num_received.get_base() - gmsSST.changes.get_base());
     /* breaking the above put statement into individual put calls, to be sure that
-     * if we were relying on any ordering guarantees, we won't run into issue when
-     * guarantees do not hold*/
+   * if we were relying on any ordering guarantees, we won't run into issue when
+   * guarantees do not hold*/
     gmsSST.put(gmsSST.changes.get_base() - gmsSST.getBaseAddress(),
-		gmsSST.joiner_ips.get_base() - gmsSST.changes.get_base());
+               gmsSST.joiner_ips.get_base() - gmsSST.changes.get_base());
     gmsSST.put(gmsSST.joiner_ips.get_base() - gmsSST.getBaseAddress(),
-		gmsSST.num_changes.get_base() - gmsSST.joiner_ips.get_base());
+               gmsSST.num_changes.get_base() - gmsSST.joiner_ips.get_base());
     gmsSST.put(gmsSST.num_changes.get_base() - gmsSST.getBaseAddress(),
-		gmsSST.num_committed.get_base() - gmsSST.num_changes.get_base());
+               gmsSST.num_committed.get_base() - gmsSST.num_changes.get_base());
     gmsSST.put(gmsSST.num_committed.get_base() - gmsSST.getBaseAddress(),
-		gmsSST.num_acked.get_base() - gmsSST.num_committed.get_base());
+               gmsSST.num_acked.get_base() - gmsSST.num_committed.get_base());
     gmsSST.put(gmsSST.num_acked.get_base() - gmsSST.getBaseAddress(),
-		gmsSST.num_installed.get_base() - gmsSST.num_acked.get_base());
+               gmsSST.num_installed.get_base() - gmsSST.num_acked.get_base());
     gmsSST.put(gmsSST.num_installed.get_base() - gmsSST.getBaseAddress(),
-		gmsSST.num_received.get_base() - gmsSST.num_installed.get_base());
-    whenlog(logger->debug("Wedging current view.");)
-            curr_view->wedge();
-    whenlog(logger->debug("Done wedging current view.");)
+               gmsSST.num_received.get_base() - gmsSST.num_installed.get_base());
+    whenlog(logger->debug("Wedging current view."););
+    curr_view->wedge();
+    whenlog(logger->debug("Done wedging current view."););
 }
 
 void ViewManager::start_meta_wedge(DerechoSST& gmsSST) {
-    whenlog(logger->debug("Meta-wedging view {}", curr_view->vid);)
-            // Disable all the other SST predicates, except suspected_changed and the one I'm about to register
+    whenlog(logger->debug("Meta-wedging view {}", curr_view->vid););
+    // Disable all the other SST predicates, except suspected_changed and the
+    // one I'm about to register
     gmsSST.predicates.remove(start_join_handle);
     gmsSST.predicates.remove(reject_join_handle);
     gmsSST.predicates.remove(change_commit_ready_handle);
@@ -1363,10 +820,10 @@
     curr_view->wedge();
 
     /* We now need to wait for all other nodes to wedge the current view,
-     * which is called "meta-wedged." To do that, this predicate trigger
-     * creates a new predicate that will fire when meta-wedged is true, and
-     * registers the next epoch termination method as its trigger.
-     */
+   * which is called "meta-wedged." To do that, this predicate trigger
+   * creates a new predicate that will fire when meta-wedged is true, and
+   * registers the next epoch termination method as its trigger.
+   */
     auto is_meta_wedged = [this](const DerechoSST& gmsSST) {
         for(unsigned int n = 0; n < gmsSST.get_num_rows(); ++n) {
             if(!curr_view->failed[n] && !gmsSST.wedged[n]) {
@@ -1376,55 +833,64 @@
         return true;
     };
     auto meta_wedged_continuation = [this](DerechoSST& gmsSST) {
-        //Before the first call to terminate_epoch(), heap-allocate this map
+        // Before the first call to terminate_epoch(), heap-allocate this map
         auto next_subgroup_settings = std::make_shared<std::map<subgroup_id_t, SubgroupSettings>>();
         terminate_epoch(next_subgroup_settings, 0, gmsSST);
     };
-    gmsSST.predicates.insert(is_meta_wedged, meta_wedged_continuation, sst::PredicateType::ONE_TIME);
-}
-
-void ViewManager::terminate_epoch(std::shared_ptr<std::map<subgroup_id_t, SubgroupSettings>> next_subgroup_settings,
-                                  uint32_t next_num_received_size,
-                                  DerechoSST& gmsSST) {
-    whenlog(logger->debug("MetaWedged is true; continuing epoch termination");)
-    //If this is the first time terminate_epoch() was called, next_view will still be null
+    gmsSST.predicates.insert(is_meta_wedged, meta_wedged_continuation,
+                             sst::PredicateType::ONE_TIME);
+}
+
+void ViewManager::terminate_epoch(
+        std::shared_ptr<std::map<subgroup_id_t, SubgroupSettings>>
+                next_subgroup_settings,
+        uint32_t next_num_received_size, DerechoSST& gmsSST) {
+    whenlog(logger->debug("MetaWedged is true; continuing epoch termination"););
+    // If this is the first time terminate_epoch() was called, next_view will
+    // still be null
     bool first_call = false;
     if(!next_view) {
         first_call = true;
     }
     std::unique_lock<std::shared_timed_mutex> write_lock(view_mutex);
     next_view = make_next_view(curr_view, gmsSST whenlog(, logger));
-    whenlog(logger->debug("Checking provisioning of view {}", next_view->vid);)
+    whenlog(logger->debug("Checking provisioning of view {}", next_view->vid););
     next_subgroup_settings->clear();
     next_num_received_size = make_subgroup_maps(subgroup_info, curr_view, *next_view, *next_subgroup_settings);
     if(!next_view->is_adequately_provisioned) {
-        whenlog(logger->debug("Next view would not be adequately provisioned, waiting for more joins.");)
+        whenlog(logger->debug("Next view would not be adequately provisioned, "
+                              "waiting for more joins."););
         if(first_call) {
-            //Re-register the predicates for accepting and acknowledging joins
+            // Re-register the predicates for accepting and acknowledging joins
             register_predicates();
-            //But remove the one for start_meta_wedge
+            // But remove the one for start_meta_wedge
             gmsSST.predicates.remove(leader_committed_handle);
         }
-        //Construct a predicate that watches for any new committed change
+        // Construct a predicate that watches for any new committed change that is a
+        // join
         int curr_num_committed = gmsSST.num_committed[curr_view->rank_of_leader()];
         auto leader_committed_change = [this, curr_num_committed](const DerechoSST& gmsSST) {
             return gmsSST.num_committed[curr_view->rank_of_leader()] > curr_num_committed;
         };
-        //Construct a trigger that will re-call finish_view_change() with the same parameters
-        auto retry_next_view = [this, next_subgroup_settings, next_num_received_size](DerechoSST& sst) {
+        // Construct a trigger that will re-call finish_view_change() with the same parameters
+        auto retry_next_view = [this, next_subgroup_settings,
+                                next_num_received_size](DerechoSST& sst) {
             terminate_epoch(next_subgroup_settings, next_num_received_size, sst);
         };
-        gmsSST.predicates.insert(leader_committed_change, retry_next_view, sst::PredicateType::ONE_TIME);
+        gmsSST.predicates.insert(leader_committed_change, retry_next_view,
+                                 sst::PredicateType::ONE_TIME);
         return;
     }
-    //If execution reached here, we have a valid next view
-
-    // go through all subgroups first and acknowledge all messages received through SST
-    for(const auto& shard_settings_pair : curr_view->multicast_group->get_subgroup_settings()) {
+    // If execution reached here, we have a valid next view
+
+    // go through all subgroups first and acknowledge all messages received
+    // through SST
+    for(const auto& shard_settings_pair :
+        curr_view->multicast_group->get_subgroup_settings()) {
         const subgroup_id_t subgroup_id = shard_settings_pair.first;
         const auto& curr_subgroup_settings = shard_settings_pair.second;
-        const auto num_shard_members = curr_subgroup_settings.members.size();
-        const std::vector<int>& shard_senders = curr_subgroup_settings.senders;
+        auto num_shard_members = curr_subgroup_settings.members.size();
+        std::vector<int> shard_senders = curr_subgroup_settings.senders;
         auto num_shard_senders = curr_view->multicast_group->get_num_senders(shard_senders);
         std::map<uint32_t, uint32_t> shard_ranks_by_sender_rank;
         for(uint j = 0, l = 0; j < num_shard_members; ++j) {
@@ -1437,298 +903,151 @@
         while(curr_view->multicast_group->check_pending_sst_sends(subgroup_id)) {
         }
         curr_view->gmsSST->put_with_completion();
-        curr_view->gmsSST->sync_with_members(curr_view->multicast_group->get_shard_sst_indices(subgroup_id));
-        while(curr_view->multicast_group->receiver_predicate(subgroup_id, curr_subgroup_settings, shard_ranks_by_sender_rank, num_shard_senders, *curr_view->gmsSST)) {
-            auto sst_receive_handler_lambda = [this, subgroup_id, curr_subgroup_settings,
-                                               shard_ranks_by_sender_rank,
-                                               num_shard_senders](uint32_t sender_rank,
-                                                                  volatile char* data, uint32_t size) {
-                curr_view->multicast_group->sst_receive_handler(subgroup_id, curr_subgroup_settings,
-                                                                shard_ranks_by_sender_rank, num_shard_senders,
-                                                                sender_rank, data, size);
-            };
-            curr_view->multicast_group->receiver_function(subgroup_id, curr_subgroup_settings,
-                                                          shard_ranks_by_sender_rank, num_shard_senders, *curr_view->gmsSST,
-                                                          curr_view->multicast_group->window_size, sst_receive_handler_lambda);
-        }
->>>>>>> e8b64478
-    }
+        curr_view->gmsSST->sync_with_members(
+                curr_view->multicast_group->get_shard_sst_indices(subgroup_id));
+        while(curr_view->multicast_group->receiver_predicate(
+                subgroup_id, curr_subgroup_settings, shard_ranks_by_sender_rank,
+                num_shard_senders, *curr_view->gmsSST)) {
+            auto sst_receive_handler_lambda =
+                    [this, subgroup_id, curr_subgroup_settings,
+                     shard_ranks_by_sender_rank, num_shard_senders](
+                            uint32_t sender_rank, volatile char* data, uint32_t size) {
+                        curr_view->multicast_group->sst_receive_handler(
+                                subgroup_id, curr_subgroup_settings, shard_ranks_by_sender_rank,
+                                num_shard_senders, sender_rank, data, size);
+                    };
+            curr_view->multicast_group->receiver_function(
+                    subgroup_id, curr_subgroup_settings, shard_ranks_by_sender_rank,
+                    num_shard_senders, *curr_view->gmsSST,
+                    curr_view->multicast_group->window_size, sst_receive_handler_lambda);
+        }
+    }
+
     curr_view->gmsSST->put_with_completion();
-<<<<<<< HEAD
-    curr_view->gmsSST->sync_with_members(
-        curr_view->multicast_group->get_shard_sst_indices(subgroup_id));
-    while (curr_view->multicast_group->receiver_predicate(
-        subgroup_id, curr_subgroup_settings, shard_ranks_by_sender_rank,
-        num_shard_senders, *curr_view->gmsSST)) {
-      auto sst_receive_handler_lambda =
-          [this, subgroup_id, curr_subgroup_settings,
-           shard_ranks_by_sender_rank, num_shard_senders](
-              uint32_t sender_rank, volatile char *data, uint32_t size) {
-            curr_view->multicast_group->sst_receive_handler(
-                subgroup_id, curr_subgroup_settings, shard_ranks_by_sender_rank,
-                num_shard_senders, sender_rank, data, size);
-          };
-      curr_view->multicast_group->receiver_function(
-          subgroup_id, curr_subgroup_settings, shard_ranks_by_sender_rank,
-          num_shard_senders, *curr_view->gmsSST,
-          curr_view->multicast_group->window_size, sst_receive_handler_lambda);
-=======
     curr_view->gmsSST->sync_with_members();
 
-    //First, for subgroups in which I'm the shard leader, do RaggedEdgeCleanup for the leader
+    // First, for subgroups in which I'm the shard leader, do RaggedEdgeCleanup
+    // for the leader
     auto follower_subgroups_and_shards = std::make_shared<std::map<subgroup_id_t, uint32_t>>();
-    for(const auto& subgroup_shard : curr_view->my_subgroups) {
-        const subgroup_id_t subgroup_id = subgroup_shard.first;
-        const uint32_t shard_num = subgroup_shard.second;
+    for(const auto& shard_settings_pair :
+        curr_view->multicast_group->get_subgroup_settings()) {
+        const subgroup_id_t subgroup_id = shard_settings_pair.first;
+        const uint32_t shard_num = shard_settings_pair.second.shard_num;
         SubView& shard_view = curr_view->subgroup_shard_views.at(subgroup_id).at(shard_num);
         uint num_shard_senders = 0;
         for(auto v : shard_view.is_sender) {
-            if(v) num_shard_senders++;
-        }
-        if(shard_view.my_rank == curr_view->subview_rank_of_shard_leader(subgroup_id, shard_num)) {
-            leader_ragged_edge_cleanup(*curr_view, subgroup_id,
-                                       //Ugh, getting the "num_received_offset" out of multicast_group is so ugly
-                                       curr_view->multicast_group->get_subgroup_settings()
-                                           .at(subgroup_id).num_received_offset,
-                                       shard_view.members, num_shard_senders, whenlog(logger, ) next_view->members);
-        } else {
-            //Keep track of which subgroups I'm a non-leader in, and what my corresponding shard ID is
-            follower_subgroups_and_shards->emplace(subgroup_id, shard_num);
-        }
->>>>>>> e8b64478
-    }
-  }
-
-  curr_view->gmsSST->put_with_completion();
-  curr_view->gmsSST->sync_with_members();
-
-  // First, for subgroups in which I'm the shard leader, do RaggedEdgeCleanup
-  // for the leader
-  auto follower_subgroups_and_shards =
-      std::make_shared<std::map<subgroup_id_t, uint32_t>>();
-  for (const auto &shard_settings_pair :
-       curr_view->multicast_group->get_subgroup_settings()) {
-    const subgroup_id_t subgroup_id = shard_settings_pair.first;
-    const uint32_t shard_num = shard_settings_pair.second.shard_num;
-    SubView &shard_view =
-        curr_view->subgroup_shard_views.at(subgroup_id).at(shard_num);
-    uint num_shard_senders = 0;
-    for (auto v : shard_view.is_sender) {
-      if (v)
-        num_shard_senders++;
-    }
-    if (num_shard_senders) {
-      if (shard_view.my_rank ==
-          curr_view->subview_rank_of_shard_leader(subgroup_id, shard_num)) {
-        leader_ragged_edge_cleanup(
-            *curr_view, subgroup_id,
-            shard_settings_pair.second.num_received_offset, shard_view.members,
-            num_shard_senders, whenlog(logger, ) next_view->members);
-      } else {
-        // Keep track of which subgroups I'm a non-leader in, and what my
-        // corresponding shard ID is
-        follower_subgroups_and_shards->emplace(subgroup_id, shard_num);
-      }
-    }
-  }
-
-  // Wait for the shard leaders of subgroups I'm not a leader in to post
-  // global_min_ready before continuing
-  auto leader_global_mins_are_ready =
-      [this, follower_subgroups_and_shards](const DerechoSST &gmsSST) {
-        for (const auto &subgroup_shard_pair : *follower_subgroups_and_shards) {
-          SubView &shard_view =
-              curr_view->subgroup_shard_views.at(subgroup_shard_pair.first)
-                  .at(subgroup_shard_pair.second);
-          node_id_t shard_leader =
-              shard_view.members.at(curr_view->subview_rank_of_shard_leader(
-                  subgroup_shard_pair.first, subgroup_shard_pair.second));
-          if (!gmsSST.global_min_ready[curr_view->rank_of(shard_leader)]
-                                      [subgroup_shard_pair.first])
-            return false;
-        }
-        return true;
-<<<<<<< HEAD
-      };
-
-  auto global_min_ready_continuation =
-      [this, follower_subgroups_and_shards, next_subgroup_settings,
-       next_num_received_size](DerechoSST &gmsSST) {
-        whenlog(logger->debug("GlobalMins are ready for all {} subgroup "
-                              "leaders this node is waiting on",
-                              follower_subgroups_and_shards->size()););
-        // Finish RaggedEdgeCleanup for subgroups in which I'm not the leader
-        for (const auto &subgroup_shard_pair : *follower_subgroups_and_shards) {
-          SubView &shard_view =
-              curr_view->subgroup_shard_views.at(subgroup_shard_pair.first)
-                  .at(subgroup_shard_pair.second);
-          uint num_shard_senders = 0;
-          for (auto v : shard_view.is_sender) {
-            if (v)
-              num_shard_senders++;
-          }
-          node_id_t shard_leader =
-              shard_view.members[curr_view->subview_rank_of_shard_leader(
-                  subgroup_shard_pair.first, subgroup_shard_pair.second)];
-          follower_ragged_edge_cleanup(
-              *curr_view, subgroup_shard_pair.first,
-              curr_view->rank_of(shard_leader),
-              curr_view->multicast_group->get_subgroup_settings()
-                  .at(subgroup_shard_pair.first)
-                  .num_received_offset,
-              shard_view.members, num_shard_senders whenlog(, logger));
-        }
-
-        // Wait for persistence to finish for messages delivered in
-        // RaggedEdgeCleanup
-        auto persistence_finished_pred = [this](const DerechoSST &gmsSST) {
-          // For each subgroup/shard that this node is a member of...
-          for (auto subgroup_settings_pair :
-               curr_view->multicast_group->get_subgroup_settings()) {
-            subgroup_id_t subgroup_id = subgroup_settings_pair.first;
-            if (subgroup_settings_pair.second.mode == Mode::UNORDERED) {
-              // Skip non-ordered subgroups, they never do persistence
-              continue;
-=======
-    };
-
-    auto global_min_ready_continuation = [this, follower_subgroups_and_shards,
-                                          next_subgroup_settings, next_num_received_size](DerechoSST& gmsSST) {
-        whenlog(logger->debug("GlobalMins are ready for all {} subgroup leaders this node is waiting on", follower_subgroups_and_shards->size()););
-        //Finish RaggedEdgeCleanup for subgroups in which I'm not the leader
-        for(const auto& subgroup_shard_pair : *follower_subgroups_and_shards) {
-            const subgroup_id_t subgroup_id = subgroup_shard_pair.first;
-            const uint32_t shard_num = subgroup_shard_pair.second;
-            SubView& shard_view = curr_view->subgroup_shard_views.at(subgroup_id).at(shard_num);
-            uint num_shard_senders = 0;
-            for(auto v : shard_view.is_sender) {
-                if(v) num_shard_senders++;
-            }
-            node_id_t shard_leader = shard_view.members[curr_view->subview_rank_of_shard_leader(subgroup_id, shard_num)];
-            follower_ragged_edge_cleanup(*curr_view, subgroup_id,
-                                         curr_view->rank_of(shard_leader),
-                                         curr_view->multicast_group->get_subgroup_settings()
-                                                 .at(subgroup_id).num_received_offset,
-                                         shard_view.members,
-                                         num_shard_senders
-                                                 whenlog(, logger));
-        }
-
-        //Wait for persistence to finish for messages delivered in RaggedEdgeCleanup
-        auto persistence_finished_pred = [this](const DerechoSST& gmsSST) {
-            //For each subgroup/shard that this node is a member of...
-            for(auto subgroup_shard_pair : curr_view->my_subgroups) {
-                const subgroup_id_t subgroup_id = subgroup_shard_pair.first;
-                const uint32_t shard_num = subgroup_shard_pair.second;
-                if(curr_view->subgroup_shard_views.at(subgroup_id).at(shard_num).mode == Mode::UNORDERED) {
-                    //Skip non-ordered subgroups, they never do persistence
-                    continue;
+            if(v)
+                num_shard_senders++;
+        }
+        if(num_shard_senders) {
+            if(shard_view.my_rank == curr_view->subview_rank_of_shard_leader(subgroup_id, shard_num)) {
+                leader_ragged_edge_cleanup(
+                        *curr_view, subgroup_id,
+                        shard_settings_pair.second.num_received_offset, shard_view.members,
+                        num_shard_senders, whenlog(logger, ) next_view->members);
+            } else {
+                // Keep track of which subgroups I'm a non-leader in, and what my
+                // corresponding shard ID is
+                follower_subgroups_and_shards->emplace(subgroup_id, shard_num);
+            }
+        }
+    }
+
+    // Wait for the shard leaders of subgroups I'm not a leader in to post
+    // global_min_ready before continuing
+    auto leader_global_mins_are_ready =
+            [this, follower_subgroups_and_shards](const DerechoSST& gmsSST) {
+                for(const auto& subgroup_shard_pair : *follower_subgroups_and_shards) {
+                    SubView& shard_view = curr_view->subgroup_shard_views.at(subgroup_shard_pair.first)
+                                                  .at(subgroup_shard_pair.second);
+                    node_id_t shard_leader = shard_view.members.at(curr_view->subview_rank_of_shard_leader(
+                            subgroup_shard_pair.first, subgroup_shard_pair.second));
+                    if(!gmsSST.global_min_ready[curr_view->rank_of(shard_leader)]
+                                               [subgroup_shard_pair.first])
+                        return false;
                 }
-                message_id_t last_delivered_seq_num = gmsSST.delivered_num[curr_view->my_rank][subgroup_id];
-                //For each member of that shard...
-                for(const node_id_t& shard_member : curr_view->subgroup_shard_views.at(subgroup_id).at(shard_num).members) {
-                    uint member_row = curr_view->rank_of(shard_member);
-                    //Check to see if the member persisted up to the ragged edge trim
-                    if(!curr_view->failed[member_row] &&
-                            persistent::unpack_version<int32_t>(gmsSST.persisted_num[member_row][subgroup_id]).second < last_delivered_seq_num) {
-                        return false;
+                return true;
+            };
+
+    auto global_min_ready_continuation =
+            [this, follower_subgroups_and_shards, next_subgroup_settings,
+             next_num_received_size](DerechoSST& gmsSST) {
+                whenlog(logger->debug("GlobalMins are ready for all {} subgroup "
+                                      "leaders this node is waiting on",
+                                      follower_subgroups_and_shards->size()););
+                // Finish RaggedEdgeCleanup for subgroups in which I'm not the leader
+                for(const auto& subgroup_shard_pair : *follower_subgroups_and_shards) {
+                    const subgroup_id_t subgroup_id = subgroup_shard_pair.first;
+                    const uint32_t shard_num = subgroup_shard_pair.second;
+                    SubView& shard_view = curr_view->subgroup_shard_views.at(subgroup_id)
+                                                  .at(shard_num);
+                    uint num_shard_senders = 0;
+                    for(auto v : shard_view.is_sender) {
+                        if(v)
+                            num_shard_senders++;
                     }
+                    node_id_t shard_leader = shard_view.members[curr_view->subview_rank_of_shard_leader(
+                            subgroup_id, shard_num)];
+                    follower_ragged_edge_cleanup(
+                            *curr_view, subgroup_id,
+                            curr_view->rank_of(shard_leader),
+                            curr_view->multicast_group->get_subgroup_settings()
+                                    .at(subgroup_id)
+                                    .num_received_offset,
+                            shard_view.members, num_shard_senders whenlog(, logger));
                 }
->>>>>>> e8b64478
-            }
-            message_id_t last_delivered_seq_num =
-                gmsSST.delivered_num[curr_view->my_rank][subgroup_id];
-            // For each member of that shard...
-            for (const node_id_t &shard_member :
-                 subgroup_settings_pair.second.members) {
-              uint member_row = curr_view->rank_of(shard_member);
-              // Check to see if the member persisted up to the ragged edge trim
-              if (!curr_view->failed[member_row] &&
-                  persistent::unpack_version<int32_t>(
-                      gmsSST.persisted_num[member_row][subgroup_id])
-                          .second < last_delivered_seq_num) {
-                return false;
-              }
-            }
-          }
-          return true;
-        };
-
-        auto finish_view_change_trig =
-            [this, follower_subgroups_and_shards, next_subgroup_settings,
-             next_num_received_size](DerechoSST &gmsSST) {
-              finish_view_change(follower_subgroups_and_shards,
-                                 next_subgroup_settings, next_num_received_size,
-                                 gmsSST);
+
+                // Wait for persistence to finish for messages delivered in RaggedEdgeCleanup
+                auto persistence_finished_pred = [this](const DerechoSST& gmsSST) {
+                    // For each subgroup/shard that this node is a member of...
+                    for(auto subgroup_shard_pair : curr_view->my_subgroups) {
+                        subgroup_id_t subgroup_id = subgroup_shard_pair.first;
+                        const uint32_t shard_num = subgroup_shard_pair.second;
+                        if(curr_view->subgroup_shard_views.at(subgroup_id).at(shard_num).mode == Mode::UNORDERED) {
+                            // Skip non-ordered subgroups, they never do persistence
+                            continue;
+                        }
+                        message_id_t last_delivered_seq_num = gmsSST.delivered_num[curr_view->my_rank][subgroup_id];
+                        // For each member of that shard...
+                        for(const node_id_t& shard_member : curr_view->subgroup_shard_views.at(subgroup_id).at(shard_num).members) {
+                            uint member_row = curr_view->rank_of(shard_member);
+                            // Check to see if the member persisted up to the ragged edge trim
+                            if(!curr_view->failed[member_row] && persistent::unpack_version<int32_t>(gmsSST.persisted_num[member_row][subgroup_id]).second < last_delivered_seq_num) {
+                                return false;
+                            }
+                        }
+                    }
+                    return true;
+                };
+
+                auto finish_view_change_trig =
+                        [this, follower_subgroups_and_shards, next_subgroup_settings,
+                         next_num_received_size](DerechoSST& gmsSST) {
+                            finish_view_change(follower_subgroups_and_shards,
+                                               next_subgroup_settings, next_num_received_size,
+                                               gmsSST);
+                        };
+
+                // Last statement in global_min_ready_continuation: register
+                // finish_view_change_trig
+                gmsSST.predicates.insert(persistence_finished_pred,
+                                         finish_view_change_trig,
+                                         sst::PredicateType::ONE_TIME);
             };
 
-        // Last statement in global_min_ready_continuation: register
-        // finish_view_change_trig
-        gmsSST.predicates.insert(persistence_finished_pred,
-                                 finish_view_change_trig,
-                                 sst::PredicateType::ONE_TIME);
-      };
-
-  // Last statement in finish_view_change: register
-  // global_min_ready_continuation
-  gmsSST.predicates.insert(leader_global_mins_are_ready,
-                           global_min_ready_continuation,
-                           sst::PredicateType::ONE_TIME);
-}
-
-<<<<<<< HEAD
+    // Last statement in finish_view_change: register
+    // global_min_ready_continuation
+    gmsSST.predicates.insert(leader_global_mins_are_ready,
+                             global_min_ready_continuation,
+                             sst::PredicateType::ONE_TIME);
+}
+
 void ViewManager::finish_view_change(
-    std::shared_ptr<std::map<subgroup_id_t, uint32_t>>
-        follower_subgroups_and_shards,
-    std::shared_ptr<std::map<subgroup_id_t, SubgroupSettings>>
-        next_subgroup_settings,
-    uint32_t next_num_received_size, DerechoSST &gmsSST) {
-  std::unique_lock<std::shared_timed_mutex> write_lock(view_mutex);
-
-  // Disable all the other SST predicates, except suspected_changed
-  gmsSST.predicates.remove(start_join_handle);
-  gmsSST.predicates.remove(change_commit_ready_handle);
-  gmsSST.predicates.remove(leader_proposed_handle);
-
-  // Calculate and save the IDs of shard leaders for the old view
-  // If the old view was inadequately provisioned, this will be empty
-  //(Note: This shouldn't happen any more, as we don't allow inadequate views to
-  // be installed)
-  std::map<std::type_index, std::vector<std::vector<int64_t>>>
-      old_shard_leaders_by_type = make_shard_leaders_map(*curr_view);
-
-  std::list<tcp::socket> joiner_sockets;
-  if (curr_view->i_am_leader() && next_view->joined.size() > 0) {
-    // If j joins have been committed, pop the next j sockets off
-    // proposed_join_sockets and send them the new View (must happen before we
-    // try to do SST setup)
-    for (std::size_t c = 0; c < next_view->joined.size(); ++c) {
-      commit_join(*next_view, proposed_join_sockets.front());
-      // save the socket for later
-      joiner_sockets.emplace_back(std::move(proposed_join_sockets.front()));
-      proposed_join_sockets.pop_front();
-    }
-  }
-
-  // Delete the last two GMS predicates from the old SST in preparation for
-  // deleting it
-  gmsSST.predicates.remove(leader_committed_handle);
-  gmsSST.predicates.remove(suspected_changed_handle);
-
-  node_id_t my_id = next_view->members[next_view->my_rank];
-  whenlog(
-      logger->debug("Starting creation of new SST and DerechoGroup for view {}",
-                    next_view->vid);)
-      // if new members have joined, add their RDMA connections to SST and RDMC
-      for (std::size_t i = 0; i < next_view->joined.size(); ++i) {
-    // The new members will be the last joined.size() elements of the members
-    // lists
-    int joiner_rank = next_view->num_members - next_view->joined.size() + i;
-=======
-void ViewManager::finish_view_change(std::shared_ptr<std::map<subgroup_id_t, uint32_t>> follower_subgroups_and_shards,
-                                     std::shared_ptr<std::map<subgroup_id_t, SubgroupSettings>> next_subgroup_settings,
-                                     uint32_t next_num_received_size,
-                                     DerechoSST& gmsSST) {
+        std::shared_ptr<std::map<subgroup_id_t, uint32_t>>
+                follower_subgroups_and_shards,
+        std::shared_ptr<std::map<subgroup_id_t, SubgroupSettings>>
+                next_subgroup_settings,
+        uint32_t next_num_received_size, DerechoSST& gmsSST) {
     std::unique_lock<std::shared_timed_mutex> write_lock(view_mutex);
 
     // Disable all the other SST predicates, except suspected_changed
@@ -1739,24 +1058,27 @@
 
     std::list<tcp::socket> joiner_sockets;
     if(curr_view->i_am_leader() && next_view->joined.size() > 0) {
-        //If j joins have been committed, pop the next j sockets off proposed_join_sockets
-        //and send them the new View (must happen before we try to do SST setup)
+        // If j joins have been committed, pop the next j sockets off
+        // proposed_join_sockets and send them the new View (must happen before we
+        // try to do SST setup)
         for(std::size_t c = 0; c < next_view->joined.size(); ++c) {
             commit_join(*next_view, proposed_join_sockets.front());
-            //save the socket for later
+            // save the socket for later
             joiner_sockets.emplace_back(std::move(proposed_join_sockets.front()));
             proposed_join_sockets.pop_front();
         }
     }
 
-    // Delete the last two GMS predicates from the old SST in preparation for deleting it
+    // Delete the last two GMS predicates from the old SST in preparation for
+    // deleting it
     gmsSST.predicates.remove(leader_committed_handle);
     gmsSST.predicates.remove(suspected_changed_handle);
 
     node_id_t my_id = next_view->members[next_view->my_rank];
-    whenlog(logger->debug("Starting creation of new SST and DerechoGroup for view {}", next_view->vid);)
+    whenlog(logger->debug("Starting creation of new SST and DerechoGroup for view {}",
+                          next_view->vid););
     for(const node_id_t failed_node_id : next_view->departed) {
-        whenlog(logger->debug("Removing global TCP connections for failed node {} from RDMC and SST", failed_node_id);)
+        whenlog(logger->debug("Removing global TCP connections for failed node {} from RDMC and SST", failed_node_id););
 #ifdef USE_VERBS_API
         rdma::impl::verbs_remove_connection(failed_node_id);
 #else
@@ -1766,142 +1088,56 @@
     }
     // if new members have joined, add their RDMA connections to SST and RDMC
     for(std::size_t i = 0; i < next_view->joined.size(); ++i) {
-        //The new members will be the last joined.size() elements of the members lists
+        // The new members will be the last joined.size() elements of the members
+        // lists
         int joiner_rank = next_view->num_members - next_view->joined.size() + i;
-        whenlog(logger->debug("Adding RDMC connection to node {}, at IP {}", next_view->members[joiner_rank], next_view->member_ips[joiner_rank]);)
->>>>>>> e8b64478
+        whenlog(logger->debug("Adding RDMC connection to node {}, at IP {} and port {}", next_view->members[joiner_rank], std::get<0>(next_view->member_ips_and_ports[joiner_rank]), std::get<PORT_TYPE::RDMC>(next_view->member_ips_and_ports[joiner_rank])););
+
 #ifdef USE_VERBS_API
-    rdma::impl::verbs_add_connection(next_view->members[joiner_rank],
-                                     next_view->member_ips[joiner_rank], my_id);
+        rdma::impl::verbs_add_connection(next_view->members[joiner_rank],
+                                         next_view->member_ips_and_ports[joiner_rank], my_id);
 #else
-    rdma::impl::lf_add_connection(
-        next_view->members[joiner_rank],
-        std::pair<ip_addr_t, uint16_t>{
-            std::get<0>(next_view->member_ips_and_ports[joiner_rank]),
-            std::get<PORT_TYPE::RDMC>(
-                next_view->member_ips_and_ports[joiner_rank])});
+        rdma::impl::lf_add_connection(
+                next_view->members[joiner_rank],
+                std::pair<ip_addr_t, uint16_t>{
+                        std::get<0>(next_view->member_ips_and_ports[joiner_rank]),
+                        std::get<PORT_TYPE::RDMC>(
+                                next_view->member_ips_and_ports[joiner_rank])});
 #endif
-  }
-  for (std::size_t i = 0; i < next_view->joined.size(); ++i) {
-    int joiner_rank = next_view->num_members - next_view->joined.size() + i;
-    sst::add_node(next_view->members[joiner_rank],
-                  std::pair<ip_addr_t, uint16_t>{
-                      std::get<0>(next_view->member_ips_and_ports[joiner_rank]),
-                      std::get<PORT_TYPE::SST>(
-                          next_view->member_ips_and_ports[joiner_rank])});
-  }
-  // This will block until everyone responds to SST/RDMC initial handshakes
-  transition_multicast_group(*next_subgroup_settings, next_num_received_size);
-
-  // Translate the old shard leaders' indices from types to new subgroup IDs
-  std::vector<std::vector<int64_t>> old_shard_leaders_by_id =
-      translate_types_to_ids(old_shard_leaders_by_type, *next_view);
-
-  if (curr_view->i_am_leader()) {
-    while (!joiner_sockets.empty()) {
-      // Send the array of old shard leaders, so the new member knows who to
-      // receive from
-      std::size_t size_of_vector = mutils::bytes_size(old_shard_leaders_by_id);
-      joiner_sockets.front().write(size_of_vector);
-      mutils::post_object(
-          [&joiner_sockets](const char *bytes, std::size_t size) {
-            joiner_sockets.front().write(bytes, size);
-          },
-          old_shard_leaders_by_id);
-      joiner_sockets.pop_front();
-    }
-<<<<<<< HEAD
-  }
-
-  // New members can now proceed to view_manager.start(), which will call sync()
-  next_view->gmsSST->put();
-  next_view->gmsSST->sync_with_members();
-  whenlog(logger->debug("Done setting up SST and DerechoGroup for view {}",
-                        next_view->vid);) {
-    lock_guard_t old_views_lock(old_views_mutex);
-    old_views.push(std::move(curr_view));
-    old_views_cv.notify_all();
-  }
-  curr_view = std::move(next_view);
-
-  // Write the new view to disk before using it
-  persistent::saveObject(*curr_view);
-
-  // Re-initialize last_suspected (suspected[] has been reset to all false in
-  // the new view)
-  last_suspected.assign(curr_view->members.size(), false);
-
-  // Register predicates in the new view
-  register_predicates();
-
-  // First task with my new view...
-  if (curr_view->i_am_new_leader()) // I'm the new leader and everyone who
-                                    // hasn't failed agrees
-  {
-    curr_view->merge_changes(); // Create a combined list of Changes
-  }
-
-  // Announce the new view to the application
-  for (auto &view_upcall : view_upcalls) {
-    view_upcall(*curr_view);
-  }
-  // One of those view upcalls is to RPCManager, which will set up TCP
-  // connections to the new members After doing that, shard leaders can send
-  // them RPC objects
-  for (subgroup_id_t subgroup_id = 0;
-       subgroup_id < old_shard_leaders_by_id.size(); ++subgroup_id) {
-    for (uint32_t shard = 0;
-         shard < old_shard_leaders_by_id[subgroup_id].size(); ++shard) {
-      // if I was the leader of the shard in the old view...
-      if (my_id == old_shard_leaders_by_id[subgroup_id][shard]) {
-        // send its object state to the new members
-        for (node_id_t shard_joiner :
-             curr_view->subgroup_shard_views[subgroup_id][shard].joined) {
-          if (shard_joiner != my_id) {
-            send_subgroup_object(subgroup_id, shard_joiner);
-          }
-        }
-      }
-    }
-  }
-
-  // Re-initialize this node's RPC objects, which includes receiving them
-  // from shard leaders if it is newly a member of a subgroup
-  whenlog(logger->debug("Initializing local Replicated Objects");)
-      initialize_subgroup_objects(my_id, *curr_view, old_shard_leaders_by_id);
-  // It's only safe to start evaluating predicates once all RPC objects exist
-  curr_view->gmsSST->start_predicate_evaluation();
-  view_change_cv.notify_all();
-=======
+    }
     for(std::size_t i = 0; i < next_view->joined.size(); ++i) {
         int joiner_rank = next_view->num_members - next_view->joined.size() + i;
-        sst::add_node(next_view->members[joiner_rank], next_view->member_ips[joiner_rank]);
+        sst::add_node(next_view->members[joiner_rank],
+                      std::pair<ip_addr_t, uint16_t>{
+                              std::get<0>(next_view->member_ips_and_ports[joiner_rank]),
+                              std::get<PORT_TYPE::SST>(
+                                      next_view->member_ips_and_ports[joiner_rank])});
     }
     // This will block until everyone responds to SST/RDMC initial handshakes
     transition_multicast_group(*next_subgroup_settings, next_num_received_size);
 
-    // Figure out the IDs of the shard leaders in the old view, then
-    // translate the leaders' indices from types to new subgroup IDs
-    std::vector<std::vector<int64_t>> old_shard_leaders_by_id =
-            translate_types_to_ids(make_shard_leaders_map(*curr_view), *next_view);
+    // Translate the old shard leaders' indices from types to new subgroup IDs
+    std::vector<std::vector<int64_t>> old_shard_leaders_by_id = translate_types_to_ids(make_shard_leaders_map(*curr_view), *next_view);
 
     if(curr_view->i_am_leader()) {
         while(!joiner_sockets.empty()) {
-            //Send the array of old shard leaders, so the new member knows who to receive from
+            // Send the array of old shard leaders, so the new member knows who to
+            // receive from
             std::size_t size_of_vector = mutils::bytes_size(old_shard_leaders_by_id);
             joiner_sockets.front().write(size_of_vector);
-            mutils::post_object([&joiner_sockets](const char* bytes, std::size_t size) {
-                joiner_sockets.front().write(bytes, size);
-            },
-                                old_shard_leaders_by_id);
+            mutils::post_object(
+                    [&joiner_sockets](const char* bytes, std::size_t size) {
+                        joiner_sockets.front().write(bytes, size);
+                    },
+                    old_shard_leaders_by_id);
             joiner_sockets.pop_front();
         }
     }
-
     // New members can now proceed to view_manager.start(), which will call sync()
     next_view->gmsSST->put();
     next_view->gmsSST->sync_with_members();
-    whenlog(logger->debug("Done setting up SST and DerechoGroup for view {}", next_view->vid);)
+    whenlog(logger->debug("Done setting up SST and DerechoGroup for view {}",
+                          next_view->vid););
     {
         lock_guard_t old_views_lock(old_views_mutex);
         old_views.push(std::move(curr_view));
@@ -1909,17 +1145,19 @@
     }
     curr_view = std::move(next_view);
 
-    //Write the new view to disk before using it
+    // Write the new view to disk before using it
     persistent::saveObject(*curr_view);
 
-    //Re-initialize last_suspected (suspected[] has been reset to all false in the new view)
+    // Re-initialize last_suspected (suspected[] has been reset to all false in
+    // the new view)
     last_suspected.assign(curr_view->members.size(), false);
 
     // Register predicates in the new view
     register_predicates();
 
     // First task with my new view...
-    if(curr_view->i_am_new_leader())  // I'm the new leader and everyone who hasn't failed agrees
+    if(curr_view->i_am_new_leader())  // I'm the new leader and everyone who
+                                      // hasn't failed agrees
     {
         curr_view->merge_changes();  // Create a combined list of Changes
     }
@@ -1928,211 +1166,73 @@
     for(auto& view_upcall : view_upcalls) {
         view_upcall(*curr_view);
     }
+
     // One of those view upcalls is a function in Group that sets up TCP connections to the new members
     // After doing that, shard leaders can send them RPC objects
     send_objects_to_new_members(old_shard_leaders_by_id);
 
     // Re-initialize this node's RPC objects, which includes receiving them
     // from shard leaders if it is newly a member of a subgroup
-    whenlog(logger->debug("Initializing local Replicated Objects");)
+    whenlog(logger->debug("Initializing local Replicated Objects"););
     initialize_subgroup_objects(my_id, *curr_view, old_shard_leaders_by_id);
     // It's only safe to start evaluating predicates once all RPC objects exist
     curr_view->gmsSST->start_predicate_evaluation();
     view_change_cv.notify_all();
->>>>>>> e8b64478
 }
 
 /* ------------- 3. Helper Functions for Predicates and Triggers -------------
  */
 
 void ViewManager::construct_multicast_group(
-    CallbackSet callbacks,
-    const std::map<subgroup_id_t, SubgroupSettings> &subgroup_settings,
-    const uint32_t num_received_size) {
-  const auto num_subgroups = curr_view->subgroup_shard_views.size();
-  curr_view->gmsSST = std::make_shared<DerechoSST>(
-      sst::SSTParams(
-          curr_view->members, curr_view->members[curr_view->my_rank],
-          [this](const uint32_t node_id) { report_failure(node_id); },
-          curr_view->failed, false),
-      num_subgroups, num_received_size, derecho_params.window_size,
-      derecho_params.max_smc_payload_size + sizeof(header) +
-          2 * sizeof(uint64_t));
-
-  curr_view->multicast_group = std::make_unique<MulticastGroup>(
-      curr_view->members, curr_view->members[curr_view->my_rank],
-      curr_view->gmsSST, callbacks, num_subgroups, subgroup_settings,
-      derecho_params, persistence_manager_callbacks, curr_view->failed);
-}
-
-<<<<<<< HEAD
+        CallbackSet callbacks,
+        const std::map<subgroup_id_t, SubgroupSettings>& subgroup_settings,
+        const uint32_t num_received_size) {
+    const auto num_subgroups = curr_view->subgroup_shard_views.size();
+    curr_view->gmsSST = std::make_shared<DerechoSST>(
+            sst::SSTParams(
+                    curr_view->members, curr_view->members[curr_view->my_rank],
+                    [this](const uint32_t node_id) { report_failure(node_id); },
+                    curr_view->failed, false),
+            num_subgroups, num_received_size, derecho_params.window_size,
+            derecho_params.max_smc_payload_size + sizeof(header) + 2 * sizeof(uint64_t));
+
+    curr_view->multicast_group = std::make_unique<MulticastGroup>(
+            curr_view->members, curr_view->members[curr_view->my_rank],
+            curr_view->gmsSST, callbacks, num_subgroups, subgroup_settings,
+            derecho_params, persistence_manager_callbacks, curr_view->failed);
+}
+
 void ViewManager::transition_multicast_group(
-    const std::map<subgroup_id_t, SubgroupSettings> &new_subgroup_settings,
-    const uint32_t new_num_received_size) {
-  const auto num_subgroups = next_view->subgroup_shard_views.size();
-  next_view->gmsSST = std::make_shared<DerechoSST>(
-      sst::SSTParams(
-          next_view->members, next_view->members[next_view->my_rank],
-          [this](const uint32_t node_id) { report_failure(node_id); },
-          next_view->failed, false),
-      num_subgroups, new_num_received_size, derecho_params.window_size,
-      derecho_params.max_smc_payload_size + sizeof(header) +
-          2 * sizeof(uint64_t));
-
-  next_view->multicast_group = std::make_unique<MulticastGroup>(
-      next_view->members, next_view->members[next_view->my_rank],
-      next_view->gmsSST, std::move(*curr_view->multicast_group), num_subgroups,
-      new_subgroup_settings, persistence_manager_callbacks, next_view->failed);
-
-  curr_view->multicast_group.reset();
-
-  // Initialize this node's row in the new SST
-  int changes_installed = next_view->joined.size() + next_view->departed.size();
-  next_view->gmsSST->init_local_row_from_previous(
-      (*curr_view->gmsSST), curr_view->my_rank, changes_installed);
-  gmssst::set(next_view->gmsSST->vid[next_view->my_rank], next_view->vid);
-}
-
-void ViewManager::receive_join(tcp::socket &client_socket) {
-  DerechoSST &gmsSST = *curr_view->gmsSST;
-  if ((gmsSST.num_changes[curr_view->my_rank] -
-       gmsSST.num_committed[curr_view->my_rank]) ==
-      (int)gmsSST.changes.size()) {
-    // TODO: this shouldn't throw an exception, it should just block the client
-    // until the group stabilizes
-    throw derecho_exception("Too many changes to allow a Join right now");
-  }
-
-  struct in_addr joiner_ip_packed;
-  inet_aton(client_socket.remote_ip.c_str(), &joiner_ip_packed);
-
-  node_id_t joining_client_id = 0;
-  client_socket.exchange(curr_view->members[curr_view->my_rank],
-                         joining_client_id);
-
-  whenlog(logger->debug("Proposing change to add node {}", joining_client_id);)
-      size_t next_change = gmsSST.num_changes[curr_view->my_rank] -
-                           gmsSST.num_installed[curr_view->my_rank];
-  gmssst::set(gmsSST.changes[curr_view->my_rank][next_change],
-              joining_client_id);
-  gmssst::set(gmsSST.joiner_ips[curr_view->my_rank][next_change],
-              joiner_ip_packed.s_addr);
-
-  gmssst::increment(gmsSST.num_changes[curr_view->my_rank]);
-
-  whenlog(logger->debug("Wedging view {}", curr_view->vid);) curr_view->wedge();
-  whenlog(logger->debug("Leader done wedging view.");)
-      // gmsSST.put(gmsSST.changes.get_base() - gmsSST.getBaseAddress(),
-      // gmsSST.num_committed.get_base() - gmsSST.changes.get_base());
-      /* breaking the above put statement into individual put calls, to be sure
-       * that if we were relying on any ordering guarantees, we won't run into
-       * issue when guarantees do not hold*/
-      gmsSST.put(gmsSST.changes.get_base() - gmsSST.getBaseAddress(),
-                 gmsSST.joiner_ips.get_base() - gmsSST.changes.get_base());
-  gmsSST.put(gmsSST.joiner_ips.get_base() - gmsSST.getBaseAddress(),
-             gmsSST.num_changes.get_base() - gmsSST.joiner_ips.get_base());
-  gmsSST.put(gmsSST.num_changes.get_base() - gmsSST.getBaseAddress(),
-             gmsSST.num_committed.get_base() - gmsSST.num_changes.get_base());
-}
-
-void ViewManager::commit_join(const View &new_view,
-                              tcp::socket &client_socket) {
-  whenlog(
-      logger->debug("Sending client the new view");) auto bind_socket_write =
-      [&client_socket](const char *bytes, std::size_t size) {
-        client_socket.write(bytes, size);
-      };
-  std::size_t size_of_view = mutils::bytes_size(new_view);
-  client_socket.write(size_of_view);
-  mutils::post_object(bind_socket_write, new_view);
-  std::size_t size_of_derecho_params = mutils::bytes_size(derecho_params);
-  client_socket.write(size_of_derecho_params);
-  mutils::post_object(bind_socket_write, derecho_params);
-}
-
-uint32_t ViewManager::make_subgroup_maps(
-    const std::unique_ptr<View> &prev_view, View &curr_view,
-    std::map<subgroup_id_t, SubgroupSettings> &subgroup_settings) {
-  uint32_t num_received_offset = 0;
-  bool previous_was_ok = !prev_view || prev_view->is_adequately_provisioned;
-  int32_t initial_next_unassigned_rank = curr_view.next_unassigned_rank;
-  for (const auto &subgroup_type : subgroup_info.membership_function_order) {
-    subgroup_shard_layout_t subgroup_shard_views;
-    // This is the only place the subgroup membership functions are called; the
-    // results are then saved in the View
-    try {
-      auto temp = subgroup_info.subgroup_membership_functions.at(subgroup_type)(
-          curr_view, curr_view.next_unassigned_rank, previous_was_ok);
-      // Hack to ensure RVO still works even though subgroup_shard_views had to
-      // be declared outside this scope
-      subgroup_shard_views = std::move(temp);
-    } catch (subgroup_provisioning_exception &ex) {
-      // Mark the view as inadequate and roll back everything done by previous
-      // allocation functions
-      curr_view.is_adequately_provisioned = false;
-      curr_view.next_unassigned_rank = initial_next_unassigned_rank;
-      curr_view.subgroup_shard_views.clear();
-      curr_view.subgroup_ids_by_type.clear();
-
-      subgroup_settings.clear();
-      return 0;
-    }
-    std::size_t num_subgroups = subgroup_shard_views.size();
-    curr_view.subgroup_ids_by_type[subgroup_type] =
-        std::vector<subgroup_id_t>(num_subgroups);
-    for (uint32_t subgroup_index = 0; subgroup_index < num_subgroups;
-         ++subgroup_index) {
-      // Assign this (type, index) pair a new unique subgroup ID
-      subgroup_id_t next_subgroup_number =
-          curr_view.subgroup_shard_views.size();
-      curr_view.subgroup_ids_by_type[subgroup_type][subgroup_index] =
-          next_subgroup_number;
-      uint32_t num_shards = subgroup_shard_views.at(subgroup_index).size();
-      uint32_t max_shard_senders = 0;
-      for (uint shard_num = 0; shard_num < num_shards; ++shard_num) {
-        SubView &shard_view =
-            subgroup_shard_views.at(subgroup_index).at(shard_num);
-        std::size_t shard_size = shard_view.members.size();
-        uint32_t num_shard_senders = shard_view.num_senders();
-        if (num_shard_senders > max_shard_senders) {
-          max_shard_senders = shard_size;
-        }
-        // Initialize my_rank in the SubView for this node's ID
-        shard_view.my_rank =
-            shard_view.rank_of(curr_view.members[curr_view.my_rank]);
-        // Save the settings for MulticastGroup
-        if (shard_view.my_rank != -1) {
-          subgroup_settings[next_subgroup_number] = {
-              shard_num,
-              (uint32_t)shard_view.my_rank,
-              shard_view.members,
-              shard_view.is_sender,
-              shard_view.sender_rank_of(shard_view.my_rank),
-              num_received_offset,
-              shard_view.mode};
-        }
-        if (prev_view && prev_view->is_adequately_provisioned) {
-          // Initialize this shard's SubView.joined and SubView.departed
-          subgroup_id_t prev_subgroup_id =
-              prev_view->subgroup_ids_by_type.at(subgroup_type)
-                  .at(subgroup_index);
-          SubView &prev_shard_view =
-              prev_view->subgroup_shard_views[prev_subgroup_id][shard_num];
-          std::set<node_id_t> prev_members(prev_shard_view.members.begin(),
-                                           prev_shard_view.members.end());
-          std::set<node_id_t> curr_members(shard_view.members.begin(),
-                                           shard_view.members.end());
-          std::set_difference(curr_members.begin(), curr_members.end(),
-                              prev_members.begin(), prev_members.end(),
-                              std::back_inserter(shard_view.joined));
-          std::set_difference(prev_members.begin(), prev_members.end(),
-                              curr_members.begin(), curr_members.end(),
-                              std::back_inserter(shard_view.departed));
-=======
+        const std::map<subgroup_id_t, SubgroupSettings>& new_subgroup_settings,
+        const uint32_t new_num_received_size) {
+    const auto num_subgroups = next_view->subgroup_shard_views.size();
+    next_view->gmsSST = std::make_shared<DerechoSST>(
+            sst::SSTParams(
+                    next_view->members, next_view->members[next_view->my_rank],
+                    [this](const uint32_t node_id) { report_failure(node_id); },
+                    next_view->failed, false),
+            num_subgroups, new_num_received_size, derecho_params.window_size,
+            derecho_params.max_smc_payload_size + sizeof(header) + 2 * sizeof(uint64_t));
+
+    next_view->multicast_group = std::make_unique<MulticastGroup>(
+            next_view->members, next_view->members[next_view->my_rank],
+            next_view->gmsSST, std::move(*curr_view->multicast_group), num_subgroups,
+            new_subgroup_settings, persistence_manager_callbacks, next_view->failed);
+
+    curr_view->multicast_group.reset();
+
+    // Initialize this node's row in the new SST
+    int changes_installed = next_view->joined.size() + next_view->departed.size();
+    next_view->gmsSST->init_local_row_from_previous(
+            (*curr_view->gmsSST), curr_view->my_rank, changes_installed);
+    gmssst::set(next_view->gmsSST->vid[next_view->my_rank], next_view->vid);
+}
+
 bool ViewManager::receive_join(tcp::socket& client_socket) {
     DerechoSST& gmsSST = *curr_view->gmsSST;
     if((gmsSST.num_changes[curr_view->my_rank] - gmsSST.num_committed[curr_view->my_rank]) == (int)gmsSST.changes.size()) {
-        //TODO: this shouldn't throw an exception, it should just block the client until the group stabilizes
+        // TODO: this shouldn't throw an exception, it should just block the client
+        // until the group stabilizes
         throw derecho_exception("Too many changes to allow a Join right now");
     }
 
@@ -2141,40 +1241,59 @@
 
     node_id_t joining_client_id = 0;
     client_socket.read(joining_client_id);
-    //Safety check: The joiner's ID can't be the same as an existing member's ID, otherwise that member will get kicked out
+
     if(curr_view->rank_of(joining_client_id) != -1) {
-        whenlog(logger->warn("Joining node at IP {} announced it has ID {}, which is already in the View!", client_socket.get_remote_ip(), joining_client_id);)
+        whenlog(logger->warn("Joining node at IP {} announced it has ID {}, which is already in the View!", client_socket.get_remote_ip(), joining_client_id););
         client_socket.write(JoinResponse{JoinResponseCode::ID_IN_USE, curr_view->members[curr_view->my_rank]});
         return false;
     }
     client_socket.write(JoinResponse{JoinResponseCode::OK, curr_view->members[curr_view->my_rank]});
 
-
-    whenlog(logger->debug("Proposing change to add node {}", joining_client_id);)
+    uint16_t joiner_gms_port = 0;
+    client_socket.read(joiner_gms_port);
+    uint16_t joiner_rpc_port = 0;
+    client_socket.read(joiner_rpc_port);
+    uint16_t joiner_sst_port = 0;
+    client_socket.read(joiner_sst_port);
+    uint16_t joiner_rdmc_port = 0;
+    client_socket.read(joiner_rdmc_port);
+
+    whenlog(logger->debug("Proposing change to add node {}", joining_client_id););
     size_t next_change = gmsSST.num_changes[curr_view->my_rank] - gmsSST.num_installed[curr_view->my_rank];
-    gmssst::set(gmsSST.changes[curr_view->my_rank][next_change], joining_client_id);
-    gmssst::set(gmsSST.joiner_ips[curr_view->my_rank][next_change], joiner_ip_packed.s_addr);
+    gmssst::set(gmsSST.changes[curr_view->my_rank][next_change],
+                joining_client_id);
+    gmssst::set(gmsSST.joiner_ips[curr_view->my_rank][next_change],
+                joiner_ip_packed.s_addr);
+    gmssst::set(gmsSST.joiner_gms_ports[curr_view->my_rank][next_change],
+                joiner_gms_port);
+    gmssst::set(gmsSST.joiner_rpc_ports[curr_view->my_rank][next_change],
+                joiner_rpc_port);
+    gmssst::set(gmsSST.joiner_sst_ports[curr_view->my_rank][next_change],
+                joiner_sst_port);
+    gmssst::set(gmsSST.joiner_rdmc_ports[curr_view->my_rank][next_change],
+                joiner_rdmc_port);
 
     gmssst::increment(gmsSST.num_changes[curr_view->my_rank]);
 
-    whenlog(logger->debug("Wedging view {}", curr_view->vid);)
+    whenlog(logger->debug("Wedging view {}", curr_view->vid););
     curr_view->wedge();
-    whenlog(logger->debug("Leader done wedging view.");)
-      // gmsSST.put(gmsSST.changes.get_base() - gmsSST.getBaseAddress(), gmsSST.num_committed.get_base() - gmsSST.changes.get_base());
-    /* breaking the above put statement into individual put calls, to be sure that
-     * if we were relying on any ordering guarantees, we won't run into issue when
-     * guarantees do not hold*/
+    whenlog(logger->debug("Leader done wedging view."););
+    // gmsSST.put(gmsSST.changes.get_base() - gmsSST.getBaseAddress(),
+    // gmsSST.num_committed.get_base() - gmsSST.changes.get_base());
+    /* breaking the above put statement into individual put calls, to be sure
+       * that if we were relying on any ordering guarantees, we won't run into
+       * issue when guarantees do not hold*/
     gmsSST.put(gmsSST.changes.get_base() - gmsSST.getBaseAddress(),
-        gmsSST.joiner_ips.get_base() - gmsSST.changes.get_base());
+               gmsSST.joiner_ips.get_base() - gmsSST.changes.get_base());
     gmsSST.put(gmsSST.joiner_ips.get_base() - gmsSST.getBaseAddress(),
-        gmsSST.num_changes.get_base() - gmsSST.joiner_ips.get_base());
+               gmsSST.num_changes.get_base() - gmsSST.joiner_ips.get_base());
     gmsSST.put(gmsSST.num_changes.get_base() - gmsSST.getBaseAddress(),
-        gmsSST.num_committed.get_base() - gmsSST.num_changes.get_base());
+               gmsSST.num_committed.get_base() - gmsSST.num_changes.get_base());
     return true;
 }
 
 void ViewManager::commit_join(const View& new_view, tcp::socket& client_socket) {
-    whenlog(logger->debug("Sending client the new view");)
+    whenlog(logger->debug("Sending client the new view"););
     auto bind_socket_write = [&client_socket](const char* bytes, std::size_t size) { client_socket.write(bytes, size); };
     StreamlinedView view_memento(new_view);
     std::size_t size_of_view = mutils::bytes_size(view_memento);
@@ -2218,9 +1337,9 @@
         int64_t persistent_log_length = 0;
         joiner_socket.get().read(persistent_log_length);
         PersistentRegistry::setEarliestVersionToSerialize(persistent_log_length);
-        whenlog(logger->debug("Got log tail length {}", persistent_log_length);)
-    }
-    whenlog(logger->debug("Sending Replicated Object state for subgroup {} to node {}", subgroup_id, new_node_id);)
+        whenlog(logger->debug("Got log tail length {}", persistent_log_length););
+    }
+    whenlog(logger->debug("Sending Replicated Object state for subgroup {} to node {}", subgroup_id, new_node_id););
     subgroup_object.send_object(joiner_socket.get());
 }
 
@@ -2241,8 +1360,7 @@
 }
 
 uint32_t ViewManager::make_subgroup_maps(const SubgroupInfo& subgroup_info,
-                                         const std::unique_ptr<View>& prev_view,
-                                         View& curr_view,
+                                         const std::unique_ptr<View>& prev_view, View& curr_view,
                                          std::map<subgroup_id_t, SubgroupSettings>& subgroup_settings) {
     uint32_t num_received_offset = 0;
     int32_t initial_next_unassigned_rank = curr_view.next_unassigned_rank;
@@ -2250,13 +1368,17 @@
     curr_view.subgroup_ids_by_type.clear();
     for(const auto& subgroup_type : subgroup_info.membership_function_order) {
         subgroup_shard_layout_t curr_type_subviews;
-        //This is the only place the subgroup membership functions are called; the results are then saved in the View
+        // This is the only place the subgroup membership functions are called; the
+        // results are then saved in the View
         try {
-            auto temp = subgroup_info.subgroup_membership_functions.at(subgroup_type)(curr_view, curr_view.next_unassigned_rank);
-            //Hack to ensure RVO still works even though subgroup_shard_views had to be declared outside this scope
+            auto temp = subgroup_info.subgroup_membership_functions.at(subgroup_type)(
+                    curr_view, curr_view.next_unassigned_rank);
+            // Hack to ensure RVO still works even though curr_type_subviews had to
+            // be declared outside this scope
             curr_type_subviews = std::move(temp);
         } catch(subgroup_provisioning_exception& ex) {
-            //Mark the view as inadequate and roll back everything done by previous allocation functions
+            // Mark the view as inadequate and roll back everything done by previous
+            // allocation functions
             curr_view.is_adequately_provisioned = false;
             curr_view.next_unassigned_rank = initial_next_unassigned_rank;
             curr_view.subgroup_shard_views.clear();
@@ -2266,26 +1388,24 @@
         }
         std::size_t num_subgroups = curr_type_subviews.size();
         curr_view.subgroup_ids_by_type[subgroup_type] = std::vector<subgroup_id_t>(num_subgroups);
-
-        for(uint32_t subgroup_index = 0; subgroup_index < num_subgroups; ++subgroup_index) {
-            //Assign this (type, index) pair a new unique subgroup ID
+        for(uint32_t subgroup_index = 0; subgroup_index < num_subgroups;
+            ++subgroup_index) {
+            // Assign this (type, index) pair a new unique subgroup ID
             subgroup_id_t curr_subgroup_num = curr_view.subgroup_shard_views.size();
             curr_view.subgroup_ids_by_type[subgroup_type][subgroup_index] = curr_subgroup_num;
             uint32_t num_shards = curr_type_subviews.at(subgroup_index).size();
             uint32_t max_shard_senders = 0;
-
-            for(uint32_t shard_num = 0; shard_num < num_shards; ++shard_num) {
+            for(uint shard_num = 0; shard_num < num_shards; ++shard_num) {
                 SubView& shard_view = curr_type_subviews.at(subgroup_index).at(shard_num);
                 std::size_t shard_size = shard_view.members.size();
                 uint32_t num_shard_senders = shard_view.num_senders();
                 if(num_shard_senders > max_shard_senders) {
-                    max_shard_senders = shard_size; //really? why not max_shard_senders = num_shard_senders?
+                    max_shard_senders = shard_size;
                 }
-                //Initialize my_rank in the SubView for this node's ID
+                // Initialize my_rank in the SubView for this node's ID
                 shard_view.my_rank = shard_view.rank_of(curr_view.members[curr_view.my_rank]);
+                // Save the settings for MulticastGroup
                 if(shard_view.my_rank != -1) {
-                    curr_view.my_subgroups[curr_subgroup_num] = shard_num;
-                    //Save the settings for MulticastGroup
                     subgroup_settings[curr_subgroup_num] = {
                             shard_num,
                             (uint32_t)shard_view.my_rank,
@@ -2296,13 +1416,14 @@
                             shard_view.mode};
                 }
                 if(prev_view) {
-                    //Initialize this shard's SubView.joined and SubView.departed
-                    subgroup_id_t prev_subgroup_id = prev_view->subgroup_ids_by_type
-                                                             .at(subgroup_type)
+                    // Initialize this shard's SubView.joined and SubView.departed
+                    subgroup_id_t prev_subgroup_id = prev_view->subgroup_ids_by_type.at(subgroup_type)
                                                              .at(subgroup_index);
                     SubView& prev_shard_view = prev_view->subgroup_shard_views[prev_subgroup_id][shard_num];
-                    std::set<node_id_t> prev_members(prev_shard_view.members.begin(), prev_shard_view.members.end());
-                    std::set<node_id_t> curr_members(shard_view.members.begin(), shard_view.members.end());
+                    std::set<node_id_t> prev_members(prev_shard_view.members.begin(),
+                                                     prev_shard_view.members.end());
+                    std::set<node_id_t> curr_members(shard_view.members.begin(),
+                                                     shard_view.members.end());
                     std::set_difference(curr_members.begin(), curr_members.end(),
                                         prev_members.begin(), prev_members.end(),
                                         std::back_inserter(shard_view.joined));
@@ -2310,13 +1431,14 @@
                                         curr_members.begin(), curr_members.end(),
                                         std::back_inserter(shard_view.departed));
                 }
-            } // for(shard_num)
+            }  // for (shard_num)
             /* Pull the shard->SubView mapping out of the subgroup membership list
-             * and save it under its subgroup ID (which was shard_views_by_subgroup.size()) */
+       * and save it under its subgroup ID (which was
+       * shard_views_by_subgroup.size()) */
             curr_view.subgroup_shard_views.emplace_back(
                     std::move(curr_type_subviews[subgroup_index]));
             num_received_offset += max_shard_senders;
-        } // for(subgroup_index)
+        }  // for (subgroup_index)
     }
     return num_received_offset;
 }
@@ -2334,7 +1456,7 @@
             std::size_t shard_size = shard_view.members.size();
             uint32_t num_shard_senders = shard_view.num_senders();
             if(num_shard_senders > max_shard_senders) {
-                max_shard_senders = shard_size; //really? why not max_shard_senders = num_shard_senders?
+                max_shard_senders = shard_size;  //really? why not max_shard_senders = num_shard_senders?
             }
             //Initialize my_rank in the SubView for this node's ID
             shard_view.my_rank = shard_view.rank_of(curr_view.members[curr_view.my_rank]);
@@ -2350,111 +1472,40 @@
                         num_received_offset,
                         shard_view.mode};
             }
-        } // for(shard_num)
+        }  // for(shard_num)
         num_received_offset += max_shard_senders;
-    } // for(subgroup_id)
+    }  // for(subgroup_id)
 
     return num_received_offset;
 }
 
-
-std::unique_ptr<View> ViewManager::make_next_view(const std::unique_ptr<View>& curr_view,
-                                                  const DerechoSST& gmsSST whenlog(,
-                                                  std::shared_ptr<spdlog::logger> logger)) {
+std::unique_ptr<View> ViewManager::make_next_view(
+        const std::unique_ptr<View>& curr_view,
+        const DerechoSST& gmsSST whenlog(,
+                                         std::shared_ptr<spdlog::logger> logger)) {
     int myRank = curr_view->my_rank;
     std::set<int> leave_ranks;
     std::vector<int> join_indexes;
-    //Look through pending changes up to num_committed and filter the joins and leaves
-    const int committed_count = gmsSST.num_committed[curr_view->rank_of_leader()]
-                                - gmsSST.num_installed[curr_view->rank_of_leader()];
+    // Look through pending changes up to num_committed and filter the joins and
+    // leaves
+    const int committed_count = gmsSST.num_committed[curr_view->rank_of_leader()] - gmsSST.num_installed[curr_view->rank_of_leader()];
     for(int change_index = 0; change_index < committed_count; change_index++) {
         node_id_t change_id = gmsSST.changes[myRank][change_index];
         int change_rank = curr_view->rank_of(change_id);
         if(change_rank != -1) {
-            //Might as well save the rank, since we'll need it again
+            // Might as well save the rank, since we'll need it again
             leave_ranks.emplace(change_rank);
         } else {
             join_indexes.emplace_back(change_index);
->>>>>>> e8b64478
-        }
-      }
-      /* Pull the shard->SubView mapping out of the subgroup membership list
-       * and save it under its subgroup ID (which was
-       * shard_views_by_subgroup.size()) */
-      curr_view.subgroup_shard_views.emplace_back(
-          std::move(subgroup_shard_views[subgroup_index]));
-      num_received_offset += max_shard_senders;
-    }
-  }
-  return num_received_offset;
-}
-
-<<<<<<< HEAD
-std::unique_ptr<View> ViewManager::make_next_view(
-    const std::unique_ptr<View> &curr_view,
-    const DerechoSST &gmsSST whenlog(,
-                                     std::shared_ptr<spdlog::logger> logger)) {
-  int myRank = curr_view->my_rank;
-  std::set<int> leave_ranks;
-  std::vector<int> join_indexes;
-  // Look through pending changes up to num_committed and filter the joins and
-  // leaves
-  const int committed_count =
-      gmsSST.num_committed[curr_view->rank_of_leader()] -
-      gmsSST.num_installed[curr_view->rank_of_leader()];
-  for (int change_index = 0; change_index < committed_count; change_index++) {
-    node_id_t change_id = gmsSST.changes[myRank][change_index];
-    int change_rank = curr_view->rank_of(change_id);
-    if (change_rank != -1) {
-      // Might as well save the rank, since we'll need it again
-      leave_ranks.emplace(change_rank);
-    } else {
-      join_indexes.emplace_back(change_index);
-    }
-  }
-
-  int next_num_members =
-      curr_view->num_members - leave_ranks.size() + join_indexes.size();
-  // Initialize the next view
-  std::vector<node_id_t> joined, members(next_num_members), departed;
-  std::vector<char> failed(next_num_members);
-  std::vector<std::tuple<ip_addr_t, uint16_t, uint16_t, uint16_t, uint16_t>>
-      member_ips_and_ports(next_num_members);
-  int next_unassigned_rank = curr_view->next_unassigned_rank;
-  for (std::size_t i = 0; i < join_indexes.size(); ++i) {
-    const int join_index = join_indexes[i];
-    node_id_t joiner_id = gmsSST.changes[myRank][join_index];
-    struct in_addr joiner_ip_packed;
-    joiner_ip_packed.s_addr = gmsSST.joiner_ips[myRank][join_index];
-    char *joiner_ip_cstr = inet_ntoa(joiner_ip_packed);
-    std::string joiner_ip(joiner_ip_cstr);
-
-    joined.emplace_back(joiner_id);
-    // New members go at the end of the members list, but it may shrink in the
-    // new view
-    int new_member_rank = curr_view->num_members - leave_ranks.size() + i;
-    members[new_member_rank] = joiner_id;
-    member_ips_and_ports[new_member_rank] =
-        std::tuple{joiner_ip, gmsSST.joiner_gms_ports[myRank][join_index],
-                   gmsSST.joiner_rpc_ports[myRank][join_index],
-                   gmsSST.joiner_sst_ports[myRank][join_index],
-                   gmsSST.joiner_rdmc_ports[myRank][join_index]};
-    whenlog(
-        logger->debug("Next view will add new member with ID {}", joiner_id);)
-  }
-  for (const auto &leaver_rank : leave_ranks) {
-    departed.emplace_back(curr_view->members[leaver_rank]);
-    // Decrement next_unassigned_rank for every failure, unless the failure
-    // wasn't in a subgroup anyway
-    if (leaver_rank <= curr_view->next_unassigned_rank) {
-      next_unassigned_rank--;
-=======
-    int next_num_members = curr_view->num_members - leave_ranks.size()
-                           + join_indexes.size();
-    //Initialize the next view
+        }
+    }
+
+    int next_num_members = curr_view->num_members - leave_ranks.size() + join_indexes.size();
+    // Initialize the next view
     std::vector<node_id_t> joined, members(next_num_members), departed;
     std::vector<char> failed(next_num_members);
-    std::vector<ip_addr> member_ips(next_num_members);
+    std::vector<std::tuple<ip_addr_t, uint16_t, uint16_t, uint16_t, uint16_t>>
+            member_ips_and_ports(next_num_members);
     int next_unassigned_rank = curr_view->next_unassigned_rank;
     for(std::size_t i = 0; i < join_indexes.size(); ++i) {
         const int join_index = join_indexes[i];
@@ -2465,245 +1516,157 @@
         std::string joiner_ip(joiner_ip_cstr);
 
         joined.emplace_back(joiner_id);
-        //New members go at the end of the members list, but it may shrink in the new view
+        // New members go at the end of the members list, but it may shrink in the
+        // new view
         int new_member_rank = curr_view->num_members - leave_ranks.size() + i;
         members[new_member_rank] = joiner_id;
-        member_ips[new_member_rank] = joiner_ip;
-        whenlog(logger->debug("Next view will add new member with ID {}", joiner_id);)
+        member_ips_and_ports[new_member_rank] = std::tuple{joiner_ip, gmsSST.joiner_gms_ports[myRank][join_index],
+                                                           gmsSST.joiner_rpc_ports[myRank][join_index],
+                                                           gmsSST.joiner_sst_ports[myRank][join_index],
+                                                           gmsSST.joiner_rdmc_ports[myRank][join_index]};
+        whenlog(logger->debug("Next view will add new member with ID {}", joiner_id););
     }
     for(const auto& leaver_rank : leave_ranks) {
         departed.emplace_back(curr_view->members[leaver_rank]);
-        //Decrement next_unassigned_rank for every failure, unless the failure wasn't assigned to a subgroup anyway
+        // Decrement next_unassigned_rank for every failure,
+        // unless the failed node wasn't assigned to a subgroup anyway
         if(leaver_rank <= curr_view->next_unassigned_rank) {
             next_unassigned_rank--;
         }
     }
-    whenlog(logger->debug("Next view will exclude {} failed members.", leave_ranks.size());)
-
-    //Copy member information, excluding the members that have failed
+    whenlog(logger->debug("Next view will exclude {} failed members.",
+                          leave_ranks.size()););
+
+    // Copy member information, excluding the members that have failed
     int new_rank = 0;
-    for(int old_rank = 0; old_rank < curr_view->num_members; ++old_rank) {
-        //This is why leave_ranks needs to be a set
+    for(int old_rank = 0; old_rank < curr_view->num_members; old_rank++) {
+        // This is why leave_ranks needs to be a set
         if(leave_ranks.find(old_rank) == leave_ranks.end()) {
             members[new_rank] = curr_view->members[old_rank];
-            member_ips[new_rank] = curr_view->member_ips[old_rank];
+            member_ips_and_ports[new_rank] = curr_view->member_ips_and_ports[old_rank];
             failed[new_rank] = curr_view->failed[old_rank];
             ++new_rank;
         }
->>>>>>> e8b64478
-    }
-  }
-  whenlog(logger->debug("Next view will exclude {} failed members.",
-                        leave_ranks.size());)
-
-      // Copy member information, excluding the members that have failed
-      int m = 0;
-  for (int n = 0; n < curr_view->num_members; n++) {
-    // This is why leave_ranks needs to be a set
-    if (leave_ranks.find(n) == leave_ranks.end()) {
-      members[m] = curr_view->members[n];
-      member_ips_and_ports[m] = curr_view->member_ips_and_ports[n];
-      failed[m] = curr_view->failed[n];
-      ++m;
-    }
-  }
-
-  // Initialize my_rank in next_view
-  int32_t my_new_rank = -1;
-  node_id_t myID = curr_view->members[myRank];
-  for (int i = 0; i < next_num_members; ++i) {
-    if (members[i] == myID) {
-      my_new_rank = i;
-      break;
-    }
-  }
-  if (my_new_rank == -1) {
-    throw derecho_exception("Some other node reported that I failed.  Node " +
-                            std::to_string(myID) + " terminating");
-  }
-
-  auto next_view = std::make_unique<View>(
-      curr_view->vid + 1, members, member_ips_and_ports, failed, joined,
-      departed, my_new_rank, next_unassigned_rank);
-  next_view->i_know_i_am_leader = curr_view->i_know_i_am_leader;
-  return std::move(next_view);
+    }
+
+    // Initialize my_rank in next_view
+    int32_t my_new_rank = -1;
+    node_id_t myID = curr_view->members[myRank];
+    for(int i = 0; i < next_num_members; ++i) {
+        if(members[i] == myID) {
+            my_new_rank = i;
+            break;
+        }
+    }
+    if(my_new_rank == -1) {
+        throw derecho_exception("Some other node reported that I failed.  Node " + std::to_string(myID) + " terminating");
+    }
+
+    auto next_view = std::make_unique<View>(
+            curr_view->vid + 1, members, member_ips_and_ports, failed, joined,
+            departed, my_new_rank, next_unassigned_rank);
+    next_view->i_know_i_am_leader = curr_view->i_know_i_am_leader;
+    return std::move(next_view);
 }
 
 std::map<std::type_index, std::vector<std::vector<int64_t>>>
-ViewManager::make_shard_leaders_map(const View &view) {
-  std::map<std::type_index, std::vector<std::vector<int64_t>>>
-      shard_leaders_by_type;
-  for (const auto &type_to_ids : view.subgroup_ids_by_type) {
-    // Raw subgroups don't have any state to send to new members
-    if (type_to_ids.first == std::type_index(typeid(RawObject))) {
-      continue;
-    }
-    shard_leaders_by_type[type_to_ids.first].resize(type_to_ids.second.size());
-    for (uint32_t subgroup_index = 0;
-         subgroup_index < type_to_ids.second.size(); ++subgroup_index) {
-      subgroup_id_t subgroup_id = type_to_ids.second[subgroup_index];
-      std::size_t num_shards = view.subgroup_shard_views[subgroup_id].size();
-      shard_leaders_by_type[type_to_ids.first][subgroup_index].resize(
-          num_shards, -1);
-      for (uint32_t shard = 0; shard < num_shards; ++shard) {
-        int shard_leader_rank =
-            view.subview_rank_of_shard_leader(subgroup_id, shard);
-        if (shard_leader_rank >= 0) {
-          shard_leaders_by_type[type_to_ids.first][subgroup_index][shard] =
-              view.subgroup_shard_views[subgroup_id][shard]
-                  .members[shard_leader_rank];
-        }
-      }
-    }
-  }
-  return shard_leaders_by_type;
+ViewManager::make_shard_leaders_map(const View& view) {
+    std::map<std::type_index, std::vector<std::vector<int64_t>>>
+            shard_leaders_by_type;
+    for(const auto& type_to_ids : view.subgroup_ids_by_type) {
+        // Raw subgroups don't have any state to send to new members
+        if(type_to_ids.first == std::type_index(typeid(RawObject))) {
+            continue;
+        }
+        shard_leaders_by_type[type_to_ids.first].resize(type_to_ids.second.size());
+        for(uint32_t subgroup_index = 0;
+            subgroup_index < type_to_ids.second.size(); ++subgroup_index) {
+            subgroup_id_t subgroup_id = type_to_ids.second[subgroup_index];
+            std::size_t num_shards = view.subgroup_shard_views[subgroup_id].size();
+            shard_leaders_by_type[type_to_ids.first][subgroup_index].resize(
+                    num_shards, -1);
+            for(uint32_t shard = 0; shard < num_shards; ++shard) {
+                int shard_leader_rank = view.subview_rank_of_shard_leader(subgroup_id, shard);
+                if(shard_leader_rank >= 0) {
+                    shard_leaders_by_type[type_to_ids.first][subgroup_index][shard] = view.subgroup_shard_views[subgroup_id][shard]
+                                                                                              .members[shard_leader_rank];
+                }
+            }
+        }
+    }
+    return shard_leaders_by_type;
 }
 
 std::vector<std::vector<int64_t>> ViewManager::translate_types_to_ids(
-<<<<<<< HEAD
-    const std::map<std::type_index, std::vector<std::vector<int64_t>>>
-        &old_shard_leaders_by_type,
-    const View &new_view) {
-  std::vector<std::vector<int64_t>> old_shard_leaders_by_id(
-      new_view.subgroup_shard_views.size());
-  if (!new_view.is_adequately_provisioned) {
-    /* If we went from adequately provisioned to inadequately provisioned,
-     * the new view won't have any subgroups!
-     * We can't identify the old shard leaders in the new view at all,
-     * so I guess we'll have to return an empty vector. */
-=======
         const std::map<std::type_index, std::vector<std::vector<int64_t>>>& old_shard_leaders_by_type,
         const View& new_view) {
-    std::vector<std::vector<int64_t>> old_shard_leaders_by_id(new_view.subgroup_shard_views.size());
+    std::vector<std::vector<int64_t>> old_shard_leaders_by_id(
+            new_view.subgroup_shard_views.size());
     assert(new_view.is_adequately_provisioned);
+
     for(const auto& type_vector_pair : old_shard_leaders_by_type) {
         const auto& leaders_by_index_and_shard = type_vector_pair.second;
-        for(std::size_t subgroup_index = 0; subgroup_index < leaders_by_index_and_shard.size(); ++subgroup_index) {
+        for(std::size_t subgroup_index = 0;
+            subgroup_index < leaders_by_index_and_shard.size(); ++subgroup_index) {
             subgroup_id_t new_subgroup_id = new_view.subgroup_ids_by_type.at(type_vector_pair.first)
                                                     .at(subgroup_index);
             std::size_t num_shards = leaders_by_index_and_shard[subgroup_index].size();
             old_shard_leaders_by_id[new_subgroup_id].resize(num_shards, -1);
             for(std::size_t shard = 0; shard < num_shards; ++shard) {
-                old_shard_leaders_by_id[new_subgroup_id][shard]
-                        = leaders_by_index_and_shard[subgroup_index][shard];
-            }
-        }
-    }
->>>>>>> e8b64478
+                old_shard_leaders_by_id[new_subgroup_id][shard] = leaders_by_index_and_shard[subgroup_index][shard];
+            }
+        }
+    }
     return old_shard_leaders_by_id;
-  }
-  for (const auto &type_vector_pair : old_shard_leaders_by_type) {
-    const auto &leaders_by_index_and_shard = type_vector_pair.second;
-    for (std::size_t subgroup_index = 0;
-         subgroup_index < leaders_by_index_and_shard.size(); ++subgroup_index) {
-      subgroup_id_t new_subgroup_id =
-          new_view.subgroup_ids_by_type.at(type_vector_pair.first)
-              .at(subgroup_index);
-      std::size_t num_shards =
-          leaders_by_index_and_shard[subgroup_index].size();
-      old_shard_leaders_by_id[new_subgroup_id].resize(num_shards, -1);
-      for (std::size_t shard = 0; shard < num_shards; ++shard) {
-        old_shard_leaders_by_id[new_subgroup_id][shard] =
-            leaders_by_index_and_shard[subgroup_index][shard];
-      }
-    }
-  }
-  return old_shard_leaders_by_id;
-}
-
-bool ViewManager::suspected_not_equal(const DerechoSST &gmsSST,
-                                      const std::vector<bool> &old) {
-  for (unsigned int r = 0; r < gmsSST.get_num_rows(); r++) {
-    for (size_t who = 0; who < gmsSST.suspected.size(); who++) {
-      if (gmsSST.suspected[r][who] && !old[who]) {
-        // std::cout<<__func__<<" returns true:
-        // old[who]="<<old[who]<<",who="<<who<<std::endl;
-        return true;
-      }
-    }
-  }
-  return false;
-}
-
-void ViewManager::copy_suspected(const DerechoSST &gmsSST,
-                                 std::vector<bool> &old) {
-  for (size_t who = 0; who < gmsSST.suspected.size(); ++who) {
-    old[who] = gmsSST.suspected[gmsSST.get_local_index()][who];
-  }
-}
-
-bool ViewManager::changes_contains(const DerechoSST &gmsSST,
+}
+
+bool ViewManager::suspected_not_equal(const DerechoSST& gmsSST,
+                                      const std::vector<bool>& old) {
+    for(unsigned int r = 0; r < gmsSST.get_num_rows(); r++) {
+        for(size_t who = 0; who < gmsSST.suspected.size(); who++) {
+            if(gmsSST.suspected[r][who] && !old[who]) {
+                // std::cout<<__func__<<" returns true:
+                // old[who]="<<old[who]<<",who="<<who<<std::endl;
+                return true;
+            }
+        }
+    }
+    return false;
+}
+
+void ViewManager::copy_suspected(const DerechoSST& gmsSST,
+                                 std::vector<bool>& old) {
+    for(size_t who = 0; who < gmsSST.suspected.size(); ++who) {
+        old[who] = gmsSST.suspected[gmsSST.get_local_index()][who];
+    }
+}
+
+bool ViewManager::changes_contains(const DerechoSST& gmsSST,
                                    const node_id_t q) {
-  int myRow = gmsSST.get_local_index();
-  for (int p_index = 0;
-       p_index < gmsSST.num_changes[myRow] - gmsSST.num_installed[myRow];
-       p_index++) {
-    const node_id_t p(const_cast<node_id_t &>(gmsSST.changes[myRow][p_index]));
-    if (p == q) {
-      return true;
-    }
-  }
-  return false;
-}
-
-int ViewManager::min_acked(const DerechoSST &gmsSST,
-                           const std::vector<char> &failed) {
-  int myRank = gmsSST.get_local_index();
-  int min = gmsSST.num_acked[myRank];
-  for (size_t n = 0; n < failed.size(); n++) {
-    if (!failed[n] && gmsSST.num_acked[n] < min) {
-      min = gmsSST.num_acked[n];
-    }
-  }
-
-  return min;
-}
-
-<<<<<<< HEAD
-void ViewManager::deliver_in_order(
-    const View &Vc, const int shard_leader_rank, const uint32_t subgroup_num,
-    const uint32_t num_received_offset,
-    const std::vector<node_id_t> &shard_members,
-    uint num_shard_senders whenlog(, std::shared_ptr<spdlog::logger> logger)) {
-  // Ragged cleanup is finished, deliver in the implied order
-  std::vector<int32_t> max_received_indices(num_shard_senders);
-  std::string deliveryOrder(" ");
-  for (uint n = 0; n < num_shard_senders; n++) {
-    deliveryOrder +=
-        "Subgroup " + std::to_string(subgroup_num) + " " +
-        std::to_string(Vc.members[Vc.my_rank]) + std::string(":0..") +
-        std::to_string(
-            Vc.gmsSST->global_min[shard_leader_rank][num_received_offset + n]) +
-        std::string(" ");
-    max_received_indices[n] =
-        Vc.gmsSST->global_min[shard_leader_rank][num_received_offset + n];
-  }
-  whenlog(logger->debug("Delivering ragged-edge messages in order: {}",
-                        deliveryOrder);)
-      Vc.multicast_group->deliver_messages_upto(
-          max_received_indices, subgroup_num, num_shard_senders);
-}
-
-void ViewManager::leader_ragged_edge_cleanup(
-    View &Vc, const subgroup_id_t subgroup_num,
-    const uint32_t num_received_offset,
-    const std::vector<node_id_t> &shard_members, uint num_shard_senders,
-    whenlog(std::shared_ptr<spdlog::logger> logger, )
-        const std::vector<node_id_t> &next_view_members) {
-  whenlog(logger->debug("Running leader RaggedEdgeCleanup for subgroup {}",
-                        subgroup_num);) int myRank = Vc.my_rank;
-  // int Leader = Vc.rank_of_leader();  // We don't want this to change under
-  // our feet
-  bool found = false;
-  for (uint n = 0; n < shard_members.size() && !found; n++) {
-    const auto node_id = shard_members[n];
-    const auto node_rank = Vc.rank_of(node_id);
-    if (Vc.gmsSST->global_min_ready[node_rank][subgroup_num]) {
-      gmssst::set(Vc.gmsSST->global_min[myRank] + num_received_offset,
-                  Vc.gmsSST->global_min[node_rank] + num_received_offset,
-                  num_shard_senders);
-      found = true;
-=======
+    int myRow = gmsSST.get_local_index();
+    for(int p_index = 0;
+        p_index < gmsSST.num_changes[myRow] - gmsSST.num_installed[myRow];
+        p_index++) {
+        const node_id_t p(const_cast<node_id_t&>(gmsSST.changes[myRow][p_index]));
+        if(p == q) {
+            return true;
+        }
+    }
+    return false;
+}
+
+int ViewManager::min_acked(const DerechoSST& gmsSST,
+                           const std::vector<char>& failed) {
+    int myRank = gmsSST.get_local_index();
+    int min = gmsSST.num_acked[myRank];
+    for(size_t n = 0; n < failed.size(); n++) {
+        if(!failed[n] && gmsSST.num_acked[n] < min) {
+            min = gmsSST.num_acked[n];
+        }
+    }
+
+    return min;
+}
 
 void ViewManager::deliver_in_order(const View& Vc, const int shard_leader_rank,
                                    const uint32_t subgroup_num, const uint32_t num_received_offset,
@@ -2714,20 +1677,21 @@
     for(uint sender_rank = 0; sender_rank < num_shard_senders; sender_rank++) {
         whenlog(if(logger->should_log(spdlog::level::debug)) {
             delivery_order << "Subgroup " << subgroup_num
-                    << ", shard " << Vc.my_subgroups.at(subgroup_num)
-                    << " " << Vc.members[Vc.my_rank]
-                    << ":0..."
-                    << Vc.gmsSST->global_min[shard_leader_rank][num_received_offset + sender_rank]
-                    << " ";
-        })
-        max_received_indices[sender_rank] = Vc.gmsSST->global_min[shard_leader_rank][num_received_offset + sender_rank];
+                           << ", shard " << Vc.my_subgroups.at(subgroup_num)
+                           << " " << Vc.members[Vc.my_rank]
+                           << ":0..."
+                           << Vc.gmsSST->global_min[shard_leader_rank][num_received_offset + sender_rank]
+                           << " ";
+        });
+        max_received_indices[sender_rank]
+                = Vc.gmsSST->global_min[shard_leader_rank][num_received_offset + sender_rank];
     }
     uint32_t shard_num = Vc.my_subgroups.at(subgroup_num);
     RaggedTrim trim_log{subgroup_num, shard_num, Vc.vid,
-        static_cast<int32_t>(Vc.members[Vc.rank_of_leader()]), max_received_indices};
-    whenlog(logger->debug("Logging ragged trim to disk");)
+                        static_cast<int32_t>(Vc.members[Vc.rank_of_leader()]), max_received_indices};
+    whenlog(logger->debug("Logging ragged trim to disk"););
     persistent::saveObject(trim_log, ragged_trim_filename(subgroup_num, shard_num).c_str());
-    whenlog(logger->debug("Delivering ragged-edge messages in order: {}", delivery_order.str());)
+    whenlog(logger->debug("Delivering ragged-edge messages in order: {}", delivery_order.str()););
     Vc.multicast_group->deliver_messages_upto(max_received_indices, subgroup_num, num_shard_senders);
 }
 
@@ -2735,10 +1699,9 @@
                                              const uint32_t num_received_offset,
                                              const std::vector<node_id_t>& shard_members, uint num_shard_senders,
                                              whenlog(std::shared_ptr<spdlog::logger> logger, )
-                                             const std::vector<node_id_t>& next_view_members) {
-    whenlog(logger->debug("Running leader RaggedEdgeCleanup for subgroup {}", subgroup_num);)
+                                                     const std::vector<node_id_t>& next_view_members) {
+    whenlog(logger->debug("Running leader RaggedEdgeCleanup for subgroup {}", subgroup_num););
     int myRank = Vc.my_rank;
-    // int Leader = Vc.rank_of_leader();  // We don't want this to change under our feet
     bool found = false;
     for(uint n = 0; n < shard_members.size() && !found; n++) {
         const auto node_id = shard_members[n];
@@ -2748,129 +1711,75 @@
                         Vc.gmsSST->global_min[node_rank] + num_received_offset, num_shard_senders);
             found = true;
         }
->>>>>>> e8b64478
-    }
-  }
-
-  if (!found) {
-    for (uint n = 0; n < num_shard_senders; n++) {
-      int min = Vc.gmsSST->num_received[myRank][num_received_offset + n];
-      for (uint r = 0; r < shard_members.size(); r++) {
-        const auto node_id = shard_members[r];
-        const auto node_rank = Vc.rank_of(node_id);
-        if (!Vc.failed[node_rank] &&
-            min > Vc.gmsSST->num_received[node_rank][num_received_offset + n]) {
-          min = Vc.gmsSST->num_received[node_rank][num_received_offset + n];
-        }
-      }
-
-<<<<<<< HEAD
-      gmssst::set(Vc.gmsSST->global_min[myRank][num_received_offset + n], min);
-    }
-  }
-
-  whenlog(logger->debug(
-      "Shard leader for subgroup {} finished computing global_min",
-      subgroup_num);)
-      gmssst::set(Vc.gmsSST->global_min_ready[myRank][subgroup_num], true);
-  Vc.gmsSST->put(
-      Vc.multicast_group->get_shard_sst_indices(subgroup_num),
-      (char *)std::addressof(Vc.gmsSST->global_min[0][num_received_offset]) -
-          Vc.gmsSST->getBaseAddress(),
-      sizeof(Vc.gmsSST->global_min[0][num_received_offset]) *
-          num_shard_senders);
-  Vc.gmsSST->put(
-      Vc.multicast_group->get_shard_sst_indices(subgroup_num),
-      (char *)std::addressof(Vc.gmsSST->global_min_ready[0][subgroup_num]) -
-          Vc.gmsSST->getBaseAddress(),
-      sizeof(Vc.gmsSST->global_min_ready[0][subgroup_num]));
-
-  deliver_in_order(Vc, myRank, subgroup_num, num_received_offset, shard_members,
-                   num_shard_senders whenlog(, logger));
-  whenlog(logger->debug("Done with RaggedEdgeCleanup for subgroup {}",
-                        subgroup_num);)
+    }
+
+    if(!found) {
+        for(uint n = 0; n < num_shard_senders; n++) {
+            int min = Vc.gmsSST->num_received[myRank][num_received_offset + n];
+            for(uint r = 0; r < shard_members.size(); r++) {
+                const auto node_id = shard_members[r];
+                const auto node_rank = Vc.rank_of(node_id);
+                if(!Vc.failed[node_rank] && min > Vc.gmsSST->num_received[node_rank][num_received_offset + n]) {
+                    min = Vc.gmsSST->num_received[node_rank][num_received_offset + n];
+                }
+            }
+
+            gmssst::set(Vc.gmsSST->global_min[myRank][num_received_offset + n], min);
+        }
+    }
+
+    whenlog(logger->debug(
+            "Shard leader for subgroup {} finished computing global_min",
+            subgroup_num););
+    gmssst::set(Vc.gmsSST->global_min_ready[myRank][subgroup_num], true);
+    Vc.gmsSST->put(
+            Vc.multicast_group->get_shard_sst_indices(subgroup_num),
+            (char*)std::addressof(Vc.gmsSST->global_min[0][num_received_offset]) - Vc.gmsSST->getBaseAddress(),
+            sizeof(Vc.gmsSST->global_min[0][num_received_offset]) * num_shard_senders);
+    Vc.gmsSST->put(
+            Vc.multicast_group->get_shard_sst_indices(subgroup_num),
+            (char*)std::addressof(Vc.gmsSST->global_min_ready[0][subgroup_num]) - Vc.gmsSST->getBaseAddress(),
+            sizeof(Vc.gmsSST->global_min_ready[0][subgroup_num]));
+
+    deliver_in_order(Vc, myRank, subgroup_num, num_received_offset, shard_members,
+                     num_shard_senders whenlog(, logger));
+    whenlog(logger->debug("Done with RaggedEdgeCleanup for subgroup {}", subgroup_num););
 }
 
 void ViewManager::follower_ragged_edge_cleanup(
-    View &Vc, const subgroup_id_t subgroup_num, uint shard_leader_rank,
-    const uint32_t num_received_offset,
-    const std::vector<node_id_t> &shard_members,
-    uint num_shard_senders whenlog(, std::shared_ptr<spdlog::logger> logger)) {
-  int myRank = Vc.my_rank;
-  // Learn the leader's data and push it before acting upon it
-  whenlog(logger->debug("Running follower RaggedEdgeCleanup for subgroup {}; "
-                        "echoing leader's global_min",
-                        subgroup_num);)
-      gmssst::set(Vc.gmsSST->global_min[myRank] + num_received_offset,
-                  Vc.gmsSST->global_min[shard_leader_rank] +
-                      num_received_offset,
-                  num_shard_senders);
-  gmssst::set(Vc.gmsSST->global_min_ready[myRank][subgroup_num], true);
-  Vc.gmsSST->put(
-      Vc.multicast_group->get_shard_sst_indices(subgroup_num),
-      (char *)std::addressof(Vc.gmsSST->global_min[0][num_received_offset]) -
-          Vc.gmsSST->getBaseAddress(),
-      sizeof(Vc.gmsSST->global_min[0][num_received_offset]) *
-          num_shard_senders);
-  Vc.gmsSST->put(
-      Vc.multicast_group->get_shard_sst_indices(subgroup_num),
-      (char *)std::addressof(Vc.gmsSST->global_min_ready[0][subgroup_num]) -
-          Vc.gmsSST->getBaseAddress(),
-      sizeof(Vc.gmsSST->global_min_ready[0][subgroup_num]));
-  deliver_in_order(Vc, shard_leader_rank, subgroup_num, num_received_offset,
-                   shard_members, num_shard_senders whenlog(, logger));
-  whenlog(logger->debug("Done with RaggedEdgeCleanup for subgroup {}",
-                        subgroup_num);)
-=======
-    whenlog(logger->debug("Shard leader for subgroup {} finished computing global_min", subgroup_num);)
-    gmssst::set(Vc.gmsSST->global_min_ready[myRank][subgroup_num], true);
-    Vc.gmsSST->put(Vc.multicast_group->get_shard_sst_indices(subgroup_num),
-                   (char*)std::addressof(Vc.gmsSST->global_min[0][num_received_offset]) - Vc.gmsSST->getBaseAddress(),
-                   sizeof(Vc.gmsSST->global_min[0][num_received_offset]) * num_shard_senders);
-    Vc.gmsSST->put(Vc.multicast_group->get_shard_sst_indices(subgroup_num),
-                   (char*)std::addressof(Vc.gmsSST->global_min_ready[0][subgroup_num]) - Vc.gmsSST->getBaseAddress(),
-                   sizeof(Vc.gmsSST->global_min_ready[0][subgroup_num]));
-
-    deliver_in_order(Vc, myRank, subgroup_num, num_received_offset, shard_members, num_shard_senders whenlog(, logger));
-    whenlog(logger->debug("Done with RaggedEdgeCleanup for subgroup {}", subgroup_num);)
-}
-
-void ViewManager::follower_ragged_edge_cleanup(View& Vc, const subgroup_id_t subgroup_num,
-                                               uint shard_leader_rank,
-                                               const uint32_t num_received_offset,
-                                               const std::vector<node_id_t>& shard_members, uint num_shard_senders whenlog(, std::shared_ptr<spdlog::logger> logger)) {
+        View& Vc, const subgroup_id_t subgroup_num, uint shard_leader_rank,
+        const uint32_t num_received_offset,
+        const std::vector<node_id_t>& shard_members,
+        uint num_shard_senders whenlog(, std::shared_ptr<spdlog::logger> logger)) {
     int myRank = Vc.my_rank;
     // Learn the leader's data and push it before acting upon it
-    whenlog(logger->debug("Running follower RaggedEdgeCleanup for subgroup {}; echoing leader's global_min", subgroup_num);)
-    gmssst::set(Vc.gmsSST->global_min[myRank] + num_received_offset, Vc.gmsSST->global_min[shard_leader_rank] + num_received_offset,
+    whenlog(logger->debug("Running follower RaggedEdgeCleanup for subgroup {}; "
+                          "echoing leader's global_min",
+                          subgroup_num););
+    gmssst::set(Vc.gmsSST->global_min[myRank] + num_received_offset,
+                Vc.gmsSST->global_min[shard_leader_rank] + num_received_offset,
                 num_shard_senders);
     gmssst::set(Vc.gmsSST->global_min_ready[myRank][subgroup_num], true);
-    Vc.gmsSST->put(Vc.multicast_group->get_shard_sst_indices(subgroup_num),
-                   (char*)std::addressof(Vc.gmsSST->global_min[0][num_received_offset]) - Vc.gmsSST->getBaseAddress(),
-                   sizeof(Vc.gmsSST->global_min[0][num_received_offset]) * num_shard_senders);
-    Vc.gmsSST->put(Vc.multicast_group->get_shard_sst_indices(subgroup_num),
-                   (char*)std::addressof(Vc.gmsSST->global_min_ready[0][subgroup_num]) - Vc.gmsSST->getBaseAddress(),
-                   sizeof(Vc.gmsSST->global_min_ready[0][subgroup_num]));
-    deliver_in_order(Vc, shard_leader_rank, subgroup_num, num_received_offset, shard_members, num_shard_senders whenlog(, logger));
-    whenlog(logger->debug("Done with RaggedEdgeCleanup for subgroup {}", subgroup_num);)
->>>>>>> e8b64478
+    Vc.gmsSST->put(
+            Vc.multicast_group->get_shard_sst_indices(subgroup_num),
+            (char*)std::addressof(Vc.gmsSST->global_min[0][num_received_offset]) - Vc.gmsSST->getBaseAddress(),
+            sizeof(Vc.gmsSST->global_min[0][num_received_offset]) * num_shard_senders);
+    Vc.gmsSST->put(
+            Vc.multicast_group->get_shard_sst_indices(subgroup_num),
+            (char*)std::addressof(Vc.gmsSST->global_min_ready[0][subgroup_num]) - Vc.gmsSST->getBaseAddress(),
+            sizeof(Vc.gmsSST->global_min_ready[0][subgroup_num]));
+    deliver_in_order(Vc, shard_leader_rank, subgroup_num, num_received_offset,
+                     shard_members, num_shard_senders whenlog(, logger));
+    whenlog(logger->debug("Done with RaggedEdgeCleanup for subgroup {}",
+                          subgroup_num);)
 }
 
 /* ------------- 4. Public-Interface methods of ViewManager ------------- */
 
 void ViewManager::report_failure(const node_id_t who) {
-<<<<<<< HEAD
-  int r = curr_view->rank_of(who);
-  whenlog(logger->debug("Node ID {} failure reported; marking suspected[{}]",
-                        who, r);)
-      curr_view->gmsSST->suspected[curr_view->my_rank][r] = true;
-  int cnt = 0;
-  for (r = 0; r < (int)curr_view->gmsSST->suspected.size(); r++) {
-    if (curr_view->gmsSST->suspected[curr_view->my_rank][r]) {
-      ++cnt;
-=======
     int r = curr_view->rank_of(who);
-    whenlog(logger->debug("Node ID {} failure reported; marking suspected[{}]", who, r);)
+    whenlog(logger->debug("Node ID {} failure reported; marking suspected[{}]",
+                          who, r););
     curr_view->gmsSST->suspected[curr_view->my_rank][r] = true;
     int cnt = 0;
     for(r = 0; r < (int)curr_view->gmsSST->suspected.size(); r++) {
@@ -2880,96 +1789,68 @@
     }
 
     if(cnt >= (curr_view->num_members + 1) / 2) {
-        whenlog(logger->flush();)
-        throw derecho_exception("Potential partitioning event: this node is no longer in the majority and must shut down!");
->>>>>>> e8b64478
-    }
-  }
-
-  if (cnt >= (curr_view->num_members + 1) / 2) {
-    throw derecho_exception("Potential partitioning event: this node is no "
-                            "longer in the majority and must shut down!");
-  }
-  curr_view->gmsSST->put(
-      (char *)std::addressof(curr_view->gmsSST->suspected[0][r]) -
-          curr_view->gmsSST->getBaseAddress(),
-      sizeof(curr_view->gmsSST->suspected[0][r]));
+        throw derecho_exception("Potential partitioning event: this node is no "
+                                "longer in the majority and must shut down!");
+    }
+    curr_view->gmsSST->put(
+            (char*)std::addressof(curr_view->gmsSST->suspected[0][r]) - curr_view->gmsSST->getBaseAddress(),
+            sizeof(curr_view->gmsSST->suspected[0][r]));
 }
 
 void ViewManager::leave() {
-<<<<<<< HEAD
-  shared_lock_t lock(view_mutex);
-  whenlog(logger->debug("Cleanly leaving the group.");)
-      curr_view->multicast_group->wedge();
-  curr_view->gmsSST->predicates.clear();
-  curr_view->gmsSST->suspected[curr_view->my_rank][curr_view->my_rank] = true;
-  curr_view->gmsSST->put(
-      (char *)std::addressof(
-          curr_view->gmsSST->suspected[0][curr_view->my_rank]) -
-          curr_view->gmsSST->getBaseAddress(),
-      sizeof(curr_view->gmsSST->suspected[0][curr_view->my_rank]));
-  thread_shutdown = true;
-=======
     shared_lock_t lock(view_mutex);
-    whenlog(logger->debug("Cleanly leaving the group.");)
+    whenlog(logger->debug("Cleanly leaving the group."););
     curr_view->multicast_group->wedge();
     curr_view->gmsSST->predicates.clear();
     curr_view->gmsSST->suspected[curr_view->my_rank][curr_view->my_rank] = true;
-    curr_view->gmsSST->put((char*)std::addressof(curr_view->gmsSST->suspected[0][curr_view->my_rank]) - curr_view->gmsSST->getBaseAddress(), sizeof(curr_view->gmsSST->suspected[0][curr_view->my_rank]));
+    curr_view->gmsSST->put(
+            (char*)std::addressof(
+                    curr_view->gmsSST->suspected[0][curr_view->my_rank])
+                    - curr_view->gmsSST->getBaseAddress(),
+            sizeof(curr_view->gmsSST->suspected[0][curr_view->my_rank]));
     thread_shutdown = true;
->>>>>>> e8b64478
-}
-
-char *ViewManager::get_sendbuffer_ptr(subgroup_id_t subgroup_num,
+}
+
+char* ViewManager::get_sendbuffer_ptr(subgroup_id_t subgroup_num,
                                       unsigned long long int payload_size,
                                       bool cooked_send) {
-  shared_lock_t lock(view_mutex);
-  return curr_view->multicast_group->get_sendbuffer_ptr(
-      subgroup_num, payload_size, cooked_send);
+    shared_lock_t lock(view_mutex);
+    return curr_view->multicast_group->get_sendbuffer_ptr(
+            subgroup_num, payload_size, cooked_send);
 }
 
 void ViewManager::send(subgroup_id_t subgroup_num) {
-  shared_lock_t lock(view_mutex);
-  view_change_cv.wait(
-      lock, [&]() { return curr_view->multicast_group->send(subgroup_num); });
+    shared_lock_t lock(view_mutex);
+    view_change_cv.wait(
+            lock, [&]() { return curr_view->multicast_group->send(subgroup_num); });
 }
 
 const uint64_t
 ViewManager::compute_global_stability_frontier(subgroup_id_t subgroup_num) {
-  shared_lock_t lock(view_mutex);
-  return curr_view->multicast_group->compute_global_stability_frontier(
-      subgroup_num);
-}
-
-void ViewManager::add_view_upcall(const view_upcall_t &upcall) {
-  view_upcalls.emplace_back(upcall);
+    shared_lock_t lock(view_mutex);
+    return curr_view->multicast_group->compute_global_stability_frontier(
+            subgroup_num);
+}
+
+void ViewManager::add_view_upcall(const view_upcall_t& upcall) {
+    view_upcalls.emplace_back(upcall);
 }
 
 std::vector<node_id_t> ViewManager::get_members() {
-  shared_lock_t read_lock(view_mutex);
-  return curr_view->members;
+    shared_lock_t read_lock(view_mutex);
+    return curr_view->members;
 }
 
 void ViewManager::barrier_sync() {
-  shared_lock_t read_lock(view_mutex);
-  curr_view->gmsSST->sync_with_members();
+    shared_lock_t read_lock(view_mutex);
+    curr_view->gmsSST->sync_with_members();
 }
 
 SharedLockedReference<View> ViewManager::get_current_view() {
-  return SharedLockedReference<View>(*curr_view, view_mutex);
+    return SharedLockedReference<View>(*curr_view, view_mutex);
 }
 
 void ViewManager::debug_print_status() const {
-  std::cout << "curr_view = " << curr_view->debug_string() << std::endl;
-}
-
-// void ViewManager::print_log(std::ostream& output_dest) const {
-//    for(size_t i = 0; i < util::debug_log().curr_event; ++i) {
-//        output_dest << util::debug_log().times[i] << "," <<
-//        util::debug_log().events[i] << "," <<
-//        std::string("ABCDEFGHIJKLMNOPQRSTUVWXYZ")[curr_view->members[curr_view->my_rank]]
-//        << std::endl;
-//    }
-//}
-
+    std::cout << "curr_view = " << curr_view->debug_string() << std::endl;
+}
 } /* namespace derecho */