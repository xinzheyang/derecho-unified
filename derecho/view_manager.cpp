/**
 * @file ViewManager.cpp
 *
 * @date Feb 6, 2017
 */

#include <arpa/inet.h>
#include <tuple>

#include "derecho_exception.h"
#include "view_manager.h"
#include "replicated.h" //Needed for the ReplicatedObject interface
#include "container_template_functions.h"

#include <persistent/Persistent.hpp>

namespace derecho {

using lock_guard_t = std::lock_guard<std::mutex>;
using unique_lock_t = std::unique_lock<std::mutex>;
using shared_lock_t = std::shared_lock<std::shared_timed_mutex>;

/* Leader/Restart Leader Constructor */
ViewManager::ViewManager(const node_id_t my_id,
                         const ip_addr my_ip,
                         CallbackSet callbacks,
                         const SubgroupInfo& subgroup_info,
                         const DerechoParams& derecho_params,
                         ReplicatedObjectReferenceMap& object_reference_map,
                         const persistence_manager_callbacks_t& _persistence_manager_callbacks,
                         std::vector<view_upcall_t> _view_upcalls,
                         const int gms_port)
<<<<<<< HEAD
        : logger(spdlog::get("debug_log")),
          gms_port(gms_port),
          curr_view(persistent::loadObject<View>()), //Attempt to load a saved View from disk, to see if one is there
=======
        : whenlog(logger(spdlog::get("debug_log")), )
	  gms_port(gms_port),
          curr_view(std::make_unique<View>(0, std::vector<node_id_t>{my_id}, std::vector<ip_addr>{my_ip},
                                           std::vector<char>{0}, std::vector<node_id_t>{}, std::vector<node_id_t>{}, 0)),
>>>>>>> f3db8438
          server_socket(gms_port),
          thread_shutdown(false),
          view_upcalls(_view_upcalls),
          subgroup_info(subgroup_info),
          derecho_params(derecho_params),
          subgroup_objects(object_reference_map),
          persistence_manager_callbacks(_persistence_manager_callbacks) {
    std::map<subgroup_id_t, SubgroupSettings> subgroup_settings_map;
    uint32_t num_received_size = 0;
    //Determine if a saved view was loaded from disk
    if(curr_view != nullptr) {
        SPDLOG_DEBUG(logger, "Found view {} on disk, attempting to recover", curr_view->vid);
        load_ragged_trim();
        await_rejoining_nodes(my_id, subgroup_settings_map, num_received_size);

        curr_view->my_rank = curr_view->rank_of(my_id);

    } else {
        //Normal startup as the leader
        curr_view = std::make_unique<View>(0, std::vector<node_id_t>{my_id}, std::vector<ip_addr>{my_ip},
                                           std::vector<char>{0}, std::vector<node_id_t>{}, std::vector<node_id_t>{}, 0);
        await_first_view(my_id, subgroup_settings_map, num_received_size);
        curr_view->my_rank = curr_view->rank_of(my_id);
    }
    last_suspected = std::vector<bool>(curr_view->members.size());
    persistent::saveObject(*curr_view);
<<<<<<< HEAD
    initialize_rdmc_sst();
    SPDLOG_DEBUG(logger, "Initializing SST and RDMC for the first time.");
    construct_multicast_group(callbacks, derecho_params, subgroup_settings_map, num_received_size);

=======

    whenlog(logger->debug("Initializing SST and RDMC for the first time.");)
            construct_multicast_group(callbacks, derecho_params, subgroup_settings_map, num_received_size);
>>>>>>> f3db8438
}

/* Non-leader Constructor */
ViewManager::ViewManager(const node_id_t my_id,
                         tcp::socket& leader_connection,
                         CallbackSet callbacks,
                         const SubgroupInfo& subgroup_info,
                         ReplicatedObjectReferenceMap& object_reference_map,
                         const persistence_manager_callbacks_t& _persistence_manager_callbacks,
                         std::vector<view_upcall_t> _view_upcalls,
                         const int gms_port)
<<<<<<< HEAD
        : logger(spdlog::get("debug_log")),
          gms_port(gms_port),
          curr_view(persistent::loadObject<View>()),
=======
        : whenlog(logger(spdlog::get("debug_log")), )
                  gms_port(gms_port),
>>>>>>> f3db8438
          server_socket(gms_port),
          thread_shutdown(false),
          view_upcalls(_view_upcalls),
          subgroup_info(subgroup_info),
<<<<<<< HEAD
          derecho_params(0, 0),
          subgroup_objects(object_reference_map),
=======
          derecho_params(0, 0, 0),
>>>>>>> f3db8438
          persistence_manager_callbacks(_persistence_manager_callbacks) {
    //First, receive the view and parameters over the given socket
    bool is_total_restart = receive_configuration(my_id, leader_connection);

    //Set this while we still know my_id
    curr_view->my_rank = curr_view->rank_of(my_id);
    persistent::saveObject(*curr_view);
    last_suspected = std::vector<bool>(curr_view->members.size());
    initialize_rdmc_sst();
<<<<<<< HEAD
=======
    persistent::saveObject(*curr_view);

    std::map<subgroup_id_t, SubgroupSettings> subgroup_settings_map;
    uint32_t num_received_size = make_subgroup_maps(std::unique_ptr<View>(), *curr_view, subgroup_settings_map);
    whenlog(logger->debug("Initializing SST and RDMC for the first time.");)
            construct_multicast_group(callbacks, derecho_params, subgroup_settings_map, num_received_size);
    curr_view->gmsSST->vid[curr_view->my_rank] = curr_view->vid;
}

ViewManager::ViewManager(const std::string& recovery_filename,
                         const node_id_t my_id,
                         const ip_addr my_ip,
                         CallbackSet callbacks,
                         const SubgroupInfo& subgroup_info,
                         const persistence_manager_callbacks_t& _persistence_manager_callbacks,
                         const DerechoParams& derecho_params,
                         std::vector<view_upcall_t> _view_upcalls,
                         const int gms_port)
        : whenlog(logger(spdlog::get("debug_log")), )
                  gms_port(gms_port),
          server_socket(gms_port),
          thread_shutdown(false),
          view_upcalls(_view_upcalls),
          subgroup_info(subgroup_info),
          derecho_params(derecho_params),
          persistence_manager_callbacks(_persistence_manager_callbacks) {
    auto last_view = persistent::loadObject<View>();
>>>>>>> f3db8438
    std::map<subgroup_id_t, SubgroupSettings> subgroup_settings_map;
    uint32_t num_received_size;
    if(is_total_restart) {
        num_received_size = derive_subgroup_settings(*curr_view, subgroup_settings_map);
    } else {
<<<<<<< HEAD
        num_received_size = make_subgroup_maps(std::unique_ptr<View>(), *curr_view, subgroup_settings_map);
    };
    SPDLOG_DEBUG(logger, "Initializing SST and RDMC for the first time.");
    construct_multicast_group(callbacks, derecho_params, subgroup_settings_map, num_received_size);

=======
        /* This should only happen if an entire group failed and the leader is restarting;
         * otherwise the view obtained from the recovery script will have a leader that is
         * not me. So reset to an empty view and wait for the first non-leader member to
         * restart and join. */
        curr_view = std::make_unique<View>(last_view->vid + 1,
                                           std::vector<node_id_t>{my_id},
                                           std::vector<ip_addr>{my_ip},
                                           std::vector<char>{0});
        initialize_rdmc_sst();

        await_first_view(my_id, subgroup_settings_map, num_received_size);
    }
    curr_view->my_rank = curr_view->rank_of(my_id);
    last_suspected = std::vector<bool>(curr_view->members.size());

    //since the View just changed, and we're definitely in persistent mode, persist it again
    persistent::saveObject(*curr_view);

    whenlog(logger->debug("Initializing SST and RDMC for the first time.");)
            construct_multicast_group(callbacks, derecho_params, subgroup_settings_map, num_received_size);
>>>>>>> f3db8438
    curr_view->gmsSST->vid[curr_view->my_rank] = curr_view->vid;

}

ViewManager::~ViewManager() {
    thread_shutdown = true;
    // force accept to return.
    tcp::socket s{"localhost", gms_port};
    if(client_listener_thread.joinable()) {
        client_listener_thread.join();
    }
    old_views_cv.notify_all();
    if(old_view_cleanup_thread.joinable()) {
        old_view_cleanup_thread.join();
    }
}

/* ----------  1. Constructor Components ------------- */

<<<<<<< HEAD
bool ViewManager::receive_configuration(node_id_t my_id, tcp::socket& leader_connection) {
    JoinResponse leader_response;
    bool leader_redirect;
    do {
        leader_redirect = false;
        SPDLOG_DEBUG(logger, "Socket connected to leader, exchanging IDs.");
        leader_connection.write(my_id);
        leader_connection.read(leader_response);
        if(leader_response.code == JoinResponseCode::ID_IN_USE) {
            logger->error("Error! Leader refused connection because ID {} is already in use!", my_id);
            logger->flush();
            throw derecho_exception("Leader rejected join, ID already in use");
        }
        if(leader_response.code == JoinResponseCode::LEADER_REDIRECT) {
            std::size_t ip_addr_size;
            leader_connection.read(ip_addr_size);
            char buffer[ip_addr_size];
            leader_connection.read(buffer, ip_addr_size);
            ip_addr leader_ip(buffer);
            SPDLOG_DEBUG(logger, "That node was not the leader! Redirecting to {}", leader_ip);
            //Use move-assignment to reconnect the socket to the given IP address, and try again
            //(good thing that leader_connection reference is mutable)
            leader_connection = tcp::socket(leader_ip, gms_port);
            leader_redirect = true;
        }
    } while(leader_redirect);
    node_id_t leader_id = leader_response.leader_id;
    bool is_total_restart = (leader_response.code == JoinResponseCode::TOTAL_RESTART);
    if(is_total_restart) {
        SPDLOG_DEBUG(logger, "In restart mode, sending view {} to leader", curr_view->vid);
        leader_connection.write(mutils::bytes_size(*curr_view));
        auto leader_socket_write = [&leader_connection](const char* bytes, std::size_t size) {
            leader_connection.write(bytes, size);
        };
        mutils::post_object(leader_socket_write, *curr_view);
        load_ragged_trim();
        /* Protocol: Send the number of RaggedTrim objects, then serialize each RaggedTrim */
        /* Since we know this node is only a member of one shard per subgroup,
         * the size of the outer map (subgroup IDs) is the number of RaggedTrims. */
        leader_connection.write(logged_ragged_trim.size());
        for(const auto& id_to_shard_map : logged_ragged_trim) {
            const std::unique_ptr<RaggedTrim>& ragged_trim = id_to_shard_map.second.begin()->second; //The inner map has one entry
            leader_connection.write(mutils::bytes_size(*ragged_trim));
            mutils::post_object(leader_socket_write, *ragged_trim);
        }
    }
    /* This second ID exchange is really a "heartbeat" to assure the leader
     * the client is still alive by the time it's ready to send the view */
=======
void ViewManager::receive_configuration(node_id_t my_id, tcp::socket& leader_connection) {
    whenlog(logger->debug("Successfully connected to leader, about to receive the View.");)
            node_id_t leader_id
            = 0;
>>>>>>> f3db8438
    leader_connection.exchange(my_id, leader_id);
    //The leader will first send the size of the necessary buffer, then the serialized View
    std::size_t size_of_view;
    bool success = leader_connection.read(size_of_view);
    assert_always(success);
    char buffer[size_of_view];
    success = leader_connection.read(buffer, size_of_view);
    assert(success);
    if(is_total_restart) {
        //In total restart mode the leader sends a complete View, including all SubViews
        curr_view = mutils::from_bytes<View>(nullptr, buffer);
    } else {
        //This alternate from_bytes is needed because the leader didn't serialize the SubViews
        curr_view = StreamlinedView::view_from_bytes(nullptr, buffer);
    }
    //Next, the leader sends DerechoParams
    std::size_t size_of_derecho_params;
    success = leader_connection.read(size_of_derecho_params);
    char buffer2[size_of_derecho_params];
    success = leader_connection.read(buffer2, size_of_derecho_params);
    assert(success);
    derecho_params = *mutils::from_bytes<DerechoParams>(nullptr, buffer2);
    if(is_total_restart) {
        SPDLOG_DEBUG(logger, "In restart mode, receiving ragged trim from leader");
        logged_ragged_trim.clear();
        std::size_t num_of_ragged_trims;
        leader_connection.read(num_of_ragged_trims);
        for(std::size_t i = 0; i < num_of_ragged_trims; ++i) {
            std::size_t size_of_ragged_trim;
            leader_connection.read(size_of_ragged_trim);
            char buffer[size_of_ragged_trim];
            leader_connection.read(buffer, size_of_ragged_trim);
            std::unique_ptr<RaggedTrim> ragged_trim = mutils::from_bytes<RaggedTrim>(nullptr, buffer);
            //operator[] is intentional: Create an empty inner map at subgroup_id if one does not exist
            logged_ragged_trim[ragged_trim->subgroup_id].emplace(ragged_trim->shard_num, std::move(ragged_trim));
        }
    }
    return is_total_restart;
}

void ViewManager::finish_setup(const std::shared_ptr<tcp::tcp_connections>& group_tcp_sockets) {
    group_member_sockets = group_tcp_sockets;
    curr_view->gmsSST->put();
    curr_view->gmsSST->sync_with_members();
<<<<<<< HEAD
    SPDLOG_DEBUG(logger, "Done setting up initial SST and RDMC");
=======
    whenlog(logger->debug("Done setting up initial SST and RDMC");)
>>>>>>> f3db8438

            if(curr_view->vid != 0) {
        // If this node is joining an existing group with a non-initial view, copy the leader's num_changes, num_acked, and num_committed
        // Otherwise, you'll immediately think that there's a new proposed view change because gmsSST.num_changes[leader] > num_acked[my_rank]
        curr_view->gmsSST->init_local_change_proposals(curr_view->rank_of_leader());
        curr_view->gmsSST->put();
<<<<<<< HEAD
        SPDLOG_DEBUG(logger, "Joining node initialized its SST row from the leader");
=======
        whenlog(logger->debug("Joining node initialized its SST row from the leader");)
>>>>>>> f3db8438
    }

    create_threads();
    register_predicates();

    shared_lock_t lock(view_mutex);
    for(auto& view_upcall : view_upcalls) {
        view_upcall(*curr_view);
    }
}

void ViewManager::send_logs_if_total_restart(const std::unique_ptr<std::vector<std::vector<int64_t>>>& shard_leaders) {
    if(logged_ragged_trim.empty()) {
        return;
    }
    //The leader will call this method with nullptr, because it already knows the shard leaders
    if(shard_leaders) {
        restart_shard_leaders = *shard_leaders;
    }
    node_id_t my_id = curr_view->members[curr_view->my_rank];
    for(subgroup_id_t subgroup_id = 0; subgroup_id < restart_shard_leaders.size(); ++subgroup_id) {
        for(uint32_t shard = 0; shard < restart_shard_leaders[subgroup_id].size(); ++shard) {
            if(my_id == restart_shard_leaders[subgroup_id][shard]) {
                //Send object data to all shard members, since they will all be in receive_objects()
                for(node_id_t shard_member : curr_view->subgroup_shard_views[subgroup_id][shard].members) {
                    if(shard_member != my_id) {
                        send_subgroup_object(subgroup_id, shard_member);
                    }
                }
            }
        }
    }

}

void ViewManager::start() {
<<<<<<< HEAD
    /* If this node is doing a total restart, it has just received the tails of any logs it needed
     * in order to implement the leader's ragged trim proposal from the nodes with the longest logs
     * (specifically, it got them in receive_objects). It should now log the ragged trim to disk,
     * and then truncate its own logs if they are longer than the leader's ragged trim proposal.
     */
    if(!logged_ragged_trim.empty()) {
        for(const auto& subgroup_and_map : logged_ragged_trim) {
            for(const auto& shard_and_trim : subgroup_and_map.second) {
                persistent::saveObject(*shard_and_trim.second, ragged_trim_filename(subgroup_and_map.first, shard_and_trim.first).c_str());
            }
        }
        SPDLOG_DEBUG(logger, "Truncating persistent logs to conform to leader's ragged trim");
        truncate_persistent_logs();
        //Once this is finished, we no longer need logged_ragged_trim or restart_shard_leaders
        logged_ragged_trim.clear();
        restart_shard_leaders.clear();
    }
    SPDLOG_DEBUG(logger, "Starting predicate evaluation");
    curr_view->gmsSST->start_predicate_evaluation();
=======
    whenlog(logger->debug("Starting predicate evaluation");)
            curr_view->gmsSST->start_predicate_evaluation();
>>>>>>> f3db8438
}

void ViewManager::load_ragged_trim() {
    /* Iterate through all subgroups by type, rather than iterating through my_subgroups,
     * so that I have access to the type_index. This wastes time, but I don't have a map
     * from subgroup ID to type_index within curr_view. */
    for(const auto& type_and_indices : curr_view->subgroup_ids_by_type) {
        for(uint32_t subgroup_index = 0; subgroup_index < type_and_indices.second.size(); ++subgroup_index) {
            subgroup_id_t subgroup_id = type_and_indices.second.at(subgroup_index);
            //We only care if the subgroup's ID is in my_subgroups
            auto subgroup_shard_ptr = curr_view->my_subgroups.find(subgroup_id);
            if(subgroup_shard_ptr != curr_view->my_subgroups.end()) {
                //If the subgroup ID is in my_subgroups, its value is this node's shard number
                uint32_t shard_num = subgroup_shard_ptr->second;
                std::unique_ptr<RaggedTrim> ragged_trim = persistent::loadObject<RaggedTrim>(ragged_trim_filename(subgroup_id, shard_num).c_str());
                //If there was a logged ragged trim from an obsolete View, it's the same as not having a logged ragged trim
                if(ragged_trim == nullptr || ragged_trim->vid < curr_view->vid) {
                    SPDLOG_DEBUG(logger, "No ragged trim information found for subgroup {}, synthesizing it from logs", subgroup_id);
                    //Get the latest persisted version number from this subgroup's object's log
                    persistent::version_t last_persisted_version =
                            persistent::getMinimumLatestPersistedVersion(type_and_indices.first,
                                                                         subgroup_index, shard_num);
                    int32_t last_vid, last_seq_num;
                    std::tie(last_vid, last_seq_num) = persistent::unpack_version<int32_t>(last_persisted_version);
                    //Divide the sequence number into sender rank and message counter
                    uint32_t num_shard_senders = curr_view->subgroup_shard_views.at(subgroup_id).at(shard_num).num_senders();
                    int32_t last_message_counter = last_seq_num / num_shard_senders;
                    uint32_t last_sender = last_seq_num % num_shard_senders;
                    /* Fill max_received_by_sender: In round-robin order, all senders ranked below
                     * the last sender delivered last_message_counter, while all senders ranked above
                     * the last sender have only delivered last_message_counter-1. */
                    std::vector<int32_t> max_received_by_sender(num_shard_senders);
                    for(uint sender_rank = 0; sender_rank <= last_sender; ++sender_rank) {
                        max_received_by_sender[sender_rank] = last_message_counter;
                    }
                    for(uint sender_rank = last_sender + 1; sender_rank < num_shard_senders; ++sender_rank) {
                        max_received_by_sender[sender_rank] = last_message_counter - 1;
                    }
                    ragged_trim = std::make_unique<RaggedTrim>(subgroup_id, shard_num, last_vid, -1, max_received_by_sender);
                }
                //operator[] is intentional: default-construct an inner std::map at subgroup_id
                //Note that the inner map will only one entry, except on the restart leader where it will have one for every shard
                logged_ragged_trim[subgroup_id].emplace(shard_num, std::move(ragged_trim));
            } // if(subgroup_shard_ptr != curr_view->my_subgroups.end())
        } // for(subgroup_index)
    }
}


void ViewManager::truncate_persistent_logs() {
    for(const auto& id_to_shard_map : logged_ragged_trim) {
        subgroup_id_t subgroup_id = id_to_shard_map.first;
        const auto find_my_shard = curr_view->my_subgroups.find(subgroup_id);
        if(find_my_shard == curr_view->my_subgroups.end()) {
            continue;
        }
        const auto& my_shard_ragged_trim = id_to_shard_map.second.at(find_my_shard->second);
        persistent::version_t max_delivered_version = ragged_trim_to_latest_version(my_shard_ragged_trim->vid,
                                                                                    my_shard_ragged_trim->max_received_by_sender);
        SPDLOG_TRACE(logger, "Truncating persistent log for subgroup {} to version {}", subgroup_id, max_delivered_version);
        logger->flush();
        subgroup_objects.at(subgroup_id).get().truncate(max_delivered_version);
    }
}

void ViewManager::await_first_view(const node_id_t my_id,
                                   std::map<subgroup_id_t, SubgroupSettings>& subgroup_settings,
                                   uint32_t& num_received_size) {
    std::list<tcp::socket> waiting_join_sockets;
    curr_view->is_adequately_provisioned = false;
    bool joiner_failed = false;
    typename std::list<tcp::socket>::iterator next_joiner_to_check;
    do {
        while(!curr_view->is_adequately_provisioned) {
            tcp::socket client_socket = server_socket.accept();
            node_id_t joiner_id = 0;
            client_socket.read(joiner_id);
            if(curr_view->rank_of(joiner_id) != -1) {
                client_socket.write(JoinResponse{JoinResponseCode::ID_IN_USE, my_id});
                continue;
            }
            client_socket.write(JoinResponse{JoinResponseCode::OK, my_id});
            const ip_addr& joiner_ip = client_socket.get_remote_ip();
            ip_addr my_ip = client_socket.get_self_ip();
            //Construct a new view by appending this joiner to the previous view
            //None of these views are ever installed, so we don't use curr_view/next_view like normal
            curr_view = std::make_unique<View>(curr_view->vid,
                                               functional_append(curr_view->members, joiner_id),
                                               functional_append(curr_view->member_ips, joiner_ip),
                                               std::vector<char>(curr_view->num_members + 1, 0),
                                               functional_append(curr_view->joined, joiner_id));
            num_received_size = make_subgroup_maps(std::unique_ptr<View>(), *curr_view, subgroup_settings);
            waiting_join_sockets.emplace_back(std::move(client_socket));
        }
        /* Now that enough joiners are queued up to make an adequate view,
         * test to see if any of them have failed while waiting to join by
         * exchanging some trivial data and checking the TCP socket result */
        if(!joiner_failed) {
            //initialize this pointer on the first iteration of the outer loop
            next_joiner_to_check = waiting_join_sockets.begin();
        }
        joiner_failed = false;
<<<<<<< HEAD
        //Starting at the position we left off ensures the earlier non-failed nodes won't get multiple exchanges
        for(auto waiting_sockets_iter = next_joiner_to_check;
                waiting_sockets_iter != waiting_join_sockets.end(); ) {
            ip_addr joiner_ip = waiting_sockets_iter->get_remote_ip();
            node_id_t joiner_id = 0;
            bool write_success = waiting_sockets_iter->exchange(my_id, joiner_id);
=======
        while(!waiting_join_sockets.empty()) {
            ip_addr& joiner_ip = waiting_join_sockets.front().remote_ip;
            node_id_t joiner_id = curr_view->members[curr_view->rank_of(joiner_ip)];
            auto bind_socket_write = [&waiting_join_sockets](const char* bytes, std::size_t size) {
                bool success = waiting_join_sockets.front().write(bytes, size);
                assert_always(success);
            };
            std::size_t size_of_view = mutils::bytes_size(*curr_view);
            bool write_success = waiting_join_sockets.front().write(size_of_view);
>>>>>>> f3db8438
            if(!write_success) {
                //Remove the failed client and try again
                waiting_sockets_iter = waiting_join_sockets.erase(waiting_sockets_iter);
                std::vector<node_id_t> filtered_members(curr_view->members.size() - 1);
                std::vector<ip_addr> filtered_ips(curr_view->member_ips.size() - 1);
                std::vector<node_id_t> filtered_joiners(curr_view->joined.size() - 1);
                std::remove_copy(curr_view->members.begin(), curr_view->members.end(),
                                 filtered_members.begin(), joiner_id);
                std::remove_copy(curr_view->member_ips.begin(), curr_view->member_ips.end(),
                                 filtered_ips.begin(), joiner_ip);
                std::remove_copy(curr_view->joined.begin(), curr_view->joined.end(),
                                 filtered_joiners.begin(), joiner_id);
                curr_view = std::make_unique<View>(0, filtered_members, filtered_ips,
                                                   std::vector<char>(curr_view->num_members - 1, 0), filtered_joiners);
                /* This will update curr_view->is_adequately_provisioned, so now we must
                 * start over from the beginning and test if we need to wait for more joiners. */
                num_received_size = make_subgroup_maps(std::unique_ptr<View>(), *curr_view, subgroup_settings);
                joiner_failed = true;
                next_joiner_to_check++;
                break;
            }
            next_joiner_to_check = waiting_sockets_iter;
            ++waiting_sockets_iter;
        }
        if(joiner_failed) continue;
        // If none of the joining nodes have failed, we can continue sending them all the view
        StreamlinedView view_memento(*curr_view);
        while(!waiting_join_sockets.empty()) {
            auto bind_socket_write = [&waiting_join_sockets](const char* bytes, std::size_t size) {
                bool success = waiting_join_sockets.front().write(bytes, size);
                assert(success);
            };
            mutils::post_object(bind_socket_write, mutils::bytes_size(view_memento));
            mutils::post_object(bind_socket_write, view_memento);
            waiting_join_sockets.front().write(mutils::bytes_size(derecho_params));
            mutils::post_object(bind_socket_write, derecho_params);
            //Send a "0" as the size of the "old shard leaders" vector, since there are no old leaders
            mutils::post_object(bind_socket_write, std::size_t{0});
            waiting_join_sockets.pop_front();
        }
    } while(joiner_failed);
}

void ViewManager::await_rejoining_nodes(const node_id_t my_id,
                                        std::map<subgroup_id_t, SubgroupSettings>& subgroup_settings,
                                        uint32_t& num_received_size) {
    std::map<node_id_t, tcp::socket> waiting_join_sockets;
    std::set<node_id_t> rejoined_node_ids;
    rejoined_node_ids.emplace(my_id);
    std::set<node_id_t> last_known_view_members(curr_view->members.begin(), curr_view->members.end());
    std::unique_ptr<View> restart_view;
    node_id_t last_checked_joiner = 0;
    //Indexed by (subgroup id, shard num)
    std::vector<std::vector<persistent::version_t>> longest_log_versions(curr_view->subgroup_shard_views.size());
    std::vector<std::vector<int64_t>> nodes_with_longest_log(curr_view->subgroup_shard_views.size());
    for(subgroup_id_t subgroup = 0; subgroup < curr_view->subgroup_shard_views.size(); ++subgroup) {
        longest_log_versions[subgroup].resize(curr_view->subgroup_shard_views[subgroup].size(), 0);
        nodes_with_longest_log[subgroup].resize(curr_view->subgroup_shard_views[subgroup].size(), -1);
    }
    //Initialize longest_logs with the RaggedTrims known locally -
    //this node will only have RaggedTrims for subgroups it belongs to
    for(const auto& subgroup_map_pair : logged_ragged_trim) {
        for(const auto& shard_and_trim : subgroup_map_pair.second) {
            nodes_with_longest_log[subgroup_map_pair.first][shard_and_trim.first] = my_id;
            longest_log_versions[subgroup_map_pair.first][shard_and_trim.first] =
                    ragged_trim_to_latest_version(shard_and_trim.second->vid,
                                                  shard_and_trim.second->max_received_by_sender);
            SPDLOG_TRACE(logger, "Latest logged persistent version for subgroup {}, shard {} initialized to {}",
                         subgroup_map_pair.first, shard_and_trim.first, longest_log_versions[subgroup_map_pair.first][shard_and_trim.first]);
        }
    }

    //Wait for a majority of nodes from the last known view to join
    bool ready_to_restart = false;
    int time_remaining_ms = RESTART_LEADER_TIMEOUT;
    while(time_remaining_ms > 0) {
        auto start_time = std::chrono::high_resolution_clock::now();
        std::experimental::optional<tcp::socket> client_socket = server_socket.try_accept(time_remaining_ms);
        auto end_time = std::chrono::high_resolution_clock::now();
        std::chrono::milliseconds time_waited = std::chrono::duration_cast<std::chrono::milliseconds>(end_time - start_time);
        time_remaining_ms -= time_waited.count();
        if(client_socket) {
            node_id_t joiner_id = 0;
            client_socket->read(joiner_id);
            client_socket->write(JoinResponse{JoinResponseCode::TOTAL_RESTART, my_id});
            SPDLOG_DEBUG(logger, "Node {} rejoined", joiner_id);
            rejoined_node_ids.emplace(joiner_id);

            //Receive the joining node's saved View
            std::size_t size_of_view;
            client_socket->read(size_of_view);
            char view_buffer[size_of_view];
            client_socket->read(view_buffer, size_of_view);
            auto client_view = mutils::from_bytes<View>(nullptr, view_buffer);

            if(client_view->vid > curr_view->vid) {
                SPDLOG_TRACE(logger, "Node {} had newer view {}, replacing view {}", joiner_id, client_view->vid, curr_view->vid);
                //The joining node has a newer View, so discard any ragged trims that are not longest-log records
                for(auto& subgroup_to_map : logged_ragged_trim) {
                    auto trim_map_iterator = subgroup_to_map.second.begin();
                    while(trim_map_iterator != subgroup_to_map.second.end()) {
                        if(trim_map_iterator->second->leader_id != -1) {
                            trim_map_iterator = subgroup_to_map.second.erase(trim_map_iterator);
                        } else {
                            ++trim_map_iterator;
                        }
                    }
                }
            }
            //Receive the joining node's RaggedTrims
            std::size_t num_of_ragged_trims;
            client_socket->read(num_of_ragged_trims);
            for(std::size_t i = 0; i < num_of_ragged_trims; ++i) {
                std::size_t size_of_ragged_trim;
                client_socket->read(size_of_ragged_trim);
                char buffer[size_of_ragged_trim];
                client_socket->read(buffer, size_of_ragged_trim);
                std::unique_ptr<RaggedTrim> ragged_trim = mutils::from_bytes<RaggedTrim>(nullptr, buffer);
                /* If the joining node has an obsolete View, we only care about the
                 * "ragged trims" if they are actually longest-log records and from
                 * a newer view than any ragged trims we have for this subgroup. */
                if(client_view->vid < curr_view->vid && ragged_trim->leader_id != -1) { //-1 means the RaggedTrim is a log report
                    continue;
                }
                /* Determine if this node might end up being the "restart leader" for its subgroup
                 * because it has the longest log. Note that comparing log versions implicitly
                 * compares VIDs, so a ragged trim from a newer View is always "longer" */
                persistent::version_t ragged_trim_log_version =
                        ragged_trim_to_latest_version(ragged_trim->vid, ragged_trim->max_received_by_sender);
                if(ragged_trim_log_version > longest_log_versions[ragged_trim->subgroup_id][ragged_trim->shard_num]) {
                    SPDLOG_TRACE(logger, "Latest logged persistent version for subgroup {}, shard {} is now {}, which is at node {}", ragged_trim->subgroup_id, ragged_trim->shard_num, ragged_trim_log_version, joiner_id);
                    longest_log_versions[ragged_trim->subgroup_id][ragged_trim->shard_num] = ragged_trim_log_version;
                    nodes_with_longest_log[ragged_trim->subgroup_id][ragged_trim->shard_num] = joiner_id;
                }
                if(client_view->vid <= curr_view->vid) {
                    //In both of these cases, only keep the ragged trim if it is newer than anything we have
                    auto existing_ragged_trim = logged_ragged_trim[ragged_trim->subgroup_id].find(ragged_trim->shard_num);
                    if(existing_ragged_trim == logged_ragged_trim[ragged_trim->subgroup_id].end()) {
                        //operator[] is intentional: Default-construct an inner std::map if one doesn't exist at this ID
                        logged_ragged_trim[ragged_trim->subgroup_id].emplace(ragged_trim->shard_num, std::move(ragged_trim));
                    } else if (existing_ragged_trim->second->vid <= ragged_trim->vid) {
                        existing_ragged_trim->second = std::move(ragged_trim);
                    }
                } else {
                    //The client had a newer View, so accept everything it sends
                    logged_ragged_trim[ragged_trim->subgroup_id].emplace(ragged_trim->shard_num, std::move(ragged_trim));

                }
            }
            //Replace curr_view if the client's view was newer
            if(client_view->vid > curr_view->vid) {
                curr_view.swap(client_view);
                //Remake the std::set version of curr_view->members
                last_known_view_members.clear();
                last_known_view_members.insert(curr_view->members.begin(), curr_view->members.end());
            }

            waiting_join_sockets.emplace(joiner_id, std::move(*client_socket));
            //Compute the intersection of rejoined_node_ids and last_known_view_members
            //in the most clumsy, verbose, awkward way possible
            std::set<node_id_t> intersection_of_ids;
            std::set_intersection(rejoined_node_ids.begin(), rejoined_node_ids.end(), 
                                  last_known_view_members.begin(), last_known_view_members.end(), 
                                  std::inserter(intersection_of_ids, intersection_of_ids.end()));
            if(intersection_of_ids.size() >= (last_known_view_members.size() / 2) + 1) {
                //A majority of the last known view has reconnected, now determine if the new view would be adequate
                restart_view = update_curr_and_next_restart_view(waiting_join_sockets, rejoined_node_ids);
                num_received_size = make_subgroup_maps(curr_view, *restart_view, subgroup_settings);
                if(restart_view->is_adequately_provisioned
                        && contains_at_least_one_member_per_subgroup(rejoined_node_ids, *curr_view)) {
                    //Keep waiting for more than a quorum if the next view would not be adequate,
                    //or if some subgroup/shard from the last known view has no members restarting
                    ready_to_restart = true;
                }
            }
            //If we're about to restart, go back and test to see if any joining nodes have since failed
            if(ready_to_restart) {
                typename std::map<node_id_t, tcp::socket>::iterator waiting_sockets_iter;
                if(last_checked_joiner == 0) {
                    last_checked_joiner = waiting_join_sockets.begin()->first;
                    waiting_sockets_iter = waiting_join_sockets.find(last_checked_joiner);
                }
                else {
                    waiting_sockets_iter = ++waiting_join_sockets.find(last_checked_joiner);
                }

                //Don't re-exchange with joiners already tested; this works because std::map is sorted
                while(waiting_sockets_iter != waiting_join_sockets.end()) {
                     node_id_t joiner_id = 0;
                     bool write_success = waiting_sockets_iter->second.exchange(my_id, joiner_id);
                     if(!write_success) {
                         waiting_sockets_iter = waiting_join_sockets.erase(waiting_sockets_iter);
                         rejoined_node_ids.erase(waiting_sockets_iter->first);
                         ready_to_restart = false;
                         break;
                     }
                     last_checked_joiner = waiting_sockets_iter->first;
                     ++waiting_sockets_iter;
                }
            }
            //If all the members have rejoined, no need to keep waiting
            if(intersection_of_ids.size() == last_known_view_members.size() && ready_to_restart) {
                break;
            }
        } else if(!ready_to_restart) {
            //Accept timed out, but we haven't heard from enough nodes yet, so reset the timer
            time_remaining_ms = RESTART_LEADER_TIMEOUT;
        }
    }
    assert(restart_view);
    SPDLOG_DEBUG(logger, "Reached a quorum of nodes from view {}, created view {}", curr_view->vid, restart_view->vid);
    //Compute a final ragged trim
    //Actually, I don't think there's anything to "compute" because
    //we only kept the latest ragged trim from each subgroup and shard
    //So just mark all of the RaggedTrims with the "restart leader" value to stamp them with our approval
    for(auto& subgroup_to_map : logged_ragged_trim) {
        for(auto& shard_trim_pair : subgroup_to_map.second) {
            shard_trim_pair.second->leader_id = std::numeric_limits<node_id_t>::max();
        }
    }

    curr_view.swap(restart_view);
    //Send the next view to all the members
    for(auto waiting_sockets_iter = waiting_join_sockets.begin(); 
            waiting_sockets_iter != waiting_join_sockets.end(); ) {
        auto bind_socket_write = [&waiting_sockets_iter](const char* bytes, std::size_t size) {
            bool success = waiting_sockets_iter->second.write(bytes, size);
            assert(success);
        };
        SPDLOG_DEBUG(logger, "Sending post-recovery view {} to node {}", curr_view->vid, waiting_sockets_iter->first);
        mutils::post_object(bind_socket_write, mutils::bytes_size(*curr_view));
        mutils::post_object(bind_socket_write, *curr_view);
        mutils::post_object(bind_socket_write, mutils::bytes_size(derecho_params));
        mutils::post_object(bind_socket_write, derecho_params);
        SPDLOG_DEBUG(logger, "Sending ragged-trim information to node {}", waiting_sockets_iter->first);
        std::size_t num_ragged_trims = multimap_size(logged_ragged_trim);
        waiting_sockets_iter->second.write(num_ragged_trims);
        //Unroll the maps and send each RaggedTrim individually, since it contains its subgroup_id and shard_num
        for(const auto& subgroup_to_shard_map : logged_ragged_trim) {
            for(const auto& shard_trim_pair : subgroup_to_shard_map.second) {
                mutils::post_object(bind_socket_write, mutils::bytes_size(*shard_trim_pair.second));
                mutils::post_object(bind_socket_write, *shard_trim_pair.second);
            }
        }
        //Next, the joining node will expect a vector of shard leaders from which to receive Persistent logs
        //Instead, send it the nodes with the longest logs, even though they're not "leaders"
        mutils::post_object(bind_socket_write, mutils::bytes_size(nodes_with_longest_log));
        mutils::post_object(bind_socket_write, nodes_with_longest_log);
        //Put the sockets here, where subsequent methods will send them Persistent logs for Replicated Objects
        proposed_join_sockets.emplace_back(std::move(waiting_sockets_iter->second));
        waiting_sockets_iter = waiting_join_sockets.erase(waiting_sockets_iter);
    }
    //Save this to a class member so that we still have it in send_objects_if_total_restart()...ugh, that's ugly
    restart_shard_leaders = nodes_with_longest_log;
}

std::unique_ptr<View> ViewManager::update_curr_and_next_restart_view(const std::map<node_id_t, tcp::socket>& waiting_join_sockets,
                                                                     const std::set<node_id_t>& rejoined_node_ids) {
    //Nodes that were not in the last view but have restarted will immediately "join" in the new view
    std::vector<node_id_t> nodes_to_add_in_next_view;
    std::vector<ip_addr> ips_to_add_in_next_view;
    for(const auto& id_socket_pair : waiting_join_sockets) {
        node_id_t joiner_id = id_socket_pair.first;
        int joiner_rank = curr_view->rank_of(joiner_id);
        if(joiner_rank == -1) {
            nodes_to_add_in_next_view.emplace_back(joiner_id);
            ips_to_add_in_next_view.emplace_back(id_socket_pair.second.get_remote_ip());
            //If this node had been marked as failed, but was still in the view, un-fail it
        } else if(curr_view->failed[joiner_rank] == true) {
            curr_view->failed[joiner_rank] = false;
            curr_view->num_failed--;
        }
    }
    //Mark any nodes from the last view that didn't respond before the timeout as failed
    for(std::size_t rank = 0; rank < curr_view->members.size(); ++rank) {
        if(rejoined_node_ids.count(curr_view->members[rank]) == 0
                && !curr_view->failed[rank]) {
            curr_view->failed[rank] = true;
            curr_view->num_failed++;
        }
    }

    //Compute the next view, which will include all the members currently rejoining and remove the failed ones
    return make_next_view(curr_view, nodes_to_add_in_next_view, ips_to_add_in_next_view, logger);
}

void ViewManager::initialize_rdmc_sst() {
    // construct member_ips
    auto member_ips_map = make_member_ips_map(*curr_view);
    if(!rdmc::initialize(member_ips_map, curr_view->members[curr_view->my_rank])) {
        std::cout << "Global setup failed" << std::endl;
        exit(0);
    }
#ifdef USE_VERBS_API
    sst::verbs_initialize(member_ips_map, curr_view->members[curr_view->my_rank]);
#else
    sst::lf_initialize(member_ips_map, curr_view->members[curr_view->my_rank]);
#endif
}

std::map<node_id_t, ip_addr> ViewManager::make_member_ips_map(const View& view) {
    std::map<node_id_t, ip_addr> member_ips_map;
    size_t num_members = view.members.size();
    for(uint i = 0; i < num_members; ++i) {
        if(!view.failed[i]) {
            member_ips_map[view.members[i]] = view.member_ips[i];
        }
    }
    return member_ips_map;
}

void ViewManager::create_threads() {
    client_listener_thread = std::thread{[this]() {
        pthread_setname_np(pthread_self(), "client_thread");
        while(!thread_shutdown) {
            tcp::socket client_socket = server_socket.accept();
<<<<<<< HEAD
            SPDLOG_DEBUG(logger, "Background thread got a client connection from {}", client_socket.get_remote_ip());
            pending_join_sockets.locked().access.emplace_back(std::move(client_socket));
=======
            whenlog(logger->debug("Background thread got a client connection from {}", client_socket.remote_ip);)
                    pending_join_sockets.locked()
                            .access.emplace_back(std::move(client_socket));
>>>>>>> f3db8438
        }
        std::cout << "Connection listener thread shutting down." << std::endl;
    }};

    old_view_cleanup_thread = std::thread([this]() {
        pthread_setname_np(pthread_self(), "old_view");
        while(!thread_shutdown) {
            unique_lock_t old_views_lock(old_views_mutex);
            old_views_cv.wait(old_views_lock, [this]() {
                return !old_views.empty() || thread_shutdown;
            });
            if(!thread_shutdown) {
                old_views.front().reset();
                old_views.pop();
            }
        }
        std::cout << "Old View cleanup thread shutting down." << std::endl;
    });
}

void ViewManager::register_predicates() {
    /* Note that each trigger function must be wrapped in a lambda because it's
     * a member function, and lambdas are the only way to bind "this" to a member
     * function invocation. */
    auto suspected_changed = [this](const DerechoSST& sst) {
        return suspected_not_equal(sst, last_suspected);
    };
    auto suspected_changed_trig = [this](DerechoSST& sst) { new_suspicion(sst); };

    auto start_join_pred = [this](const DerechoSST& sst) {
        return curr_view->i_am_leader() && has_pending_join();
    };
    auto start_join_trig = [this](DerechoSST& sst) { leader_start_join(sst); };

    auto reject_join_pred = [this](const DerechoSST& sst) {
        return !curr_view->i_am_leader() && has_pending_join();
    };
    auto reject_join = [this](DerechoSST& sst) { redirect_join_attempt(sst); };

    auto change_commit_ready = [this](const DerechoSST& gmsSST) {
        return curr_view->i_am_leader()
               && min_acked(gmsSST, curr_view->failed) > gmsSST.num_committed[gmsSST.get_local_index()];
    };
    auto commit_change = [this](DerechoSST& sst) { leader_commit_change(sst); };

    auto leader_proposed_change = [this](const DerechoSST& gmsSST) {
        return gmsSST.num_changes[curr_view->rank_of_leader()]
               > gmsSST.num_acked[gmsSST.get_local_index()];
    };
    auto ack_proposed_change = [this](DerechoSST& sst) { acknowledge_proposed_change(sst); };

    auto leader_committed_changes = [this](const DerechoSST& gmsSST) {
        return gmsSST.num_committed[curr_view->rank_of_leader()]
               > gmsSST.num_installed[curr_view->my_rank];
    };
    auto view_change_trig = [this](DerechoSST& sst) { start_meta_wedge(sst); };

    if(!suspected_changed_handle.is_valid()) {
        suspected_changed_handle = curr_view->gmsSST->predicates.insert(suspected_changed, suspected_changed_trig,
                                                                        sst::PredicateType::RECURRENT);
    }
    if(!start_join_handle.is_valid()) {
        start_join_handle = curr_view->gmsSST->predicates.insert(start_join_pred, start_join_trig,
                                                                 sst::PredicateType::RECURRENT);
    }
    if(!reject_join_handle.is_valid()) {
        reject_join_handle = curr_view->gmsSST->predicates.insert(reject_join_pred, reject_join,
                                                                  sst::PredicateType::RECURRENT);
    }
    if(!change_commit_ready_handle.is_valid()) {
        change_commit_ready_handle = curr_view->gmsSST->predicates.insert(change_commit_ready, commit_change,
                                                                          sst::PredicateType::RECURRENT);
    }
    if(!leader_proposed_handle.is_valid()) {
        leader_proposed_handle = curr_view->gmsSST->predicates.insert(leader_proposed_change, ack_proposed_change,
                                                                      sst::PredicateType::RECURRENT);
    }
    if(!leader_committed_handle.is_valid()) {
        leader_committed_handle = curr_view->gmsSST->predicates.insert(leader_committed_changes, view_change_trig,
                                                                       sst::PredicateType::ONE_TIME);
    }
}

/* ------------- 2. Predicate-Triggers That Implement View Management Logic ---------- */

void ViewManager::new_suspicion(DerechoSST& gmsSST) {
<<<<<<< HEAD
    SPDLOG_DEBUG(logger, "Suspected[] changed");
    View& Vc = *curr_view;
=======
    whenlog(logger->debug("Suspected[] changed");)
            View& Vc
            = *curr_view;
>>>>>>> f3db8438
    int myRank = curr_view->my_rank;
    // Aggregate suspicions into gmsSST[myRank].Suspected;
    for(int r = 0; r < Vc.num_members; r++) {
        for(int who = 0; who < Vc.num_members; who++) {
            gmssst::set(gmsSST.suspected[myRank][who], gmsSST.suspected[myRank][who] || gmsSST.suspected[r][who]);
        }
    }

    for(int q = 0; q < Vc.num_members; q++) {
<<<<<<< HEAD
        //If this is a new suspicion
        if(gmsSST.suspected[myRank][q] && !Vc.failed[q]) {
            SPDLOG_DEBUG(logger, "New suspicion: node {}", Vc.members[q]);
=======
        // if(gmsSST.suspected[myRank][q] && !Vc.failed[q]) {
        if(gmsSST.suspected[myRank][q] && !last_suspected[q]) {
>>>>>>> f3db8438
            //This is safer than copy_suspected, since suspected[] might change during this loop
            last_suspected[q] = gmsSST.suspected[myRank][q];
            whenlog(logger->debug("Marking {} failed", Vc.members[q]);)

            if(Vc.num_failed >= (Vc.num_members + 1) / 2) {
                logger->flush();
                throw derecho_exception("Majority of a Derecho group simultaneously failed ... shutting down");
            }

<<<<<<< HEAD
            SPDLOG_DEBUG(logger, "GMS telling SST to freeze row {}", q);
            gmsSST.freeze(q);  // Cease to accept new updates from q
=======
            whenlog(logger->debug("GMS telling SST to freeze row {}", q);)
                    gmsSST.freeze(q);  // Cease to accept new updates from q
>>>>>>> f3db8438
            Vc.multicast_group->wedge();
            gmssst::set(gmsSST.wedged[myRank], true);  // RDMC has halted new sends and receives in theView
            Vc.failed[q] = true;
            Vc.num_failed++;

            if(Vc.num_failed >= (Vc.num_members + 1) / 2) {
                logger->flush();
                throw derecho_exception("Potential partitioning event: this node is no longer in the majority and must shut down!");
            }

            // push change to gmsSST.suspected[myRank]
            gmsSST.put(gmsSST.suspected.get_base() - gmsSST.getBaseAddress(), gmsSST.changes.get_base() - gmsSST.suspected.get_base());
            // push change to gmsSST.wedged[myRank]
            gmsSST.put(gmsSST.wedged.get_base() - gmsSST.getBaseAddress(), sizeof(gmsSST.wedged[0]));
            if(Vc.i_am_leader() && !changes_contains(gmsSST, Vc.members[q]))  // Leader initiated
            {
                const int next_change_index = gmsSST.num_changes[myRank] - gmsSST.num_installed[myRank];
                if(next_change_index == (int)gmsSST.changes.size()) {
                    throw derecho_exception("Ran out of room in the pending changes list");
                }

                gmssst::set(gmsSST.changes[myRank][next_change_index], Vc.members[q]);  // Reports the failure (note that q NotIn members)
                gmssst::increment(gmsSST.num_changes[myRank]);
<<<<<<< HEAD
                SPDLOG_DEBUG(logger, "Leader proposed a change to remove failed node {}", Vc.members[q]);
                gmsSST.put((char*)std::addressof(gmsSST.changes[0][next_change_index]) - gmsSST.getBaseAddress(),
                           sizeof(gmsSST.changes[0][next_change_index]));
=======
                whenlog(logger->debug("Leader proposed a change to remove failed node {}", Vc.members[q]);)
                        gmsSST.put((char*)std::addressof(gmsSST.changes[0][next_change_index]) - gmsSST.getBaseAddress(),
                                   sizeof(gmsSST.changes[0][next_change_index]));
>>>>>>> f3db8438
                gmsSST.put(gmsSST.num_changes.get_base() - gmsSST.getBaseAddress(), sizeof(gmsSST.num_changes[0]));
            }
        }
    }
}

void ViewManager::leader_start_join(DerechoSST& gmsSST) {
<<<<<<< HEAD
    SPDLOG_DEBUG(logger, "GMS handling a new client connection");
    {
        //Hold the lock on pending_join_sockets while moving a socket into proposed_join_sockets
        auto pending_join_sockets_locked = pending_join_sockets.locked();
        proposed_join_sockets.splice(proposed_join_sockets.end(), pending_join_sockets_locked.access, pending_join_sockets_locked.access.begin());
    }
    bool success = receive_join(proposed_join_sockets.back());
    //If the join failed, close the socket
    if(!success) proposed_join_sockets.pop_back();
}

void ViewManager::redirect_join_attempt(DerechoSST& gmsSST) {
    tcp::socket client_socket;
    {
        auto pending_join_sockets_locked = pending_join_sockets.locked();
        client_socket = std::move(pending_join_sockets_locked.access.front());
        pending_join_sockets_locked.access.pop_front();
    }
    node_id_t joiner_id;
    client_socket.read(joiner_id);
    client_socket.write(JoinResponse{JoinResponseCode::LEADER_REDIRECT, curr_view->members[curr_view->my_rank]});
    //Send the client the IP address of the current leader
    client_socket.write(mutils::bytes_size(curr_view->member_ips[curr_view->rank_of_leader()]));
    auto bind_socket_write = [&client_socket](const char* bytes, std::size_t size) { client_socket.write(bytes, size); };
    mutils::post_object(bind_socket_write, curr_view->member_ips[curr_view->rank_of_leader()]);
=======
    whenlog(logger->debug("GMS handling a new client connection");)
            //C++'s ugly two-step dequeue: leave queue.front() in an invalid state, then delete it
            proposed_join_sockets.emplace_back(std::move(pending_join_sockets.locked().access.front()));
    pending_join_sockets.locked().access.pop_front();
    receive_join(proposed_join_sockets.back());
>>>>>>> f3db8438
}

void ViewManager::leader_commit_change(DerechoSST& gmsSST) {
    gmssst::set(gmsSST.num_committed[gmsSST.get_local_index()],
                min_acked(gmsSST, curr_view->failed));  // Leader commits a new request
<<<<<<< HEAD
    SPDLOG_DEBUG(logger, "Leader committing change proposal #{}", gmsSST.num_committed[gmsSST.get_local_index()]);
    gmsSST.put(gmsSST.num_committed.get_base() - gmsSST.getBaseAddress(), sizeof(gmsSST.num_committed[0]));
=======
    whenlog(logger->debug("Leader committing change proposal #{}", gmsSST.num_committed[gmsSST.get_local_index()]);)
            gmsSST.put(gmsSST.num_committed.get_base() - gmsSST.getBaseAddress(), sizeof(gmsSST.num_committed[0]));
>>>>>>> f3db8438
}

void ViewManager::acknowledge_proposed_change(DerechoSST& gmsSST) {
    int myRank = gmsSST.get_local_index();
    int leader = curr_view->rank_of_leader();
<<<<<<< HEAD
    SPDLOG_DEBUG(logger, "Detected that leader proposed change #{}. Acknowledging.", gmsSST.num_changes[leader]);
    if(myRank != leader) {
=======
    whenlog(logger->debug("Detected that leader proposed change #{}. Acknowledging.", gmsSST.num_changes[leader]);) if(myRank != leader) {
>>>>>>> f3db8438
        // Echo the count
        gmssst::set(gmsSST.num_changes[myRank], gmsSST.num_changes[leader]);

        // Echo (copy) the vector including the new changes
        gmssst::set(gmsSST.changes[myRank], gmsSST.changes[leader], gmsSST.changes.size());
        // Echo the new member's IP
        gmssst::set(gmsSST.joiner_ips[myRank], gmsSST.joiner_ips[leader], gmsSST.joiner_ips.size());
        gmssst::set(gmsSST.num_committed[myRank], gmsSST.num_committed[leader]);
    }

    // Notice a new request, acknowledge it
    gmssst::set(gmsSST.num_acked[myRank], gmsSST.num_changes[myRank]);
    // gmsSST.put(gmsSST.changes.get_base() - gmsSST.getBaseAddress(),
    //            gmsSST.num_received.get_base() - gmsSST.changes.get_base());
    /* breaking the above put statement into individual put calls, to be sure that
     * if we were relying on any ordering guarantees, we won't run into issue when
     * guarantees do not hold*/
    gmsSST.put(gmsSST.changes.get_base() - gmsSST.getBaseAddress(),
<<<<<<< HEAD
               gmsSST.num_received.get_base() - gmsSST.changes.get_base());
    SPDLOG_DEBUG(logger, "Wedging current view.");
    curr_view->wedge();
    SPDLOG_DEBUG(logger, "Done wedging current view.");
}

void ViewManager::start_meta_wedge(DerechoSST& gmsSST) {
    SPDLOG_DEBUG(logger, "Meta-wedging view {}", curr_view->vid);
    // Disable all the other SST predicates, except suspected_changed and the one I'm about to register
    gmsSST.predicates.remove(start_join_handle);
    gmsSST.predicates.remove(reject_join_handle);
=======
		gmsSST.joiner_ips.get_base() - gmsSST.changes.get_base());
    gmsSST.put(gmsSST.joiner_ips.get_base() - gmsSST.getBaseAddress(),
		gmsSST.num_changes.get_base() - gmsSST.joiner_ips.get_base());
    gmsSST.put(gmsSST.num_changes.get_base() - gmsSST.getBaseAddress(),
		gmsSST.num_committed.get_base() - gmsSST.num_changes.get_base());
    gmsSST.put(gmsSST.num_committed.get_base() - gmsSST.getBaseAddress(),
		gmsSST.num_acked.get_base() - gmsSST.num_committed.get_base());
    gmsSST.put(gmsSST.num_acked.get_base() - gmsSST.getBaseAddress(),
		gmsSST.num_installed.get_base() - gmsSST.num_acked.get_base());
    gmsSST.put(gmsSST.num_installed.get_base() - gmsSST.getBaseAddress(),
		gmsSST.num_received.get_base() - gmsSST.num_installed.get_base());
    whenlog(logger->debug("Wedging current view.");)
            curr_view->wedge();
    whenlog(logger->debug("Done wedging current view.");)
}

void ViewManager::start_meta_wedge(DerechoSST& gmsSST) {
    whenlog(logger->debug("Meta-wedging view {}", curr_view->vid);)
            // Disable all the other SST predicates, except suspected_changed and the one I'm about to register
            gmsSST.predicates.remove(start_join_handle);
>>>>>>> f3db8438
    gmsSST.predicates.remove(change_commit_ready_handle);
    gmsSST.predicates.remove(leader_proposed_handle);

    curr_view->wedge();

    /* We now need to wait for all other nodes to wedge the current view,
     * which is called "meta-wedged." To do that, this predicate trigger
     * creates a new predicate that will fire when meta-wedged is true, and
     * registers the next epoch termination method as its trigger.
     */
    auto is_meta_wedged = [this](const DerechoSST& gmsSST) {
        for(unsigned int n = 0; n < gmsSST.get_num_rows(); ++n) {
            if(!curr_view->failed[n] && !gmsSST.wedged[n]) {
                return false;
            }
        }
        return true;
    };
    auto meta_wedged_continuation = [this](DerechoSST& gmsSST) {
        //Before the first call to terminate_epoch(), heap-allocate this map
        auto next_subgroup_settings = std::make_shared<std::map<subgroup_id_t, SubgroupSettings>>();
        terminate_epoch(next_subgroup_settings, 0, gmsSST);
    };
    gmsSST.predicates.insert(is_meta_wedged, meta_wedged_continuation, sst::PredicateType::ONE_TIME);
}

void ViewManager::terminate_epoch(std::shared_ptr<std::map<subgroup_id_t, SubgroupSettings>> next_subgroup_settings,
                                  uint32_t next_num_received_size,
                                  DerechoSST& gmsSST) {
<<<<<<< HEAD
    SPDLOG_DEBUG(logger, "MetaWedged is true; continuing epoch termination");
    //If this is the first time terminate_epoch() was called, next_view will still be null
    bool first_call = false;
=======
    whenlog(logger->debug("MetaWedged is true; continuing epoch termination");)
            //If this is the first time terminate_epoch() was called, next_view will still be null
            bool first_call
            = false;
>>>>>>> f3db8438
    if(!next_view) {
        first_call = true;
    }
    std::unique_lock<std::shared_timed_mutex> write_lock(view_mutex);
<<<<<<< HEAD
    next_view = make_next_view(curr_view, gmsSST, logger);
    SPDLOG_DEBUG(logger, "Checking provisioning of view {}", next_view->vid);
    next_subgroup_settings->clear();
    next_num_received_size = make_subgroup_maps(curr_view, *next_view, *next_subgroup_settings);
    if(!next_view->is_adequately_provisioned) {
        SPDLOG_DEBUG(logger, "Next view would not be adequately provisioned, waiting for more joins.");
        if(first_call) {
=======
    next_view = make_next_view(curr_view, gmsSST whenlog(, logger));
    whenlog(logger->debug("Checking provisioning of view {}", next_view->vid);)
            next_subgroup_settings->clear();
    next_num_received_size = make_subgroup_maps(curr_view, *next_view, *next_subgroup_settings);
    if(!next_view->is_adequately_provisioned) {
        whenlog(logger->debug("Next view would not be adequately provisioned, waiting for more joins.");) if(first_call) {
>>>>>>> f3db8438
            //Re-register the predicates for accepting and acknowledging joins
            register_predicates();
            //But remove the one for start_meta_wedge
            gmsSST.predicates.remove(leader_committed_handle);
        }
        //Construct a predicate that watches for any new committed change
        int curr_num_committed = gmsSST.num_committed[curr_view->rank_of_leader()];
        auto leader_committed_change = [this, curr_num_committed](const DerechoSST& gmsSST) {
            return gmsSST.num_committed[curr_view->rank_of_leader()] > curr_num_committed;
        };
        //Construct a trigger that will re-call finish_view_change() with the same parameters
        auto retry_next_view = [this, next_subgroup_settings, next_num_received_size](DerechoSST& sst) {
            terminate_epoch(next_subgroup_settings, next_num_received_size, sst);
        };
        gmsSST.predicates.insert(leader_committed_change, retry_next_view, sst::PredicateType::ONE_TIME);
        return;
    }
    //If execution reached here, we have a valid next view

    // go through all subgroups first and acknowledge all messages received through SST
    for(const auto& shard_settings_pair : curr_view->multicast_group->get_subgroup_settings()) {
        const subgroup_id_t subgroup_id = shard_settings_pair.first;
        const auto& curr_subgroup_settings = shard_settings_pair.second;
        const auto num_shard_members = curr_subgroup_settings.members.size();
        const std::vector<int>& shard_senders = curr_subgroup_settings.senders;
        auto num_shard_senders = curr_view->multicast_group->get_num_senders(shard_senders);
        std::map<uint32_t, uint32_t> shard_ranks_by_sender_rank;
        for(uint j = 0, l = 0; j < num_shard_members; ++j) {
            if(shard_senders[j]) {
                shard_ranks_by_sender_rank[l] = j;
                l++;
            }
        }
        // wait for all pending sst sends to finish
        while(curr_view->multicast_group->check_pending_sst_sends(subgroup_id)) {
        }
        curr_view->gmsSST->put_with_completion();
        curr_view->gmsSST->sync_with_members(curr_view->multicast_group->get_shard_sst_indices(subgroup_id));
        while(curr_view->multicast_group->receiver_predicate(subgroup_id, curr_subgroup_settings, shard_ranks_by_sender_rank, num_shard_senders, *curr_view->gmsSST)) {
            auto sst_receive_handler_lambda = [this, subgroup_id, curr_subgroup_settings,
                                               shard_ranks_by_sender_rank,
                                               num_shard_senders](uint32_t sender_rank,
                                                                  volatile char* data, uint32_t size) {
                curr_view->multicast_group->sst_receive_handler(subgroup_id, curr_subgroup_settings,
                                                                shard_ranks_by_sender_rank, num_shard_senders,
                                                                sender_rank, data, size);
            };
            curr_view->multicast_group->receiver_function(subgroup_id, curr_subgroup_settings,
                                                          shard_ranks_by_sender_rank, num_shard_senders, *curr_view->gmsSST,
                                                          curr_view->multicast_group->window_size, sst_receive_handler_lambda);
        }
    }

    curr_view->gmsSST->put_with_completion();
    curr_view->gmsSST->sync_with_members();

    //First, for subgroups in which I'm the shard leader, do RaggedEdgeCleanup for the leader
    auto follower_subgroups_and_shards = std::make_shared<std::map<subgroup_id_t, uint32_t>>();
    for(const auto& subgroup_shard : curr_view->my_subgroups) {
        const subgroup_id_t subgroup_id = subgroup_shard.first;
        const uint32_t shard_num = subgroup_shard.second;
        SubView& shard_view = curr_view->subgroup_shard_views.at(subgroup_id).at(shard_num);
        uint num_shard_senders = 0;
        for(auto v : shard_view.is_sender) {
            if(v) num_shard_senders++;
        }
<<<<<<< HEAD
        if(shard_view.my_rank == curr_view->subview_rank_of_shard_leader(subgroup_id, shard_num)) {
            leader_ragged_edge_cleanup(*curr_view, subgroup_id,
                                       //Ugh, getting the "num_received_offset" out of multicast_group is so ugly
                                       curr_view->multicast_group->get_subgroup_settings()
                                           .at(subgroup_id).num_received_offset,
                                       shard_view.members, num_shard_senders, logger, next_view->members);
        } else {
            //Keep track of which subgroups I'm a non-leader in, and what my corresponding shard ID is
            follower_subgroups_and_shards->emplace(subgroup_id, shard_num);
=======
        if(num_shard_senders) {
            if(shard_view.my_rank == curr_view->subview_rank_of_shard_leader(subgroup_id, shard_num)) {
                leader_ragged_edge_cleanup(*curr_view, subgroup_id,
                                           shard_settings_pair.second.num_received_offset,
                                           shard_view.members, num_shard_senders, whenlog(logger, ) next_view->members);
            } else {
                //Keep track of which subgroups I'm a non-leader in, and what my corresponding shard ID is
                follower_subgroups_and_shards->emplace(subgroup_id, shard_num);
            }
>>>>>>> f3db8438
        }
    }

    //Wait for the shard leaders of subgroups I'm not a leader in to post global_min_ready before continuing
    auto leader_global_mins_are_ready = [this, follower_subgroups_and_shards](const DerechoSST& gmsSST) {
        for(const auto& subgroup_shard_pair : *follower_subgroups_and_shards) {
            SubView& shard_view = curr_view->subgroup_shard_views.at(subgroup_shard_pair.first)
                                          .at(subgroup_shard_pair.second);
            node_id_t shard_leader = shard_view.members.at(curr_view->subview_rank_of_shard_leader(
                    subgroup_shard_pair.first, subgroup_shard_pair.second));
            if(!gmsSST.global_min_ready[curr_view->rank_of(shard_leader)][subgroup_shard_pair.first])
                return false;
        }
        return true;
    };

    auto global_min_ready_continuation = [this, follower_subgroups_and_shards,
                                          next_subgroup_settings, next_num_received_size](DerechoSST& gmsSST) {
<<<<<<< HEAD

        SPDLOG_DEBUG(logger, "GlobalMins are ready for all {} subgroup leaders this node is waiting on", follower_subgroups_and_shards->size());
=======
        whenlog(logger->debug("GlobalMins are ready for all {} subgroup leaders this node is waiting on", follower_subgroups_and_shards->size()););
>>>>>>> f3db8438
        //Finish RaggedEdgeCleanup for subgroups in which I'm not the leader
        for(const auto& subgroup_shard_pair : *follower_subgroups_and_shards) {
            const subgroup_id_t subgroup_id = subgroup_shard_pair.first;
            const uint32_t shard_num = subgroup_shard_pair.second;
            SubView& shard_view = curr_view->subgroup_shard_views.at(subgroup_id).at(shard_num);
            uint num_shard_senders = 0;
            for(auto v : shard_view.is_sender) {
                if(v) num_shard_senders++;
            }
            node_id_t shard_leader = shard_view.members[curr_view->subview_rank_of_shard_leader(subgroup_id, shard_num)];
            follower_ragged_edge_cleanup(*curr_view, subgroup_id,
                                         curr_view->rank_of(shard_leader),
                                         curr_view->multicast_group->get_subgroup_settings()
                                                 .at(subgroup_id).num_received_offset,
                                         shard_view.members,
                                         num_shard_senders
                                                 whenlog(, logger));
        }

        //Wait for persistence to finish for messages delivered in RaggedEdgeCleanup
        auto persistence_finished_pred = [this](const DerechoSST& gmsSST) {
            //For each subgroup/shard that this node is a member of...
            for(auto subgroup_shard_pair : curr_view->my_subgroups) {
                const subgroup_id_t subgroup_id = subgroup_shard_pair.first;
                const uint32_t shard_num = subgroup_shard_pair.second;
                if(curr_view->subgroup_shard_views.at(subgroup_id).at(shard_num).mode == Mode::UNORDERED) {
                    //Skip non-ordered subgroups, they never do persistence
                    continue;
                }
                message_id_t last_delivered_seq_num = gmsSST.delivered_num[curr_view->my_rank][subgroup_id];
                //For each member of that shard...
                for(const node_id_t& shard_member : curr_view->subgroup_shard_views.at(subgroup_id).at(shard_num).members) {
                    uint member_row = curr_view->rank_of(shard_member);
                    //Check to see if the member persisted up to the ragged edge trim
                    if(!curr_view->failed[member_row] &&
                            persistent::unpack_version<int32_t>(gmsSST.persisted_num[member_row][subgroup_id]).second < last_delivered_seq_num) {
                        return false;
                    }
                }
            }
            return true;
        };

        auto finish_view_change_trig = [this, follower_subgroups_and_shards,
                                        next_subgroup_settings, next_num_received_size](DerechoSST& gmsSST) {
            finish_view_change(follower_subgroups_and_shards, next_subgroup_settings, next_num_received_size, gmsSST);
        };

        //Last statement in global_min_ready_continuation: register finish_view_change_trig
        gmsSST.predicates.insert(persistence_finished_pred, finish_view_change_trig, sst::PredicateType::ONE_TIME);
    };

    //Last statement in finish_view_change: register global_min_ready_continuation
    gmsSST.predicates.insert(leader_global_mins_are_ready, global_min_ready_continuation, sst::PredicateType::ONE_TIME);
}

void ViewManager::finish_view_change(std::shared_ptr<std::map<subgroup_id_t, uint32_t>> follower_subgroups_and_shards,
                                     std::shared_ptr<std::map<subgroup_id_t, SubgroupSettings>> next_subgroup_settings,
                                     uint32_t next_num_received_size,
                                     DerechoSST& gmsSST) {
    std::unique_lock<std::shared_timed_mutex> write_lock(view_mutex);

    // Disable all the other SST predicates, except suspected_changed
    gmsSST.predicates.remove(start_join_handle);
    gmsSST.predicates.remove(reject_join_handle);
    gmsSST.predicates.remove(change_commit_ready_handle);
    gmsSST.predicates.remove(leader_proposed_handle);

    std::list<tcp::socket> joiner_sockets;
    if(curr_view->i_am_leader() && next_view->joined.size() > 0) {
        //If j joins have been committed, pop the next j sockets off proposed_join_sockets
        //and send them the new View (must happen before we try to do SST setup)
        for(std::size_t c = 0; c < next_view->joined.size(); ++c) {
            commit_join(*next_view, proposed_join_sockets.front());
            //save the socket for later
            joiner_sockets.emplace_back(std::move(proposed_join_sockets.front()));
            proposed_join_sockets.pop_front();
        }
    }

    // Delete the last two GMS predicates from the old SST in preparation for deleting it
    gmsSST.predicates.remove(leader_committed_handle);
    gmsSST.predicates.remove(suspected_changed_handle);

    node_id_t my_id = next_view->members[next_view->my_rank];
<<<<<<< HEAD
    SPDLOG_DEBUG(logger, "Starting creation of new SST and DerechoGroup for view {}", next_view->vid);
    // if new members have joined, add their RDMA connections to SST and RDMC
    for(std::size_t i = 0; i < next_view->joined.size(); ++i) {
=======
    whenlog(logger->debug("Starting creation of new SST and DerechoGroup for view {}", next_view->vid);)
            // if new members have joined, add their RDMA connections to SST and RDMC
            for(std::size_t i = 0; i < next_view->joined.size(); ++i) {
>>>>>>> f3db8438
        //The new members will be the last joined.size() elements of the members lists
        int joiner_rank = next_view->num_members - next_view->joined.size() + i;
#ifdef USE_VERBS_API
        rdma::impl::verbs_add_connection(next_view->members[joiner_rank], 
                                         next_view->member_ips[joiner_rank], my_id);
#else
       rdma::impl::lf_add_connection(next_view->members[joiner_rank], 
                                     next_view->member_ips[joiner_rank]);
#endif
    }
    for(std::size_t i = 0; i < next_view->joined.size(); ++i) {
        int joiner_rank = next_view->num_members - next_view->joined.size() + i;
        sst::add_node(next_view->members[joiner_rank], next_view->member_ips[joiner_rank]);
    }
    // This will block until everyone responds to SST/RDMC initial handshakes
    transition_multicast_group(*next_subgroup_settings, next_num_received_size);

    // Figure out the IDs of the shard leaders in the old view, then
    // translate the leaders' indices from types to new subgroup IDs
    std::vector<std::vector<int64_t>> old_shard_leaders_by_id =
            translate_types_to_ids(make_shard_leaders_map(*curr_view), *next_view);

    if(curr_view->i_am_leader()) {
        while(!joiner_sockets.empty()) {
            //Send the array of old shard leaders, so the new member knows who to receive from
            std::size_t size_of_vector = mutils::bytes_size(old_shard_leaders_by_id);
            joiner_sockets.front().write(size_of_vector);
            mutils::post_object([&joiner_sockets](const char* bytes, std::size_t size) {
                joiner_sockets.front().write(bytes, size);
            },
                                old_shard_leaders_by_id);
            joiner_sockets.pop_front();
        }
    }

    // New members can now proceed to view_manager.start(), which will call sync()
    next_view->gmsSST->put();
    next_view->gmsSST->sync_with_members();
<<<<<<< HEAD
    SPDLOG_DEBUG(logger, "Done setting up SST and DerechoGroup for view {}", next_view->vid);
    {
=======
    whenlog(logger->debug("Done setting up SST and DerechoGroup for view {}", next_view->vid);) {
>>>>>>> f3db8438
        lock_guard_t old_views_lock(old_views_mutex);
        old_views.push(std::move(curr_view));
        old_views_cv.notify_all();
    }
    curr_view = std::move(next_view);

    //Write the new view to disk before using it
    persistent::saveObject(*curr_view);

    //Re-initialize last_suspected (suspected[] has been reset to all false in the new view)
    last_suspected.assign(curr_view->members.size(), false);

    // Register predicates in the new view
    register_predicates();

    // First task with my new view...
    if(curr_view->i_am_new_leader())  // I'm the new leader and everyone who hasn't failed agrees
    {
        curr_view->merge_changes();  // Create a combined list of Changes
    }

    // Announce the new view to the application
    for(auto& view_upcall : view_upcalls) {
        view_upcall(*curr_view);
    }
    // One of those view upcalls is a function in Group that sets up TCP connections to the new members
    // After doing that, shard leaders can send them RPC objects
    send_objects_to_new_members(old_shard_leaders_by_id);

    // Re-initialize this node's RPC objects, which includes receiving them
    // from shard leaders if it is newly a member of a subgroup
<<<<<<< HEAD
    SPDLOG_DEBUG(logger, "Initializing local Replicated Objects");
    initialize_subgroup_objects(my_id, *curr_view, old_shard_leaders_by_id);
=======
    whenlog(logger->debug("Initializing local Replicated Objects");)
            initialize_subgroup_objects(my_id, *curr_view, old_shard_leaders_by_id);
>>>>>>> f3db8438
    // It's only safe to start evaluating predicates once all RPC objects exist
    curr_view->gmsSST->start_predicate_evaluation();
    view_change_cv.notify_all();
}

/* ------------- 3. Helper Functions for Predicates and Triggers ------------- */

void ViewManager::construct_multicast_group(CallbackSet callbacks,
                                            const DerechoParams& derecho_params,
                                            const std::map<subgroup_id_t, SubgroupSettings>& subgroup_settings,
                                            const uint32_t num_received_size) {
    const auto num_subgroups = curr_view->subgroup_shard_views.size();
    curr_view->gmsSST = std::make_shared<DerechoSST>(
            sst::SSTParams(curr_view->members, curr_view->members[curr_view->my_rank],
                           [this](const uint32_t node_id) { report_failure(node_id); }, curr_view->failed, false),
            num_subgroups, num_received_size, derecho_params.window_size, derecho_params.sst_max_payload_size + sizeof(header) + 2 * sizeof(uint64_t));

    curr_view->multicast_group = std::make_unique<MulticastGroup>(
            curr_view->members, curr_view->members[curr_view->my_rank],
            curr_view->gmsSST, callbacks, num_subgroups,
            subgroup_settings,
            derecho_params,
            persistence_manager_callbacks,
            curr_view->failed);
}

void ViewManager::transition_multicast_group(const std::map<subgroup_id_t, SubgroupSettings>& new_subgroup_settings,
                                             const uint32_t new_num_received_size) {
    const auto num_subgroups = next_view->subgroup_shard_views.size();
    next_view->gmsSST = std::make_shared<DerechoSST>(
            sst::SSTParams(next_view->members, next_view->members[next_view->my_rank],
                           [this](const uint32_t node_id) { report_failure(node_id); }, next_view->failed, false),
            num_subgroups, new_num_received_size, derecho_params.window_size, derecho_params.sst_max_payload_size + sizeof(header) + 2 * sizeof(uint64_t));

    next_view->multicast_group = std::make_unique<MulticastGroup>(
            next_view->members, next_view->members[next_view->my_rank], next_view->gmsSST,
            std::move(*curr_view->multicast_group), num_subgroups,
            new_subgroup_settings,
            persistence_manager_callbacks,
            next_view->failed);

    curr_view->multicast_group.reset();

    // Initialize this node's row in the new SST
    int changes_installed = next_view->joined.size() + next_view->departed.size();
    next_view->gmsSST->init_local_row_from_previous((*curr_view->gmsSST), curr_view->my_rank, changes_installed);
    gmssst::set(next_view->gmsSST->vid[next_view->my_rank], next_view->vid);
}

bool ViewManager::receive_join(tcp::socket& client_socket) {
    DerechoSST& gmsSST = *curr_view->gmsSST;
    if((gmsSST.num_changes[curr_view->my_rank] - gmsSST.num_committed[curr_view->my_rank]) == (int)gmsSST.changes.size()) {
        //TODO: this shouldn't throw an exception, it should just block the client until the group stabilizes
        throw derecho_exception("Too many changes to allow a Join right now");
    }

    struct in_addr joiner_ip_packed;
    inet_aton(client_socket.get_remote_ip().c_str(), &joiner_ip_packed);

    node_id_t joining_client_id = 0;
    client_socket.read(joining_client_id);
    //Safety check: The joiner's ID can't be the same as an existing member's ID, otherwise that member will get kicked out
    if(curr_view->rank_of(joining_client_id) != -1) {
        logger->warn("Joining node at IP {} announced it has ID {}, which is already in the View!", client_socket.get_remote_ip(), joining_client_id);
        client_socket.write(JoinResponse{JoinResponseCode::ID_IN_USE, curr_view->members[curr_view->my_rank]});
        return false;
    }
    client_socket.write(JoinResponse{JoinResponseCode::OK, curr_view->members[curr_view->my_rank]});


<<<<<<< HEAD
    SPDLOG_DEBUG(logger, "Proposing change to add node {}", joining_client_id);
    size_t next_change = gmsSST.num_changes[curr_view->my_rank] - gmsSST.num_installed[curr_view->my_rank];
=======
    whenlog(logger->debug("Proposing change to add node {}", joining_client_id);)
            size_t next_change
            = gmsSST.num_changes[curr_view->my_rank] - gmsSST.num_installed[curr_view->my_rank];
>>>>>>> f3db8438
    gmssst::set(gmsSST.changes[curr_view->my_rank][next_change], joining_client_id);
    gmssst::set(gmsSST.joiner_ips[curr_view->my_rank][next_change], joiner_ip_packed.s_addr);

    gmssst::increment(gmsSST.num_changes[curr_view->my_rank]);

<<<<<<< HEAD
    SPDLOG_DEBUG(logger, "Wedging view {}", curr_view->vid);
    curr_view->wedge();
    SPDLOG_DEBUG(logger, "Leader done wedging view.");
    gmsSST.put(gmsSST.changes.get_base() - gmsSST.getBaseAddress(), gmsSST.num_committed.get_base() - gmsSST.changes.get_base());
    return true;
}

void ViewManager::commit_join(const View& new_view, tcp::socket& client_socket) {
    SPDLOG_DEBUG(logger, "Sending client the new view");
    node_id_t joining_client_id = 0;
    //Extra ID exchange, to match the protocol in await_first_view
    //Optional: Check the result of this exchange to see if the client has crashed while waiting to join
    client_socket.exchange(curr_view->members[curr_view->my_rank], joining_client_id);
    auto bind_socket_write = [&client_socket](const char* bytes, std::size_t size) { client_socket.write(bytes, size); };
    StreamlinedView view_memento(new_view);
    std::size_t size_of_view = mutils::bytes_size(view_memento);
=======
    whenlog(logger->debug("Wedging view {}", curr_view->vid);)
            curr_view->wedge();
    whenlog(logger->debug("Leader done wedging view.");)
      // gmsSST.put(gmsSST.changes.get_base() - gmsSST.getBaseAddress(), gmsSST.num_committed.get_base() - gmsSST.changes.get_base());
    /* breaking the above put statement into individual put calls, to be sure that
     * if we were relying on any ordering guarantees, we won't run into issue when
     * guarantees do not hold*/
    gmsSST.put(gmsSST.changes.get_base() - gmsSST.getBaseAddress(),
		gmsSST.joiner_ips.get_base() - gmsSST.changes.get_base());
    gmsSST.put(gmsSST.joiner_ips.get_base() - gmsSST.getBaseAddress(),
		gmsSST.num_changes.get_base() - gmsSST.joiner_ips.get_base());
    gmsSST.put(gmsSST.num_changes.get_base() - gmsSST.getBaseAddress(),
		gmsSST.num_committed.get_base() - gmsSST.num_changes.get_base());
}

void ViewManager::commit_join(const View& new_view, tcp::socket& client_socket) {
    whenlog(logger->debug("Sending client the new view");) auto bind_socket_write = [&client_socket](const char* bytes, std::size_t size) { client_socket.write(bytes, size); };
    std::size_t size_of_view = mutils::bytes_size(new_view);
>>>>>>> f3db8438
    client_socket.write(size_of_view);
    mutils::post_object(bind_socket_write, view_memento);
    std::size_t size_of_derecho_params = mutils::bytes_size(derecho_params);
    client_socket.write(size_of_derecho_params);
    mutils::post_object(bind_socket_write, derecho_params);
}

void ViewManager::send_objects_to_new_members(const std::vector<std::vector<int64_t>>& old_shard_leaders) {
    node_id_t my_id = curr_view->members[curr_view->my_rank];
    for(subgroup_id_t subgroup_id = 0; subgroup_id < old_shard_leaders.size(); ++subgroup_id) {
        for(uint32_t shard = 0; shard < old_shard_leaders[subgroup_id].size(); ++shard) {
            //if I was the leader of the shard in the old view...
            if(my_id == old_shard_leaders[subgroup_id][shard]) {
                //send its object state to the new members
                for(node_id_t shard_joiner : curr_view->subgroup_shard_views[subgroup_id][shard].joined) {
                    if(shard_joiner != my_id) {
                        send_subgroup_object(subgroup_id, shard_joiner);
                    }
                }
            }
        }
    }
}

/* Note for the future: Since this "send" requires first receiving the log tail length,
 * it's really a blocking receive-then-send. Since all nodes call send_subgroup_object
 * before initialize_subgroup_objects, there's a small chance of a deadlock: node A could
 * be attempting to send an object to node B at the same time as B is attempting to send a
 * different object to A, and neither node will be able to send the log tail length that
 * the other one is waiting on. */
void ViewManager::send_subgroup_object(subgroup_id_t subgroup_id, node_id_t new_node_id) {
    LockedReference<std::unique_lock<std::mutex>, tcp::socket> joiner_socket = group_member_sockets->get_socket(new_node_id);
    ReplicatedObject& subgroup_object = subgroup_objects.at(subgroup_id);
    if(subgroup_object.is_persistent()) {
        //First, read the log tail length sent by the joining node
        int64_t persistent_log_length = 0;
        joiner_socket.get().read(persistent_log_length);
        PersistentRegistry::setEarliestVersionToSerialize(persistent_log_length);
        SPDLOG_DEBUG(logger, "Got log tail length {}", persistent_log_length);
    }
    SPDLOG_DEBUG(logger, "Sending Replicated Object state for subgroup {} to node {}", subgroup_id, new_node_id);
    subgroup_object.send_object(joiner_socket.get());
}

uint32_t ViewManager::compute_num_received_size(const View& view) {
    uint32_t num_received_size = 0;
    for(subgroup_id_t subgroup_num = 0; subgroup_num < view.subgroup_shard_views.size(); ++subgroup_num) {
        uint32_t max_shard_senders = 0;
        for(uint32_t shard_num = 0; shard_num < view.subgroup_shard_views[subgroup_num].size(); ++shard_num) {
            std::size_t shard_size = view.subgroup_shard_views[subgroup_num][shard_num].members.size();
            uint32_t num_shard_senders = view.subgroup_shard_views[subgroup_num][shard_num].num_senders();
            if(num_shard_senders > max_shard_senders) {
                max_shard_senders = shard_size;
            }
        }
        num_received_size += max_shard_senders;
    }
    return num_received_size;
}

uint32_t ViewManager::make_subgroup_maps(const std::unique_ptr<View>& prev_view,
                                         View& curr_view,
                                         std::map<subgroup_id_t, SubgroupSettings>& subgroup_settings) {
    uint32_t num_received_offset = 0;
    int32_t initial_next_unassigned_rank = curr_view.next_unassigned_rank;
    curr_view.subgroup_shard_views.clear();
    curr_view.subgroup_ids_by_type.clear();
    for(const auto& subgroup_type : subgroup_info.membership_function_order) {
        subgroup_shard_layout_t curr_type_subviews;
        //This is the only place the subgroup membership functions are called; the results are then saved in the View
        try {
            auto temp = subgroup_info.subgroup_membership_functions.at(subgroup_type)(curr_view, curr_view.next_unassigned_rank);
            //Hack to ensure RVO still works even though subgroup_shard_views had to be declared outside this scope
            curr_type_subviews = std::move(temp);
        } catch(subgroup_provisioning_exception& ex) {
            //Mark the view as inadequate and roll back everything done by previous allocation functions
            curr_view.is_adequately_provisioned = false;
            curr_view.next_unassigned_rank = initial_next_unassigned_rank;
            curr_view.subgroup_shard_views.clear();
            curr_view.subgroup_ids_by_type.clear();
            subgroup_settings.clear();
            return 0;
        }
        std::size_t num_subgroups = curr_type_subviews.size();
        curr_view.subgroup_ids_by_type[subgroup_type] = std::vector<subgroup_id_t>(num_subgroups);

        for(uint32_t subgroup_index = 0; subgroup_index < num_subgroups; ++subgroup_index) {
            //Assign this (type, index) pair a new unique subgroup ID
            subgroup_id_t curr_subgroup_num = curr_view.subgroup_shard_views.size();
            curr_view.subgroup_ids_by_type[subgroup_type][subgroup_index] = curr_subgroup_num;
            uint32_t num_shards = curr_type_subviews.at(subgroup_index).size();
            uint32_t max_shard_senders = 0;

            for(uint32_t shard_num = 0; shard_num < num_shards; ++shard_num) {
                SubView& shard_view = curr_type_subviews.at(subgroup_index).at(shard_num);
                std::size_t shard_size = shard_view.members.size();
                uint32_t num_shard_senders = shard_view.num_senders();
                if(num_shard_senders > max_shard_senders) {
                    max_shard_senders = shard_size; //really? why not max_shard_senders = num_shard_senders?
                }
                //Initialize my_rank in the SubView for this node's ID
                shard_view.my_rank = shard_view.rank_of(curr_view.members[curr_view.my_rank]);
                if(shard_view.my_rank != -1) {
                    curr_view.my_subgroups[curr_subgroup_num] = shard_num;
                    //Save the settings for MulticastGroup
                    subgroup_settings[curr_subgroup_num] = {
                            shard_num,
                            (uint32_t)shard_view.my_rank,
                            shard_view.members,
                            shard_view.is_sender,
                            shard_view.sender_rank_of(shard_view.my_rank),
                            num_received_offset,
                            shard_view.mode};
                }
                if(prev_view) {
                    //Initialize this shard's SubView.joined and SubView.departed
                    subgroup_id_t prev_subgroup_id = prev_view->subgroup_ids_by_type
                                                             .at(subgroup_type)
                                                             .at(subgroup_index);
                    SubView& prev_shard_view = prev_view->subgroup_shard_views[prev_subgroup_id][shard_num];
                    std::set<node_id_t> prev_members(prev_shard_view.members.begin(), prev_shard_view.members.end());
                    std::set<node_id_t> curr_members(shard_view.members.begin(), shard_view.members.end());
                    std::set_difference(curr_members.begin(), curr_members.end(),
                                        prev_members.begin(), prev_members.end(),
                                        std::back_inserter(shard_view.joined));
                    std::set_difference(prev_members.begin(), prev_members.end(),
                                        curr_members.begin(), curr_members.end(),
                                        std::back_inserter(shard_view.departed));
                }
            } // for(shard_num)
            /* Pull the shard->SubView mapping out of the subgroup membership list
             * and save it under its subgroup ID (which was shard_views_by_subgroup.size()) */
            curr_view.subgroup_shard_views.emplace_back(
                    std::move(curr_type_subviews[subgroup_index]));
            num_received_offset += max_shard_senders;
        } // for(subgroup_index)
    }
    return num_received_offset;
}

uint32_t ViewManager::derive_subgroup_settings(View& curr_view,
                                               std::map<subgroup_id_t, SubgroupSettings>& subgroup_settings) {
    uint32_t num_received_offset = 0;
    curr_view.my_subgroups.clear();
    for(subgroup_id_t subgroup_id = 0; subgroup_id < curr_view.subgroup_shard_views.size(); ++subgroup_id) {
        uint32_t num_shards = curr_view.subgroup_shard_views.at(subgroup_id).size();
        uint32_t max_shard_senders = 0;

        for(uint32_t shard_num = 0; shard_num < num_shards; ++shard_num) {
            SubView& shard_view = curr_view.subgroup_shard_views.at(subgroup_id).at(shard_num);
            std::size_t shard_size = shard_view.members.size();
            uint32_t num_shard_senders = shard_view.num_senders();
            if(num_shard_senders > max_shard_senders) {
                max_shard_senders = shard_size; //really? why not max_shard_senders = num_shard_senders?
            }
            //Initialize my_rank in the SubView for this node's ID
            shard_view.my_rank = shard_view.rank_of(curr_view.members[curr_view.my_rank]);
            if(shard_view.my_rank != -1) {
                curr_view.my_subgroups[subgroup_id] = shard_num;
                //Save the settings for MulticastGroup
                subgroup_settings[subgroup_id] = {
                        shard_num,
                        (uint32_t)shard_view.my_rank,
                        shard_view.members,
                        shard_view.is_sender,
                        shard_view.sender_rank_of(shard_view.my_rank),
                        num_received_offset,
                        shard_view.mode};
            }
        } // for(shard_num)
        num_received_offset += max_shard_senders;
    } // for(subgroup_id)

    return num_received_offset;
}

std::unique_ptr<View> ViewManager::make_next_view(const std::unique_ptr<View>& curr_view,
                                                  const std::vector<node_id_t>& joiner_ids,
                                                  const std::vector<ip_addr>& joiner_ips,
                                                  std::shared_ptr<spdlog::logger> logger) {
    int next_num_members = curr_view->num_members - curr_view->num_failed + joiner_ids.size();
    std::vector<node_id_t> members(next_num_members), departed;
    std::vector<char> failed(next_num_members);
    std::vector<ip_addr> member_ips(next_num_members);
    int next_unassigned_rank = curr_view->next_unassigned_rank;
    std::set<int> leave_ranks;
    for(std::size_t rank = 0; rank < curr_view->failed.size(); ++rank) {
        if(curr_view->failed[rank]) {
            leave_ranks.emplace(rank);
        }
    }
    for(std::size_t i = 0; i < joiner_ids.size(); ++i) {
        int new_member_rank = curr_view->num_members - leave_ranks.size() + i;
        members[new_member_rank] = joiner_ids[i];
        member_ips[new_member_rank] = joiner_ips[i];
        SPDLOG_DEBUG(logger, "Restarted next view will add new member with id {}", joiner_ids[i]);
    }
    for(const auto& leaver_rank : leave_ranks) {
        departed.emplace_back(curr_view->members[leaver_rank]);
        //Decrement next_unassigned_rank for every failure, unless the failure wasn't assigned to a subgroup anyway
        if(leaver_rank <= curr_view->next_unassigned_rank) {
            next_unassigned_rank--;
        }
    }
    SPDLOG_DEBUG(logger, "Next view will exclude {} failed members.", leave_ranks.size());
    //Copy member information, excluding the members that have failed
    int new_rank = 0;
    for(int old_rank = 0; old_rank < curr_view->num_members; ++old_rank) {
        //This is why leave_ranks needs to be a set
        if(leave_ranks.find(old_rank) == leave_ranks.end()) {
            members[new_rank] = curr_view->members[old_rank];
            member_ips[new_rank] = curr_view->member_ips[old_rank];
            failed[new_rank] = curr_view->failed[old_rank];
            ++new_rank;
        }
    }

    //Initialize my_rank in next_view
    int32_t my_new_rank = -1;
    node_id_t myID = curr_view->members[curr_view->my_rank];
    for(int i = 0; i < next_num_members; ++i) {
        if(members[i] == myID) {
            my_new_rank = i;
            break;
        }
    }
    if(my_new_rank == -1) {
        logger->flush();
        throw derecho_exception("Recovery leader wasn't in the next view it computed?!?!");
    }

    auto next_view = std::make_unique<View>(curr_view->vid + 1, members, member_ips, failed,
                                            joiner_ids, departed, my_new_rank, next_unassigned_rank);
    next_view->i_know_i_am_leader = curr_view->i_know_i_am_leader;
    return std::move(next_view);
}

std::unique_ptr<View> ViewManager::make_next_view(const std::unique_ptr<View>& curr_view,
                                                  const DerechoSST& gmsSST whenlog(,
                                                                                   std::shared_ptr<spdlog::logger> logger)) {
    int myRank = curr_view->my_rank;
    std::set<int> leave_ranks;
    std::vector<int> join_indexes;
    //Look through pending changes up to num_committed and filter the joins and leaves
    const int committed_count = gmsSST.num_committed[curr_view->rank_of_leader()]
                                - gmsSST.num_installed[curr_view->rank_of_leader()];
    for(int change_index = 0; change_index < committed_count; change_index++) {
        node_id_t change_id = gmsSST.changes[myRank][change_index];
        int change_rank = curr_view->rank_of(change_id);
        if(change_rank != -1) {
            //Might as well save the rank, since we'll need it again
            leave_ranks.emplace(change_rank);
        } else {
            join_indexes.emplace_back(change_index);
        }
    }

    int next_num_members = curr_view->num_members - leave_ranks.size()
                           + join_indexes.size();
    //Initialize the next view
    std::vector<node_id_t> joined, members(next_num_members), departed;
    std::vector<char> failed(next_num_members);
    std::vector<ip_addr> member_ips(next_num_members);
    int next_unassigned_rank = curr_view->next_unassigned_rank;
    for(std::size_t i = 0; i < join_indexes.size(); ++i) {
        const int join_index = join_indexes[i];
        node_id_t joiner_id = gmsSST.changes[myRank][join_index];
        struct in_addr joiner_ip_packed;
        joiner_ip_packed.s_addr = gmsSST.joiner_ips[myRank][join_index];
        char* joiner_ip_cstr = inet_ntoa(joiner_ip_packed);
        std::string joiner_ip(joiner_ip_cstr);

        joined.emplace_back(joiner_id);
        //New members go at the end of the members list, but it may shrink in the new view
        int new_member_rank = curr_view->num_members - leave_ranks.size() + i;
        members[new_member_rank] = joiner_id;
        member_ips[new_member_rank] = joiner_ip;
<<<<<<< HEAD
        SPDLOG_DEBUG(logger, "Next view will add new member with ID {}", joiner_id);
=======
        whenlog(logger->debug("Next view will add new member with ID {}", joiner_id);)
>>>>>>> f3db8438
    }
    for(const auto& leaver_rank : leave_ranks) {
        departed.emplace_back(curr_view->members[leaver_rank]);
        //Decrement next_unassigned_rank for every failure, unless the failure wasn't assigned to a subgroup anyway
        if(leaver_rank <= curr_view->next_unassigned_rank) {
            next_unassigned_rank--;
        }
    }
<<<<<<< HEAD
    SPDLOG_DEBUG(logger, "Next view will exclude {} failed members.", leave_ranks.size());

    //Copy member information, excluding the members that have failed
    int new_rank = 0;
    for(int old_rank = 0; old_rank < curr_view->num_members; ++old_rank) {
=======
    whenlog(logger->debug("Next view will exclude {} failed members.", leave_ranks.size());)

            //Copy member information, excluding the members that have failed
            int m
            = 0;
    for(int n = 0; n < curr_view->num_members; n++) {
>>>>>>> f3db8438
        //This is why leave_ranks needs to be a set
        if(leave_ranks.find(old_rank) == leave_ranks.end()) {
            members[new_rank] = curr_view->members[old_rank];
            member_ips[new_rank] = curr_view->member_ips[old_rank];
            failed[new_rank] = curr_view->failed[old_rank];
            ++new_rank;
        }
    }

    //Initialize my_rank in next_view
    int32_t my_new_rank = -1;
    node_id_t myID = curr_view->members[myRank];
    for(int i = 0; i < next_num_members; ++i) {
        if(members[i] == myID) {
            my_new_rank = i;
            break;
        }
    }
    if(my_new_rank == -1) {
        throw derecho_exception("Some other node reported that I failed.  Node " + std::to_string(myID) + " terminating");
    }

    auto next_view = std::make_unique<View>(curr_view->vid + 1, members, member_ips, failed,
                                            joined, departed, my_new_rank, next_unassigned_rank);
    next_view->i_know_i_am_leader = curr_view->i_know_i_am_leader;
    return std::move(next_view);
}

bool ViewManager::contains_at_least_one_member_per_subgroup(std::set<node_id_t> rejoined_node_ids, const View& last_view) {
    for(const auto& shard_view_vector : last_view.subgroup_shard_views) {
        for(const SubView& shard_view : shard_view_vector) {
            //If none of the former members of this shard are in the restart set, it is insufficient
            bool shard_member_restarted = false;
            for(const node_id_t member_node : shard_view.members) {
                if(rejoined_node_ids.find(member_node) != rejoined_node_ids.end()) {
                    shard_member_restarted = true;
                }
            }
            if(!shard_member_restarted) {
                return false;
            }
        }
    }
    return true;
}


std::map<std::type_index, std::vector<std::vector<int64_t>>> ViewManager::make_shard_leaders_map(const View& view) {
    std::map<std::type_index, std::vector<std::vector<int64_t>>> shard_leaders_by_type;
    for(const auto& type_to_ids : view.subgroup_ids_by_type) {
        //Raw subgroups don't have any state to send to new members
        if(type_to_ids.first == std::type_index(typeid(RawObject))) {
            continue;
        }
        shard_leaders_by_type[type_to_ids.first].resize(type_to_ids.second.size());
        for(uint32_t subgroup_index = 0; subgroup_index < type_to_ids.second.size(); ++subgroup_index) {
            subgroup_id_t subgroup_id = type_to_ids.second[subgroup_index];
            std::size_t num_shards = view.subgroup_shard_views[subgroup_id].size();
            shard_leaders_by_type[type_to_ids.first][subgroup_index].resize(num_shards, -1);
            for(uint32_t shard = 0; shard < num_shards; ++shard) {
                int shard_leader_rank = view.subview_rank_of_shard_leader(subgroup_id, shard);
                if(shard_leader_rank >= 0) {
                    shard_leaders_by_type[type_to_ids.first][subgroup_index][shard]
                            = view.subgroup_shard_views[subgroup_id][shard].members[shard_leader_rank];
                }
            }
        }
    }
    return shard_leaders_by_type;
}

std::vector<std::vector<int64_t>> ViewManager::translate_types_to_ids(
        const std::map<std::type_index, std::vector<std::vector<int64_t>>>& old_shard_leaders_by_type,
        const View& new_view) {
    std::vector<std::vector<int64_t>> old_shard_leaders_by_id(new_view.subgroup_shard_views.size());
    assert(new_view.is_adequately_provisioned);
    for(const auto& type_vector_pair : old_shard_leaders_by_type) {
        const auto& leaders_by_index_and_shard = type_vector_pair.second;
        for(std::size_t subgroup_index = 0; subgroup_index < leaders_by_index_and_shard.size(); ++subgroup_index) {
            subgroup_id_t new_subgroup_id = new_view.subgroup_ids_by_type.at(type_vector_pair.first)
                                                    .at(subgroup_index);
            std::size_t num_shards = leaders_by_index_and_shard[subgroup_index].size();
            old_shard_leaders_by_id[new_subgroup_id].resize(num_shards, -1);
            for(std::size_t shard = 0; shard < num_shards; ++shard) {
                old_shard_leaders_by_id[new_subgroup_id][shard]
                        = leaders_by_index_and_shard[subgroup_index][shard];
            }
        }
    }
    return old_shard_leaders_by_id;
}

bool ViewManager::suspected_not_equal(const DerechoSST& gmsSST, const std::vector<bool>& old) {
    for(unsigned int r = 0; r < gmsSST.get_num_rows(); r++) {
        for(size_t who = 0; who < gmsSST.suspected.size(); who++) {
            if(gmsSST.suspected[r][who] && !old[who]) {
                // std::cout<<__func__<<" returns true: old[who]="<<old[who]<<",who="<<who<<std::endl;
                return true;
            }
        }
    }
    return false;
}

void ViewManager::copy_suspected(const DerechoSST& gmsSST, std::vector<bool>& old) {
    for(size_t who = 0; who < gmsSST.suspected.size(); ++who) {
        old[who] = gmsSST.suspected[gmsSST.get_local_index()][who];
    }
}

bool ViewManager::changes_contains(const DerechoSST& gmsSST, const node_id_t q) {
    int myRow = gmsSST.get_local_index();
    for(int p_index = 0; p_index < gmsSST.num_changes[myRow] - gmsSST.num_installed[myRow]; p_index++) {
        const node_id_t p(const_cast<node_id_t&>(gmsSST.changes[myRow][p_index]));
        if(p == q) {
            return true;
        }
    }
    return false;
}

int ViewManager::min_acked(const DerechoSST& gmsSST, const std::vector<char>& failed) {
    int myRank = gmsSST.get_local_index();
    int min = gmsSST.num_acked[myRank];
    for(size_t n = 0; n < failed.size(); n++) {
        if(!failed[n] && gmsSST.num_acked[n] < min) {
            min = gmsSST.num_acked[n];
        }
    }

    return min;
}

persistent::version_t ViewManager::ragged_trim_to_latest_version(const int32_t view_id,
                                                                 const std::vector<int32_t>& max_received_by_sender) {
    uint32_t num_shard_senders = max_received_by_sender.size();
    //Determine the last deliverable sequence number using the same logic as deliver_messages_upto
    int32_t max_seq_num = 0;
    for(uint sender = 0; sender < num_shard_senders; sender++) {
        max_seq_num = std::max(max_seq_num,
                               static_cast<int32_t>(max_received_by_sender[sender] * num_shard_senders + sender));
    }
    //Make the corresponding version number using the same logic as version_message
    return persistent::combine_int32s(view_id, max_seq_num);
}


void ViewManager::deliver_in_order(const View& Vc, const int shard_leader_rank,
                                   const uint32_t subgroup_num, const uint32_t num_received_offset,
                                   const std::vector<node_id_t>& shard_members, uint num_shard_senders whenlog(, std::shared_ptr<spdlog::logger> logger)) {
    // Ragged cleanup is finished, deliver in the implied order
    std::vector<int32_t> max_received_indices(num_shard_senders);
<<<<<<< HEAD
    std::stringstream delivery_order;
    for(uint sender_rank = 0; sender_rank < num_shard_senders; sender_rank++) {
        if(logger->should_log(spdlog::level::debug)) {
            delivery_order << "Subgroup " << subgroup_num
                    << ", shard " << Vc.my_subgroups.at(subgroup_num)
                    << " " << Vc.members[Vc.my_rank]
                    << ":0..."
                    << Vc.gmsSST->global_min[shard_leader_rank][num_received_offset + sender_rank]
                    << " ";
        }
        max_received_indices[sender_rank] = Vc.gmsSST->global_min[shard_leader_rank][num_received_offset + sender_rank];
    }
    uint32_t shard_num = Vc.my_subgroups.at(subgroup_num);
    RaggedTrim trim_log{subgroup_num, shard_num, Vc.vid,
        static_cast<int32_t>(Vc.members[Vc.rank_of_leader()]), max_received_indices};
    SPDLOG_DEBUG(logger, "Logging ragged trim to disk");
    persistent::saveObject(trim_log, ragged_trim_filename(subgroup_num, shard_num).c_str());
    SPDLOG_DEBUG(logger, "Delivering ragged-edge messages in order: {}", delivery_order.str());
    Vc.multicast_group->deliver_messages_upto(max_received_indices, subgroup_num, num_shard_senders);
=======
    std::string deliveryOrder(" ");
    for(uint n = 0; n < num_shard_senders; n++) {
        deliveryOrder += "Subgroup " + std::to_string(subgroup_num)
                         + " " + std::to_string(Vc.members[Vc.my_rank])
                         + std::string(":0..")
                         + std::to_string(Vc.gmsSST->global_min[shard_leader_rank][num_received_offset + n])
                         + std::string(" ");
        max_received_indices[n] = Vc.gmsSST->global_min[shard_leader_rank][num_received_offset + n];
    }
    whenlog(logger->debug("Delivering ragged-edge messages in order: {}", deliveryOrder);)
            Vc.multicast_group->deliver_messages_upto(max_received_indices, subgroup_num, num_shard_senders);
>>>>>>> f3db8438
}

void ViewManager::leader_ragged_edge_cleanup(View& Vc, const subgroup_id_t subgroup_num,
                                             const uint32_t num_received_offset,
                                             const std::vector<node_id_t>& shard_members, uint num_shard_senders,
<<<<<<< HEAD
                                             std::shared_ptr<spdlog::logger> logger, const std::vector<node_id_t>& next_view_members) {
    SPDLOG_DEBUG(logger, "Running leader RaggedEdgeCleanup for subgroup {}", subgroup_num);
    int myRank = Vc.my_rank;
=======
                                             whenlog(std::shared_ptr<spdlog::logger> logger, ) const std::vector<node_id_t>& next_view_members) {
    whenlog(logger->debug("Running leader RaggedEdgeCleanup for subgroup {}", subgroup_num);) int myRank = Vc.my_rank;
>>>>>>> f3db8438
    // int Leader = Vc.rank_of_leader();  // We don't want this to change under our feet
    bool found = false;
    for(uint n = 0; n < shard_members.size() && !found; n++) {
        const auto node_id = shard_members[n];
        const auto node_rank = Vc.rank_of(node_id);
        if(Vc.gmsSST->global_min_ready[node_rank][subgroup_num]) {
            gmssst::set(Vc.gmsSST->global_min[myRank] + num_received_offset,
                        Vc.gmsSST->global_min[node_rank] + num_received_offset, num_shard_senders);
            found = true;
        }
    }

    if(!found) {
        for(uint n = 0; n < num_shard_senders; n++) {
            int min = Vc.gmsSST->num_received[myRank][num_received_offset + n];
            for(uint r = 0; r < shard_members.size(); r++) {
                const auto node_id = shard_members[r];
                const auto node_rank = Vc.rank_of(node_id);
                if(!Vc.failed[node_rank] && min > Vc.gmsSST->num_received[node_rank][num_received_offset + n]) {
                    min = Vc.gmsSST->num_received[node_rank][num_received_offset + n];
                }
            }

            gmssst::set(Vc.gmsSST->global_min[myRank][num_received_offset + n], min);
        }
    }

<<<<<<< HEAD
    SPDLOG_DEBUG(logger, "Shard leader for subgroup {} finished computing global_min", subgroup_num);
    gmssst::set(Vc.gmsSST->global_min_ready[myRank][subgroup_num], true);
=======
    whenlog(logger->debug("Shard leader for subgroup {} finished computing global_min", subgroup_num);)
            gmssst::set(Vc.gmsSST->global_min_ready[myRank][subgroup_num], true);
>>>>>>> f3db8438
    Vc.gmsSST->put(Vc.multicast_group->get_shard_sst_indices(subgroup_num),
                   (char*)std::addressof(Vc.gmsSST->global_min[0][num_received_offset]) - Vc.gmsSST->getBaseAddress(),
                   sizeof(Vc.gmsSST->global_min[0][num_received_offset]) * num_shard_senders);
    Vc.gmsSST->put(Vc.multicast_group->get_shard_sst_indices(subgroup_num),
                   (char*)std::addressof(Vc.gmsSST->global_min_ready[0][subgroup_num]) - Vc.gmsSST->getBaseAddress(),
                   sizeof(Vc.gmsSST->global_min_ready[0][subgroup_num]));

<<<<<<< HEAD
    deliver_in_order(Vc, myRank, subgroup_num, num_received_offset, shard_members, num_shard_senders, logger);
    SPDLOG_DEBUG(logger, "Done with RaggedEdgeCleanup for subgroup {}", subgroup_num);
=======
    deliver_in_order(Vc, myRank, subgroup_num, num_received_offset, shard_members, num_shard_senders whenlog(, logger));
    whenlog(logger->debug("Done with RaggedEdgeCleanup for subgroup {}", subgroup_num);)
>>>>>>> f3db8438
}

void ViewManager::follower_ragged_edge_cleanup(View& Vc, const subgroup_id_t subgroup_num,
                                               uint shard_leader_rank,
                                               const uint32_t num_received_offset,
                                               const std::vector<node_id_t>& shard_members, uint num_shard_senders whenlog(, std::shared_ptr<spdlog::logger> logger)) {
    int myRank = Vc.my_rank;
    // Learn the leader's data and push it before acting upon it
<<<<<<< HEAD
    SPDLOG_DEBUG(logger, "Running follower RaggedEdgeCleanup for subgroup {}; echoing leader's global_min", subgroup_num);
    gmssst::set(Vc.gmsSST->global_min[myRank] + num_received_offset, Vc.gmsSST->global_min[shard_leader_rank] + num_received_offset,
                num_shard_senders);
=======
    whenlog(logger->debug("Running follower RaggedEdgeCleanup for subgroup {}; echoing leader's global_min", subgroup_num);)
            gmssst::set(Vc.gmsSST->global_min[myRank] + num_received_offset, Vc.gmsSST->global_min[shard_leader_rank] + num_received_offset,
                        num_shard_senders);
>>>>>>> f3db8438
    gmssst::set(Vc.gmsSST->global_min_ready[myRank][subgroup_num], true);
    Vc.gmsSST->put(Vc.multicast_group->get_shard_sst_indices(subgroup_num),
                   (char*)std::addressof(Vc.gmsSST->global_min[0][num_received_offset]) - Vc.gmsSST->getBaseAddress(),
                   sizeof(Vc.gmsSST->global_min[0][num_received_offset]) * num_shard_senders);
    Vc.gmsSST->put(Vc.multicast_group->get_shard_sst_indices(subgroup_num),
                   (char*)std::addressof(Vc.gmsSST->global_min_ready[0][subgroup_num]) - Vc.gmsSST->getBaseAddress(),
                   sizeof(Vc.gmsSST->global_min_ready[0][subgroup_num]));
<<<<<<< HEAD

    deliver_in_order(Vc, shard_leader_rank, subgroup_num, num_received_offset, shard_members, num_shard_senders, logger);
    SPDLOG_DEBUG(logger, "Done with RaggedEdgeCleanup for subgroup {}", subgroup_num);
=======
    deliver_in_order(Vc, shard_leader_rank, subgroup_num, num_received_offset, shard_members, num_shard_senders whenlog(, logger));
    whenlog(logger->debug("Done with RaggedEdgeCleanup for subgroup {}", subgroup_num);)
>>>>>>> f3db8438
}

/* ------------- 4. Public-Interface methods of ViewManager ------------- */

void ViewManager::report_failure(const node_id_t who) {
    int r = curr_view->rank_of(who);
<<<<<<< HEAD
    SPDLOG_DEBUG(logger, "Node ID {} failure reported; marking suspected[{}]", who, r);
    curr_view->gmsSST->suspected[curr_view->my_rank][r] = true;
=======
    whenlog(logger->debug("Node ID {} failure reported; marking suspected[{}]", who, r);)
            curr_view->gmsSST->suspected[curr_view->my_rank][r]
            = true;
>>>>>>> f3db8438
    int cnt = 0;
    for(r = 0; r < (int)curr_view->gmsSST->suspected.size(); r++) {
        if(curr_view->gmsSST->suspected[curr_view->my_rank][r]) {
            ++cnt;
        }
    }

    if(cnt >= (curr_view->num_members + 1) / 2) {
        logger->flush();
        throw derecho_exception("Potential partitioning event: this node is no longer in the majority and must shut down!");
    }
    curr_view->gmsSST->put((char*)std::addressof(curr_view->gmsSST->suspected[0][r]) - curr_view->gmsSST->getBaseAddress(), sizeof(curr_view->gmsSST->suspected[0][r]));
}

void ViewManager::leave() {
    shared_lock_t lock(view_mutex);
<<<<<<< HEAD
    SPDLOG_DEBUG(logger, "Cleanly leaving the group.");
    curr_view->multicast_group->wedge();
=======
    whenlog(logger->debug("Cleanly leaving the group.");)
            curr_view->multicast_group->wedge();
>>>>>>> f3db8438
    curr_view->gmsSST->predicates.clear();
    curr_view->gmsSST->suspected[curr_view->my_rank][curr_view->my_rank] = true;
    curr_view->gmsSST->put((char*)std::addressof(curr_view->gmsSST->suspected[0][curr_view->my_rank]) - curr_view->gmsSST->getBaseAddress(), sizeof(curr_view->gmsSST->suspected[0][curr_view->my_rank]));
    thread_shutdown = true;
}

char* ViewManager::get_sendbuffer_ptr(subgroup_id_t subgroup_num,
                                      unsigned long long int payload_size, bool cooked_send) {
    shared_lock_t lock(view_mutex);
    return curr_view->multicast_group->get_sendbuffer_ptr(subgroup_num, payload_size, cooked_send);
}

void ViewManager::send(subgroup_id_t subgroup_num) {
    shared_lock_t lock(view_mutex);
    view_change_cv.wait(lock, [&]() {
        return curr_view->multicast_group->send(subgroup_num);
    });
}

const uint64_t ViewManager::compute_global_stability_frontier(subgroup_id_t subgroup_num) {
    shared_lock_t lock(view_mutex);
    return curr_view->multicast_group->compute_global_stability_frontier(subgroup_num);
}

void ViewManager::add_view_upcall(const view_upcall_t& upcall) {
    view_upcalls.emplace_back(upcall);
}

std::vector<node_id_t> ViewManager::get_members() {
    shared_lock_t read_lock(view_mutex);
    return curr_view->members;
}

void ViewManager::barrier_sync() {
    shared_lock_t read_lock(view_mutex);
    curr_view->gmsSST->sync_with_members();
}

SharedLockedReference<View> ViewManager::get_current_view() {
    return SharedLockedReference<View>(*curr_view, view_mutex);
}

void ViewManager::debug_print_status() const {
    std::cout << "curr_view = " << curr_view->debug_string() << std::endl;
}

//void ViewManager::print_log(std::ostream& output_dest) const {
//    for(size_t i = 0; i < util::debug_log().curr_event; ++i) {
//        output_dest << util::debug_log().times[i] << "," << util::debug_log().events[i] << "," << std::string("ABCDEFGHIJKLMNOPQRSTUVWXYZ")[curr_view->members[curr_view->my_rank]] << std::endl;
//    }
//}

} /* namespace derecho */<|MERGE_RESOLUTION|>--- conflicted
+++ resolved
@@ -30,16 +30,9 @@
                          const persistence_manager_callbacks_t& _persistence_manager_callbacks,
                          std::vector<view_upcall_t> _view_upcalls,
                          const int gms_port)
-<<<<<<< HEAD
-        : logger(spdlog::get("debug_log")),
-          gms_port(gms_port),
+        : whenlog(logger(spdlog::get("debug_log")), )
+	      gms_port(gms_port),
           curr_view(persistent::loadObject<View>()), //Attempt to load a saved View from disk, to see if one is there
-=======
-        : whenlog(logger(spdlog::get("debug_log")), )
-	  gms_port(gms_port),
-          curr_view(std::make_unique<View>(0, std::vector<node_id_t>{my_id}, std::vector<ip_addr>{my_ip},
-                                           std::vector<char>{0}, std::vector<node_id_t>{}, std::vector<node_id_t>{}, 0)),
->>>>>>> f3db8438
           server_socket(gms_port),
           thread_shutdown(false),
           view_upcalls(_view_upcalls),
@@ -51,7 +44,7 @@
     uint32_t num_received_size = 0;
     //Determine if a saved view was loaded from disk
     if(curr_view != nullptr) {
-        SPDLOG_DEBUG(logger, "Found view {} on disk, attempting to recover", curr_view->vid);
+        whenlog(logger->debug("Found view {} on disk, attempting to recover", curr_view->vid);)
         load_ragged_trim();
         await_rejoining_nodes(my_id, subgroup_settings_map, num_received_size);
 
@@ -66,16 +59,9 @@
     }
     last_suspected = std::vector<bool>(curr_view->members.size());
     persistent::saveObject(*curr_view);
-<<<<<<< HEAD
     initialize_rdmc_sst();
-    SPDLOG_DEBUG(logger, "Initializing SST and RDMC for the first time.");
+    whenlog(logger->debug("Initializing SST and RDMC for the first time.");)
     construct_multicast_group(callbacks, derecho_params, subgroup_settings_map, num_received_size);
-
-=======
-
-    whenlog(logger->debug("Initializing SST and RDMC for the first time.");)
-            construct_multicast_group(callbacks, derecho_params, subgroup_settings_map, num_received_size);
->>>>>>> f3db8438
 }
 
 /* Non-leader Constructor */
@@ -87,24 +73,15 @@
                          const persistence_manager_callbacks_t& _persistence_manager_callbacks,
                          std::vector<view_upcall_t> _view_upcalls,
                          const int gms_port)
-<<<<<<< HEAD
-        : logger(spdlog::get("debug_log")),
-          gms_port(gms_port),
-          curr_view(persistent::loadObject<View>()),
-=======
         : whenlog(logger(spdlog::get("debug_log")), )
                   gms_port(gms_port),
->>>>>>> f3db8438
+                  curr_view(persistent::loadObject<View>()),
           server_socket(gms_port),
           thread_shutdown(false),
           view_upcalls(_view_upcalls),
           subgroup_info(subgroup_info),
-<<<<<<< HEAD
-          derecho_params(0, 0),
+          derecho_params(0, 0, 0),
           subgroup_objects(object_reference_map),
-=======
-          derecho_params(0, 0, 0),
->>>>>>> f3db8438
           persistence_manager_callbacks(_persistence_manager_callbacks) {
     //First, receive the view and parameters over the given socket
     bool is_total_restart = receive_configuration(my_id, leader_connection);
@@ -114,69 +91,16 @@
     persistent::saveObject(*curr_view);
     last_suspected = std::vector<bool>(curr_view->members.size());
     initialize_rdmc_sst();
-<<<<<<< HEAD
-=======
-    persistent::saveObject(*curr_view);
-
-    std::map<subgroup_id_t, SubgroupSettings> subgroup_settings_map;
-    uint32_t num_received_size = make_subgroup_maps(std::unique_ptr<View>(), *curr_view, subgroup_settings_map);
-    whenlog(logger->debug("Initializing SST and RDMC for the first time.");)
-            construct_multicast_group(callbacks, derecho_params, subgroup_settings_map, num_received_size);
-    curr_view->gmsSST->vid[curr_view->my_rank] = curr_view->vid;
-}
-
-ViewManager::ViewManager(const std::string& recovery_filename,
-                         const node_id_t my_id,
-                         const ip_addr my_ip,
-                         CallbackSet callbacks,
-                         const SubgroupInfo& subgroup_info,
-                         const persistence_manager_callbacks_t& _persistence_manager_callbacks,
-                         const DerechoParams& derecho_params,
-                         std::vector<view_upcall_t> _view_upcalls,
-                         const int gms_port)
-        : whenlog(logger(spdlog::get("debug_log")), )
-                  gms_port(gms_port),
-          server_socket(gms_port),
-          thread_shutdown(false),
-          view_upcalls(_view_upcalls),
-          subgroup_info(subgroup_info),
-          derecho_params(derecho_params),
-          persistence_manager_callbacks(_persistence_manager_callbacks) {
-    auto last_view = persistent::loadObject<View>();
->>>>>>> f3db8438
     std::map<subgroup_id_t, SubgroupSettings> subgroup_settings_map;
     uint32_t num_received_size;
     if(is_total_restart) {
         num_received_size = derive_subgroup_settings(*curr_view, subgroup_settings_map);
     } else {
-<<<<<<< HEAD
         num_received_size = make_subgroup_maps(std::unique_ptr<View>(), *curr_view, subgroup_settings_map);
     };
-    SPDLOG_DEBUG(logger, "Initializing SST and RDMC for the first time.");
+    whenlog(logger->debug("Initializing SST and RDMC for the first time.");)
     construct_multicast_group(callbacks, derecho_params, subgroup_settings_map, num_received_size);
 
-=======
-        /* This should only happen if an entire group failed and the leader is restarting;
-         * otherwise the view obtained from the recovery script will have a leader that is
-         * not me. So reset to an empty view and wait for the first non-leader member to
-         * restart and join. */
-        curr_view = std::make_unique<View>(last_view->vid + 1,
-                                           std::vector<node_id_t>{my_id},
-                                           std::vector<ip_addr>{my_ip},
-                                           std::vector<char>{0});
-        initialize_rdmc_sst();
-
-        await_first_view(my_id, subgroup_settings_map, num_received_size);
-    }
-    curr_view->my_rank = curr_view->rank_of(my_id);
-    last_suspected = std::vector<bool>(curr_view->members.size());
-
-    //since the View just changed, and we're definitely in persistent mode, persist it again
-    persistent::saveObject(*curr_view);
-
-    whenlog(logger->debug("Initializing SST and RDMC for the first time.");)
-            construct_multicast_group(callbacks, derecho_params, subgroup_settings_map, num_received_size);
->>>>>>> f3db8438
     curr_view->gmsSST->vid[curr_view->my_rank] = curr_view->vid;
 
 }
@@ -196,13 +120,12 @@
 
 /* ----------  1. Constructor Components ------------- */
 
-<<<<<<< HEAD
 bool ViewManager::receive_configuration(node_id_t my_id, tcp::socket& leader_connection) {
     JoinResponse leader_response;
     bool leader_redirect;
     do {
         leader_redirect = false;
-        SPDLOG_DEBUG(logger, "Socket connected to leader, exchanging IDs.");
+        whenlog(logger->debug("Socket connected to leader, exchanging IDs.");)
         leader_connection.write(my_id);
         leader_connection.read(leader_response);
         if(leader_response.code == JoinResponseCode::ID_IN_USE) {
@@ -216,7 +139,7 @@
             char buffer[ip_addr_size];
             leader_connection.read(buffer, ip_addr_size);
             ip_addr leader_ip(buffer);
-            SPDLOG_DEBUG(logger, "That node was not the leader! Redirecting to {}", leader_ip);
+            whenlog(logger->debug("That node was not the leader! Redirecting to {}", leader_ip);)
             //Use move-assignment to reconnect the socket to the given IP address, and try again
             //(good thing that leader_connection reference is mutable)
             leader_connection = tcp::socket(leader_ip, gms_port);
@@ -226,7 +149,7 @@
     node_id_t leader_id = leader_response.leader_id;
     bool is_total_restart = (leader_response.code == JoinResponseCode::TOTAL_RESTART);
     if(is_total_restart) {
-        SPDLOG_DEBUG(logger, "In restart mode, sending view {} to leader", curr_view->vid);
+        whenlog(logger->debug("In restart mode, sending view {} to leader", curr_view->vid);)
         leader_connection.write(mutils::bytes_size(*curr_view));
         auto leader_socket_write = [&leader_connection](const char* bytes, std::size_t size) {
             leader_connection.write(bytes, size);
@@ -245,12 +168,6 @@
     }
     /* This second ID exchange is really a "heartbeat" to assure the leader
      * the client is still alive by the time it's ready to send the view */
-=======
-void ViewManager::receive_configuration(node_id_t my_id, tcp::socket& leader_connection) {
-    whenlog(logger->debug("Successfully connected to leader, about to receive the View.");)
-            node_id_t leader_id
-            = 0;
->>>>>>> f3db8438
     leader_connection.exchange(my_id, leader_id);
     //The leader will first send the size of the necessary buffer, then the serialized View
     std::size_t size_of_view;
@@ -274,7 +191,7 @@
     assert(success);
     derecho_params = *mutils::from_bytes<DerechoParams>(nullptr, buffer2);
     if(is_total_restart) {
-        SPDLOG_DEBUG(logger, "In restart mode, receiving ragged trim from leader");
+        whenlog(logger->debug("In restart mode, receiving ragged trim from leader");)
         logged_ragged_trim.clear();
         std::size_t num_of_ragged_trims;
         leader_connection.read(num_of_ragged_trims);
@@ -295,22 +212,14 @@
     group_member_sockets = group_tcp_sockets;
     curr_view->gmsSST->put();
     curr_view->gmsSST->sync_with_members();
-<<<<<<< HEAD
-    SPDLOG_DEBUG(logger, "Done setting up initial SST and RDMC");
-=======
     whenlog(logger->debug("Done setting up initial SST and RDMC");)
->>>>>>> f3db8438
 
             if(curr_view->vid != 0) {
         // If this node is joining an existing group with a non-initial view, copy the leader's num_changes, num_acked, and num_committed
         // Otherwise, you'll immediately think that there's a new proposed view change because gmsSST.num_changes[leader] > num_acked[my_rank]
         curr_view->gmsSST->init_local_change_proposals(curr_view->rank_of_leader());
         curr_view->gmsSST->put();
-<<<<<<< HEAD
-        SPDLOG_DEBUG(logger, "Joining node initialized its SST row from the leader");
-=======
         whenlog(logger->debug("Joining node initialized its SST row from the leader");)
->>>>>>> f3db8438
     }
 
     create_threads();
@@ -347,7 +256,6 @@
 }
 
 void ViewManager::start() {
-<<<<<<< HEAD
     /* If this node is doing a total restart, it has just received the tails of any logs it needed
      * in order to implement the leader's ragged trim proposal from the nodes with the longest logs
      * (specifically, it got them in receive_objects). It should now log the ragged trim to disk,
@@ -359,18 +267,14 @@
                 persistent::saveObject(*shard_and_trim.second, ragged_trim_filename(subgroup_and_map.first, shard_and_trim.first).c_str());
             }
         }
-        SPDLOG_DEBUG(logger, "Truncating persistent logs to conform to leader's ragged trim");
+        whenlog(logger->debug("Truncating persistent logs to conform to leader's ragged trim");)
         truncate_persistent_logs();
         //Once this is finished, we no longer need logged_ragged_trim or restart_shard_leaders
         logged_ragged_trim.clear();
         restart_shard_leaders.clear();
     }
-    SPDLOG_DEBUG(logger, "Starting predicate evaluation");
+    whenlog(logger->debug("Starting predicate evaluation");)
     curr_view->gmsSST->start_predicate_evaluation();
-=======
-    whenlog(logger->debug("Starting predicate evaluation");)
-            curr_view->gmsSST->start_predicate_evaluation();
->>>>>>> f3db8438
 }
 
 void ViewManager::load_ragged_trim() {
@@ -388,7 +292,7 @@
                 std::unique_ptr<RaggedTrim> ragged_trim = persistent::loadObject<RaggedTrim>(ragged_trim_filename(subgroup_id, shard_num).c_str());
                 //If there was a logged ragged trim from an obsolete View, it's the same as not having a logged ragged trim
                 if(ragged_trim == nullptr || ragged_trim->vid < curr_view->vid) {
-                    SPDLOG_DEBUG(logger, "No ragged trim information found for subgroup {}, synthesizing it from logs", subgroup_id);
+                    whenlog(logger->debug("No ragged trim information found for subgroup {}, synthesizing it from logs", subgroup_id);)
                     //Get the latest persisted version number from this subgroup's object's log
                     persistent::version_t last_persisted_version =
                             persistent::getMinimumLatestPersistedVersion(type_and_indices.first,
@@ -430,8 +334,8 @@
         const auto& my_shard_ragged_trim = id_to_shard_map.second.at(find_my_shard->second);
         persistent::version_t max_delivered_version = ragged_trim_to_latest_version(my_shard_ragged_trim->vid,
                                                                                     my_shard_ragged_trim->max_received_by_sender);
-        SPDLOG_TRACE(logger, "Truncating persistent log for subgroup {} to version {}", subgroup_id, max_delivered_version);
-        logger->flush();
+        whenlog(logger->trace("Truncating persistent log for subgroup {} to version {}", subgroup_id, max_delivered_version);)
+        whenlog(logger->flush();)
         subgroup_objects.at(subgroup_id).get().truncate(max_delivered_version);
     }
 }
@@ -473,24 +377,12 @@
             next_joiner_to_check = waiting_join_sockets.begin();
         }
         joiner_failed = false;
-<<<<<<< HEAD
         //Starting at the position we left off ensures the earlier non-failed nodes won't get multiple exchanges
         for(auto waiting_sockets_iter = next_joiner_to_check;
                 waiting_sockets_iter != waiting_join_sockets.end(); ) {
             ip_addr joiner_ip = waiting_sockets_iter->get_remote_ip();
             node_id_t joiner_id = 0;
             bool write_success = waiting_sockets_iter->exchange(my_id, joiner_id);
-=======
-        while(!waiting_join_sockets.empty()) {
-            ip_addr& joiner_ip = waiting_join_sockets.front().remote_ip;
-            node_id_t joiner_id = curr_view->members[curr_view->rank_of(joiner_ip)];
-            auto bind_socket_write = [&waiting_join_sockets](const char* bytes, std::size_t size) {
-                bool success = waiting_join_sockets.front().write(bytes, size);
-                assert_always(success);
-            };
-            std::size_t size_of_view = mutils::bytes_size(*curr_view);
-            bool write_success = waiting_join_sockets.front().write(size_of_view);
->>>>>>> f3db8438
             if(!write_success) {
                 //Remove the failed client and try again
                 waiting_sockets_iter = waiting_join_sockets.erase(waiting_sockets_iter);
@@ -558,8 +450,8 @@
             longest_log_versions[subgroup_map_pair.first][shard_and_trim.first] =
                     ragged_trim_to_latest_version(shard_and_trim.second->vid,
                                                   shard_and_trim.second->max_received_by_sender);
-            SPDLOG_TRACE(logger, "Latest logged persistent version for subgroup {}, shard {} initialized to {}",
-                         subgroup_map_pair.first, shard_and_trim.first, longest_log_versions[subgroup_map_pair.first][shard_and_trim.first]);
+            whenlog(logger->trace("Latest logged persistent version for subgroup {}, shard {} initialized to {}",
+                         subgroup_map_pair.first, shard_and_trim.first, longest_log_versions[subgroup_map_pair.first][shard_and_trim.first]);)
         }
     }
 
@@ -576,7 +468,7 @@
             node_id_t joiner_id = 0;
             client_socket->read(joiner_id);
             client_socket->write(JoinResponse{JoinResponseCode::TOTAL_RESTART, my_id});
-            SPDLOG_DEBUG(logger, "Node {} rejoined", joiner_id);
+            whenlog(logger->debug("Node {} rejoined", joiner_id);)
             rejoined_node_ids.emplace(joiner_id);
 
             //Receive the joining node's saved View
@@ -587,7 +479,7 @@
             auto client_view = mutils::from_bytes<View>(nullptr, view_buffer);
 
             if(client_view->vid > curr_view->vid) {
-                SPDLOG_TRACE(logger, "Node {} had newer view {}, replacing view {}", joiner_id, client_view->vid, curr_view->vid);
+                whenlog(logger->trace("Node {} had newer view {}, replacing view {}", joiner_id, client_view->vid, curr_view->vid);)
                 //The joining node has a newer View, so discard any ragged trims that are not longest-log records
                 for(auto& subgroup_to_map : logged_ragged_trim) {
                     auto trim_map_iterator = subgroup_to_map.second.begin();
@@ -621,7 +513,7 @@
                 persistent::version_t ragged_trim_log_version =
                         ragged_trim_to_latest_version(ragged_trim->vid, ragged_trim->max_received_by_sender);
                 if(ragged_trim_log_version > longest_log_versions[ragged_trim->subgroup_id][ragged_trim->shard_num]) {
-                    SPDLOG_TRACE(logger, "Latest logged persistent version for subgroup {}, shard {} is now {}, which is at node {}", ragged_trim->subgroup_id, ragged_trim->shard_num, ragged_trim_log_version, joiner_id);
+                    whenlog(logger->trace("Latest logged persistent version for subgroup {}, shard {} is now {}, which is at node {}", ragged_trim->subgroup_id, ragged_trim->shard_num, ragged_trim_log_version, joiner_id);)
                     longest_log_versions[ragged_trim->subgroup_id][ragged_trim->shard_num] = ragged_trim_log_version;
                     nodes_with_longest_log[ragged_trim->subgroup_id][ragged_trim->shard_num] = joiner_id;
                 }
@@ -701,7 +593,7 @@
         }
     }
     assert(restart_view);
-    SPDLOG_DEBUG(logger, "Reached a quorum of nodes from view {}, created view {}", curr_view->vid, restart_view->vid);
+    whenlog(logger->debug("Reached a quorum of nodes from view {}, created view {}", curr_view->vid, restart_view->vid);)
     //Compute a final ragged trim
     //Actually, I don't think there's anything to "compute" because
     //we only kept the latest ragged trim from each subgroup and shard
@@ -720,12 +612,12 @@
             bool success = waiting_sockets_iter->second.write(bytes, size);
             assert(success);
         };
-        SPDLOG_DEBUG(logger, "Sending post-recovery view {} to node {}", curr_view->vid, waiting_sockets_iter->first);
+        whenlog(logger->debug("Sending post-recovery view {} to node {}", curr_view->vid, waiting_sockets_iter->first);)
         mutils::post_object(bind_socket_write, mutils::bytes_size(*curr_view));
         mutils::post_object(bind_socket_write, *curr_view);
         mutils::post_object(bind_socket_write, mutils::bytes_size(derecho_params));
         mutils::post_object(bind_socket_write, derecho_params);
-        SPDLOG_DEBUG(logger, "Sending ragged-trim information to node {}", waiting_sockets_iter->first);
+        whenlog(logger->debug("Sending ragged-trim information to node {}", waiting_sockets_iter->first);)
         std::size_t num_ragged_trims = multimap_size(logged_ragged_trim);
         waiting_sockets_iter->second.write(num_ragged_trims);
         //Unroll the maps and send each RaggedTrim individually, since it contains its subgroup_id and shard_num
@@ -807,14 +699,9 @@
         pthread_setname_np(pthread_self(), "client_thread");
         while(!thread_shutdown) {
             tcp::socket client_socket = server_socket.accept();
-<<<<<<< HEAD
-            SPDLOG_DEBUG(logger, "Background thread got a client connection from {}", client_socket.get_remote_ip());
-            pending_join_sockets.locked().access.emplace_back(std::move(client_socket));
-=======
-            whenlog(logger->debug("Background thread got a client connection from {}", client_socket.remote_ip);)
+            whenlog(logger->debug("Background thread got a client connection from {}", client_socket.get_remote_ip());)
                     pending_join_sockets.locked()
                             .access.emplace_back(std::move(client_socket));
->>>>>>> f3db8438
         }
         std::cout << "Connection listener thread shutting down." << std::endl;
     }};
@@ -901,14 +788,8 @@
 /* ------------- 2. Predicate-Triggers That Implement View Management Logic ---------- */
 
 void ViewManager::new_suspicion(DerechoSST& gmsSST) {
-<<<<<<< HEAD
-    SPDLOG_DEBUG(logger, "Suspected[] changed");
+    whenlog(logger->debug("Suspected[] changed");)
     View& Vc = *curr_view;
-=======
-    whenlog(logger->debug("Suspected[] changed");)
-            View& Vc
-            = *curr_view;
->>>>>>> f3db8438
     int myRank = curr_view->my_rank;
     // Aggregate suspicions into gmsSST[myRank].Suspected;
     for(int r = 0; r < Vc.num_members; r++) {
@@ -918,14 +799,8 @@
     }
 
     for(int q = 0; q < Vc.num_members; q++) {
-<<<<<<< HEAD
-        //If this is a new suspicion
-        if(gmsSST.suspected[myRank][q] && !Vc.failed[q]) {
-            SPDLOG_DEBUG(logger, "New suspicion: node {}", Vc.members[q]);
-=======
         // if(gmsSST.suspected[myRank][q] && !Vc.failed[q]) {
         if(gmsSST.suspected[myRank][q] && !last_suspected[q]) {
->>>>>>> f3db8438
             //This is safer than copy_suspected, since suspected[] might change during this loop
             last_suspected[q] = gmsSST.suspected[myRank][q];
             whenlog(logger->debug("Marking {} failed", Vc.members[q]);)
@@ -935,13 +810,7 @@
                 throw derecho_exception("Majority of a Derecho group simultaneously failed ... shutting down");
             }
 
-<<<<<<< HEAD
-            SPDLOG_DEBUG(logger, "GMS telling SST to freeze row {}", q);
-            gmsSST.freeze(q);  // Cease to accept new updates from q
-=======
             whenlog(logger->debug("GMS telling SST to freeze row {}", q);)
-                    gmsSST.freeze(q);  // Cease to accept new updates from q
->>>>>>> f3db8438
             Vc.multicast_group->wedge();
             gmssst::set(gmsSST.wedged[myRank], true);  // RDMC has halted new sends and receives in theView
             Vc.failed[q] = true;
@@ -965,15 +834,9 @@
 
                 gmssst::set(gmsSST.changes[myRank][next_change_index], Vc.members[q]);  // Reports the failure (note that q NotIn members)
                 gmssst::increment(gmsSST.num_changes[myRank]);
-<<<<<<< HEAD
-                SPDLOG_DEBUG(logger, "Leader proposed a change to remove failed node {}", Vc.members[q]);
+                whenlog(logger->debug("Leader proposed a change to remove failed node {}", Vc.members[q]);)
                 gmsSST.put((char*)std::addressof(gmsSST.changes[0][next_change_index]) - gmsSST.getBaseAddress(),
-                           sizeof(gmsSST.changes[0][next_change_index]));
-=======
-                whenlog(logger->debug("Leader proposed a change to remove failed node {}", Vc.members[q]);)
-                        gmsSST.put((char*)std::addressof(gmsSST.changes[0][next_change_index]) - gmsSST.getBaseAddress(),
                                    sizeof(gmsSST.changes[0][next_change_index]));
->>>>>>> f3db8438
                 gmsSST.put(gmsSST.num_changes.get_base() - gmsSST.getBaseAddress(), sizeof(gmsSST.num_changes[0]));
             }
         }
@@ -981,8 +844,7 @@
 }
 
 void ViewManager::leader_start_join(DerechoSST& gmsSST) {
-<<<<<<< HEAD
-    SPDLOG_DEBUG(logger, "GMS handling a new client connection");
+    whenlog(logger->debug("GMS handling a new client connection");)
     {
         //Hold the lock on pending_join_sockets while moving a socket into proposed_join_sockets
         auto pending_join_sockets_locked = pending_join_sockets.locked();
@@ -1007,36 +869,20 @@
     client_socket.write(mutils::bytes_size(curr_view->member_ips[curr_view->rank_of_leader()]));
     auto bind_socket_write = [&client_socket](const char* bytes, std::size_t size) { client_socket.write(bytes, size); };
     mutils::post_object(bind_socket_write, curr_view->member_ips[curr_view->rank_of_leader()]);
-=======
-    whenlog(logger->debug("GMS handling a new client connection");)
-            //C++'s ugly two-step dequeue: leave queue.front() in an invalid state, then delete it
-            proposed_join_sockets.emplace_back(std::move(pending_join_sockets.locked().access.front()));
-    pending_join_sockets.locked().access.pop_front();
-    receive_join(proposed_join_sockets.back());
->>>>>>> f3db8438
 }
 
 void ViewManager::leader_commit_change(DerechoSST& gmsSST) {
     gmssst::set(gmsSST.num_committed[gmsSST.get_local_index()],
                 min_acked(gmsSST, curr_view->failed));  // Leader commits a new request
-<<<<<<< HEAD
-    SPDLOG_DEBUG(logger, "Leader committing change proposal #{}", gmsSST.num_committed[gmsSST.get_local_index()]);
+    whenlog(logger->debug("Leader committing change proposal #{}", gmsSST.num_committed[gmsSST.get_local_index()]);)
     gmsSST.put(gmsSST.num_committed.get_base() - gmsSST.getBaseAddress(), sizeof(gmsSST.num_committed[0]));
-=======
-    whenlog(logger->debug("Leader committing change proposal #{}", gmsSST.num_committed[gmsSST.get_local_index()]);)
-            gmsSST.put(gmsSST.num_committed.get_base() - gmsSST.getBaseAddress(), sizeof(gmsSST.num_committed[0]));
->>>>>>> f3db8438
 }
 
 void ViewManager::acknowledge_proposed_change(DerechoSST& gmsSST) {
     int myRank = gmsSST.get_local_index();
     int leader = curr_view->rank_of_leader();
-<<<<<<< HEAD
-    SPDLOG_DEBUG(logger, "Detected that leader proposed change #{}. Acknowledging.", gmsSST.num_changes[leader]);
+    whenlog(logger->debug("Detected that leader proposed change #{}. Acknowledging.", gmsSST.num_changes[leader]);)
     if(myRank != leader) {
-=======
-    whenlog(logger->debug("Detected that leader proposed change #{}. Acknowledging.", gmsSST.num_changes[leader]);) if(myRank != leader) {
->>>>>>> f3db8438
         // Echo the count
         gmssst::set(gmsSST.num_changes[myRank], gmsSST.num_changes[leader]);
 
@@ -1055,19 +901,6 @@
      * if we were relying on any ordering guarantees, we won't run into issue when
      * guarantees do not hold*/
     gmsSST.put(gmsSST.changes.get_base() - gmsSST.getBaseAddress(),
-<<<<<<< HEAD
-               gmsSST.num_received.get_base() - gmsSST.changes.get_base());
-    SPDLOG_DEBUG(logger, "Wedging current view.");
-    curr_view->wedge();
-    SPDLOG_DEBUG(logger, "Done wedging current view.");
-}
-
-void ViewManager::start_meta_wedge(DerechoSST& gmsSST) {
-    SPDLOG_DEBUG(logger, "Meta-wedging view {}", curr_view->vid);
-    // Disable all the other SST predicates, except suspected_changed and the one I'm about to register
-    gmsSST.predicates.remove(start_join_handle);
-    gmsSST.predicates.remove(reject_join_handle);
-=======
 		gmsSST.joiner_ips.get_base() - gmsSST.changes.get_base());
     gmsSST.put(gmsSST.joiner_ips.get_base() - gmsSST.getBaseAddress(),
 		gmsSST.num_changes.get_base() - gmsSST.joiner_ips.get_base());
@@ -1087,8 +920,8 @@
 void ViewManager::start_meta_wedge(DerechoSST& gmsSST) {
     whenlog(logger->debug("Meta-wedging view {}", curr_view->vid);)
             // Disable all the other SST predicates, except suspected_changed and the one I'm about to register
-            gmsSST.predicates.remove(start_join_handle);
->>>>>>> f3db8438
+    gmsSST.predicates.remove(start_join_handle);
+    gmsSST.predicates.remove(reject_join_handle);
     gmsSST.predicates.remove(change_commit_ready_handle);
     gmsSST.predicates.remove(leader_proposed_handle);
 
@@ -1118,36 +951,20 @@
 void ViewManager::terminate_epoch(std::shared_ptr<std::map<subgroup_id_t, SubgroupSettings>> next_subgroup_settings,
                                   uint32_t next_num_received_size,
                                   DerechoSST& gmsSST) {
-<<<<<<< HEAD
-    SPDLOG_DEBUG(logger, "MetaWedged is true; continuing epoch termination");
+    whenlog(logger->debug("MetaWedged is true; continuing epoch termination");)
     //If this is the first time terminate_epoch() was called, next_view will still be null
     bool first_call = false;
-=======
-    whenlog(logger->debug("MetaWedged is true; continuing epoch termination");)
-            //If this is the first time terminate_epoch() was called, next_view will still be null
-            bool first_call
-            = false;
->>>>>>> f3db8438
     if(!next_view) {
         first_call = true;
     }
     std::unique_lock<std::shared_timed_mutex> write_lock(view_mutex);
-<<<<<<< HEAD
-    next_view = make_next_view(curr_view, gmsSST, logger);
-    SPDLOG_DEBUG(logger, "Checking provisioning of view {}", next_view->vid);
+    next_view = make_next_view(curr_view, gmsSST whenlog(, logger));
+    whenlog(logger->debug("Checking provisioning of view {}", next_view->vid);)
     next_subgroup_settings->clear();
     next_num_received_size = make_subgroup_maps(curr_view, *next_view, *next_subgroup_settings);
     if(!next_view->is_adequately_provisioned) {
-        SPDLOG_DEBUG(logger, "Next view would not be adequately provisioned, waiting for more joins.");
+        whenlog(logger->debug("Next view would not be adequately provisioned, waiting for more joins.");)
         if(first_call) {
-=======
-    next_view = make_next_view(curr_view, gmsSST whenlog(, logger));
-    whenlog(logger->debug("Checking provisioning of view {}", next_view->vid);)
-            next_subgroup_settings->clear();
-    next_num_received_size = make_subgroup_maps(curr_view, *next_view, *next_subgroup_settings);
-    if(!next_view->is_adequately_provisioned) {
-        whenlog(logger->debug("Next view would not be adequately provisioned, waiting for more joins.");) if(first_call) {
->>>>>>> f3db8438
             //Re-register the predicates for accepting and acknowledging joins
             register_predicates();
             //But remove the one for start_meta_wedge
@@ -1214,27 +1031,15 @@
         for(auto v : shard_view.is_sender) {
             if(v) num_shard_senders++;
         }
-<<<<<<< HEAD
         if(shard_view.my_rank == curr_view->subview_rank_of_shard_leader(subgroup_id, shard_num)) {
             leader_ragged_edge_cleanup(*curr_view, subgroup_id,
                                        //Ugh, getting the "num_received_offset" out of multicast_group is so ugly
                                        curr_view->multicast_group->get_subgroup_settings()
                                            .at(subgroup_id).num_received_offset,
-                                       shard_view.members, num_shard_senders, logger, next_view->members);
+                                       shard_view.members, num_shard_senders, whenlog(logger, ) next_view->members);
         } else {
             //Keep track of which subgroups I'm a non-leader in, and what my corresponding shard ID is
             follower_subgroups_and_shards->emplace(subgroup_id, shard_num);
-=======
-        if(num_shard_senders) {
-            if(shard_view.my_rank == curr_view->subview_rank_of_shard_leader(subgroup_id, shard_num)) {
-                leader_ragged_edge_cleanup(*curr_view, subgroup_id,
-                                           shard_settings_pair.second.num_received_offset,
-                                           shard_view.members, num_shard_senders, whenlog(logger, ) next_view->members);
-            } else {
-                //Keep track of which subgroups I'm a non-leader in, and what my corresponding shard ID is
-                follower_subgroups_and_shards->emplace(subgroup_id, shard_num);
-            }
->>>>>>> f3db8438
         }
     }
 
@@ -1253,12 +1058,7 @@
 
     auto global_min_ready_continuation = [this, follower_subgroups_and_shards,
                                           next_subgroup_settings, next_num_received_size](DerechoSST& gmsSST) {
-<<<<<<< HEAD
-
-        SPDLOG_DEBUG(logger, "GlobalMins are ready for all {} subgroup leaders this node is waiting on", follower_subgroups_and_shards->size());
-=======
         whenlog(logger->debug("GlobalMins are ready for all {} subgroup leaders this node is waiting on", follower_subgroups_and_shards->size()););
->>>>>>> f3db8438
         //Finish RaggedEdgeCleanup for subgroups in which I'm not the leader
         for(const auto& subgroup_shard_pair : *follower_subgroups_and_shards) {
             const subgroup_id_t subgroup_id = subgroup_shard_pair.first;
@@ -1344,15 +1144,9 @@
     gmsSST.predicates.remove(suspected_changed_handle);
 
     node_id_t my_id = next_view->members[next_view->my_rank];
-<<<<<<< HEAD
-    SPDLOG_DEBUG(logger, "Starting creation of new SST and DerechoGroup for view {}", next_view->vid);
+    whenlog(logger->debug("Starting creation of new SST and DerechoGroup for view {}", next_view->vid);)
     // if new members have joined, add their RDMA connections to SST and RDMC
     for(std::size_t i = 0; i < next_view->joined.size(); ++i) {
-=======
-    whenlog(logger->debug("Starting creation of new SST and DerechoGroup for view {}", next_view->vid);)
-            // if new members have joined, add their RDMA connections to SST and RDMC
-            for(std::size_t i = 0; i < next_view->joined.size(); ++i) {
->>>>>>> f3db8438
         //The new members will be the last joined.size() elements of the members lists
         int joiner_rank = next_view->num_members - next_view->joined.size() + i;
 #ifdef USE_VERBS_API
@@ -1391,12 +1185,8 @@
     // New members can now proceed to view_manager.start(), which will call sync()
     next_view->gmsSST->put();
     next_view->gmsSST->sync_with_members();
-<<<<<<< HEAD
-    SPDLOG_DEBUG(logger, "Done setting up SST and DerechoGroup for view {}", next_view->vid);
+    whenlog(logger->debug("Done setting up SST and DerechoGroup for view {}", next_view->vid);)
     {
-=======
-    whenlog(logger->debug("Done setting up SST and DerechoGroup for view {}", next_view->vid);) {
->>>>>>> f3db8438
         lock_guard_t old_views_lock(old_views_mutex);
         old_views.push(std::move(curr_view));
         old_views_cv.notify_all();
@@ -1428,13 +1218,8 @@
 
     // Re-initialize this node's RPC objects, which includes receiving them
     // from shard leaders if it is newly a member of a subgroup
-<<<<<<< HEAD
-    SPDLOG_DEBUG(logger, "Initializing local Replicated Objects");
+    whenlog(logger->debug("Initializing local Replicated Objects");)
     initialize_subgroup_objects(my_id, *curr_view, old_shard_leaders_by_id);
-=======
-    whenlog(logger->debug("Initializing local Replicated Objects");)
-            initialize_subgroup_objects(my_id, *curr_view, old_shard_leaders_by_id);
->>>>>>> f3db8438
     // It's only safe to start evaluating predicates once all RPC objects exist
     curr_view->gmsSST->start_predicate_evaluation();
     view_change_cv.notify_all();
@@ -1505,29 +1290,31 @@
     client_socket.write(JoinResponse{JoinResponseCode::OK, curr_view->members[curr_view->my_rank]});
 
 
-<<<<<<< HEAD
-    SPDLOG_DEBUG(logger, "Proposing change to add node {}", joining_client_id);
+    whenlog(logger->debug("Proposing change to add node {}", joining_client_id);)
     size_t next_change = gmsSST.num_changes[curr_view->my_rank] - gmsSST.num_installed[curr_view->my_rank];
-=======
-    whenlog(logger->debug("Proposing change to add node {}", joining_client_id);)
-            size_t next_change
-            = gmsSST.num_changes[curr_view->my_rank] - gmsSST.num_installed[curr_view->my_rank];
->>>>>>> f3db8438
     gmssst::set(gmsSST.changes[curr_view->my_rank][next_change], joining_client_id);
     gmssst::set(gmsSST.joiner_ips[curr_view->my_rank][next_change], joiner_ip_packed.s_addr);
 
     gmssst::increment(gmsSST.num_changes[curr_view->my_rank]);
 
-<<<<<<< HEAD
-    SPDLOG_DEBUG(logger, "Wedging view {}", curr_view->vid);
+    whenlog(logger->debug("Wedging view {}", curr_view->vid);)
     curr_view->wedge();
-    SPDLOG_DEBUG(logger, "Leader done wedging view.");
-    gmsSST.put(gmsSST.changes.get_base() - gmsSST.getBaseAddress(), gmsSST.num_committed.get_base() - gmsSST.changes.get_base());
+    whenlog(logger->debug("Leader done wedging view.");)
+      // gmsSST.put(gmsSST.changes.get_base() - gmsSST.getBaseAddress(), gmsSST.num_committed.get_base() - gmsSST.changes.get_base());
+    /* breaking the above put statement into individual put calls, to be sure that
+     * if we were relying on any ordering guarantees, we won't run into issue when
+     * guarantees do not hold*/
+    gmsSST.put(gmsSST.changes.get_base() - gmsSST.getBaseAddress(),
+        gmsSST.joiner_ips.get_base() - gmsSST.changes.get_base());
+    gmsSST.put(gmsSST.joiner_ips.get_base() - gmsSST.getBaseAddress(),
+        gmsSST.num_changes.get_base() - gmsSST.joiner_ips.get_base());
+    gmsSST.put(gmsSST.num_changes.get_base() - gmsSST.getBaseAddress(),
+        gmsSST.num_committed.get_base() - gmsSST.num_changes.get_base());
     return true;
 }
 
 void ViewManager::commit_join(const View& new_view, tcp::socket& client_socket) {
-    SPDLOG_DEBUG(logger, "Sending client the new view");
+    whenlog(logger->debug("Sending client the new view");)
     node_id_t joining_client_id = 0;
     //Extra ID exchange, to match the protocol in await_first_view
     //Optional: Check the result of this exchange to see if the client has crashed while waiting to join
@@ -1535,26 +1322,6 @@
     auto bind_socket_write = [&client_socket](const char* bytes, std::size_t size) { client_socket.write(bytes, size); };
     StreamlinedView view_memento(new_view);
     std::size_t size_of_view = mutils::bytes_size(view_memento);
-=======
-    whenlog(logger->debug("Wedging view {}", curr_view->vid);)
-            curr_view->wedge();
-    whenlog(logger->debug("Leader done wedging view.");)
-      // gmsSST.put(gmsSST.changes.get_base() - gmsSST.getBaseAddress(), gmsSST.num_committed.get_base() - gmsSST.changes.get_base());
-    /* breaking the above put statement into individual put calls, to be sure that
-     * if we were relying on any ordering guarantees, we won't run into issue when
-     * guarantees do not hold*/
-    gmsSST.put(gmsSST.changes.get_base() - gmsSST.getBaseAddress(),
-		gmsSST.joiner_ips.get_base() - gmsSST.changes.get_base());
-    gmsSST.put(gmsSST.joiner_ips.get_base() - gmsSST.getBaseAddress(),
-		gmsSST.num_changes.get_base() - gmsSST.joiner_ips.get_base());
-    gmsSST.put(gmsSST.num_changes.get_base() - gmsSST.getBaseAddress(),
-		gmsSST.num_committed.get_base() - gmsSST.num_changes.get_base());
-}
-
-void ViewManager::commit_join(const View& new_view, tcp::socket& client_socket) {
-    whenlog(logger->debug("Sending client the new view");) auto bind_socket_write = [&client_socket](const char* bytes, std::size_t size) { client_socket.write(bytes, size); };
-    std::size_t size_of_view = mutils::bytes_size(new_view);
->>>>>>> f3db8438
     client_socket.write(size_of_view);
     mutils::post_object(bind_socket_write, view_memento);
     std::size_t size_of_derecho_params = mutils::bytes_size(derecho_params);
@@ -1593,9 +1360,9 @@
         int64_t persistent_log_length = 0;
         joiner_socket.get().read(persistent_log_length);
         PersistentRegistry::setEarliestVersionToSerialize(persistent_log_length);
-        SPDLOG_DEBUG(logger, "Got log tail length {}", persistent_log_length);
-    }
-    SPDLOG_DEBUG(logger, "Sending Replicated Object state for subgroup {} to node {}", subgroup_id, new_node_id);
+        whenlog(logger->debug("Got log tail length {}", persistent_log_length);)
+    }
+    whenlog(logger->debug("Sending Replicated Object state for subgroup {} to node {}", subgroup_id, new_node_id);)
     subgroup_object.send_object(joiner_socket.get());
 }
 
@@ -1750,7 +1517,7 @@
         int new_member_rank = curr_view->num_members - leave_ranks.size() + i;
         members[new_member_rank] = joiner_ids[i];
         member_ips[new_member_rank] = joiner_ips[i];
-        SPDLOG_DEBUG(logger, "Restarted next view will add new member with id {}", joiner_ids[i]);
+        whenlog(logger->debug("Restarted next view will add new member with id {}", joiner_ids[i]);)
     }
     for(const auto& leaver_rank : leave_ranks) {
         departed.emplace_back(curr_view->members[leaver_rank]);
@@ -1759,7 +1526,7 @@
             next_unassigned_rank--;
         }
     }
-    SPDLOG_DEBUG(logger, "Next view will exclude {} failed members.", leave_ranks.size());
+    whenlog(logger->debug("Next view will exclude {} failed members.", leave_ranks.size());)
     //Copy member information, excluding the members that have failed
     int new_rank = 0;
     for(int old_rank = 0; old_rank < curr_view->num_members; ++old_rank) {
@@ -1832,11 +1599,7 @@
         int new_member_rank = curr_view->num_members - leave_ranks.size() + i;
         members[new_member_rank] = joiner_id;
         member_ips[new_member_rank] = joiner_ip;
-<<<<<<< HEAD
-        SPDLOG_DEBUG(logger, "Next view will add new member with ID {}", joiner_id);
-=======
         whenlog(logger->debug("Next view will add new member with ID {}", joiner_id);)
->>>>>>> f3db8438
     }
     for(const auto& leaver_rank : leave_ranks) {
         departed.emplace_back(curr_view->members[leaver_rank]);
@@ -1845,20 +1608,11 @@
             next_unassigned_rank--;
         }
     }
-<<<<<<< HEAD
-    SPDLOG_DEBUG(logger, "Next view will exclude {} failed members.", leave_ranks.size());
+    whenlog(logger->debug("Next view will exclude {} failed members.", leave_ranks.size());)
 
     //Copy member information, excluding the members that have failed
     int new_rank = 0;
     for(int old_rank = 0; old_rank < curr_view->num_members; ++old_rank) {
-=======
-    whenlog(logger->debug("Next view will exclude {} failed members.", leave_ranks.size());)
-
-            //Copy member information, excluding the members that have failed
-            int m
-            = 0;
-    for(int n = 0; n < curr_view->num_members; n++) {
->>>>>>> f3db8438
         //This is why leave_ranks needs to be a set
         if(leave_ranks.find(old_rank) == leave_ranks.end()) {
             members[new_rank] = curr_view->members[old_rank];
@@ -2011,7 +1765,6 @@
                                    const std::vector<node_id_t>& shard_members, uint num_shard_senders whenlog(, std::shared_ptr<spdlog::logger> logger)) {
     // Ragged cleanup is finished, deliver in the implied order
     std::vector<int32_t> max_received_indices(num_shard_senders);
-<<<<<<< HEAD
     std::stringstream delivery_order;
     for(uint sender_rank = 0; sender_rank < num_shard_senders; sender_rank++) {
         if(logger->should_log(spdlog::level::debug)) {
@@ -2027,36 +1780,18 @@
     uint32_t shard_num = Vc.my_subgroups.at(subgroup_num);
     RaggedTrim trim_log{subgroup_num, shard_num, Vc.vid,
         static_cast<int32_t>(Vc.members[Vc.rank_of_leader()]), max_received_indices};
-    SPDLOG_DEBUG(logger, "Logging ragged trim to disk");
+    whenlog(logger->debug("Logging ragged trim to disk");)
     persistent::saveObject(trim_log, ragged_trim_filename(subgroup_num, shard_num).c_str());
-    SPDLOG_DEBUG(logger, "Delivering ragged-edge messages in order: {}", delivery_order.str());
+    whenlog(logger->debug("Delivering ragged-edge messages in order: {}", delivery_order.str());)
     Vc.multicast_group->deliver_messages_upto(max_received_indices, subgroup_num, num_shard_senders);
-=======
-    std::string deliveryOrder(" ");
-    for(uint n = 0; n < num_shard_senders; n++) {
-        deliveryOrder += "Subgroup " + std::to_string(subgroup_num)
-                         + " " + std::to_string(Vc.members[Vc.my_rank])
-                         + std::string(":0..")
-                         + std::to_string(Vc.gmsSST->global_min[shard_leader_rank][num_received_offset + n])
-                         + std::string(" ");
-        max_received_indices[n] = Vc.gmsSST->global_min[shard_leader_rank][num_received_offset + n];
-    }
-    whenlog(logger->debug("Delivering ragged-edge messages in order: {}", deliveryOrder);)
-            Vc.multicast_group->deliver_messages_upto(max_received_indices, subgroup_num, num_shard_senders);
->>>>>>> f3db8438
 }
 
 void ViewManager::leader_ragged_edge_cleanup(View& Vc, const subgroup_id_t subgroup_num,
                                              const uint32_t num_received_offset,
                                              const std::vector<node_id_t>& shard_members, uint num_shard_senders,
-<<<<<<< HEAD
-                                             std::shared_ptr<spdlog::logger> logger, const std::vector<node_id_t>& next_view_members) {
-    SPDLOG_DEBUG(logger, "Running leader RaggedEdgeCleanup for subgroup {}", subgroup_num);
+                                             whenlog(std::shared_ptr<spdlog::logger> logger, ) const std::vector<node_id_t>& next_view_members) {
+    whenlog(logger->debug("Running leader RaggedEdgeCleanup for subgroup {}", subgroup_num);)
     int myRank = Vc.my_rank;
-=======
-                                             whenlog(std::shared_ptr<spdlog::logger> logger, ) const std::vector<node_id_t>& next_view_members) {
-    whenlog(logger->debug("Running leader RaggedEdgeCleanup for subgroup {}", subgroup_num);) int myRank = Vc.my_rank;
->>>>>>> f3db8438
     // int Leader = Vc.rank_of_leader();  // We don't want this to change under our feet
     bool found = false;
     for(uint n = 0; n < shard_members.size() && !found; n++) {
@@ -2084,44 +1819,7 @@
         }
     }
 
-<<<<<<< HEAD
-    SPDLOG_DEBUG(logger, "Shard leader for subgroup {} finished computing global_min", subgroup_num);
-    gmssst::set(Vc.gmsSST->global_min_ready[myRank][subgroup_num], true);
-=======
     whenlog(logger->debug("Shard leader for subgroup {} finished computing global_min", subgroup_num);)
-            gmssst::set(Vc.gmsSST->global_min_ready[myRank][subgroup_num], true);
->>>>>>> f3db8438
-    Vc.gmsSST->put(Vc.multicast_group->get_shard_sst_indices(subgroup_num),
-                   (char*)std::addressof(Vc.gmsSST->global_min[0][num_received_offset]) - Vc.gmsSST->getBaseAddress(),
-                   sizeof(Vc.gmsSST->global_min[0][num_received_offset]) * num_shard_senders);
-    Vc.gmsSST->put(Vc.multicast_group->get_shard_sst_indices(subgroup_num),
-                   (char*)std::addressof(Vc.gmsSST->global_min_ready[0][subgroup_num]) - Vc.gmsSST->getBaseAddress(),
-                   sizeof(Vc.gmsSST->global_min_ready[0][subgroup_num]));
-
-<<<<<<< HEAD
-    deliver_in_order(Vc, myRank, subgroup_num, num_received_offset, shard_members, num_shard_senders, logger);
-    SPDLOG_DEBUG(logger, "Done with RaggedEdgeCleanup for subgroup {}", subgroup_num);
-=======
-    deliver_in_order(Vc, myRank, subgroup_num, num_received_offset, shard_members, num_shard_senders whenlog(, logger));
-    whenlog(logger->debug("Done with RaggedEdgeCleanup for subgroup {}", subgroup_num);)
->>>>>>> f3db8438
-}
-
-void ViewManager::follower_ragged_edge_cleanup(View& Vc, const subgroup_id_t subgroup_num,
-                                               uint shard_leader_rank,
-                                               const uint32_t num_received_offset,
-                                               const std::vector<node_id_t>& shard_members, uint num_shard_senders whenlog(, std::shared_ptr<spdlog::logger> logger)) {
-    int myRank = Vc.my_rank;
-    // Learn the leader's data and push it before acting upon it
-<<<<<<< HEAD
-    SPDLOG_DEBUG(logger, "Running follower RaggedEdgeCleanup for subgroup {}; echoing leader's global_min", subgroup_num);
-    gmssst::set(Vc.gmsSST->global_min[myRank] + num_received_offset, Vc.gmsSST->global_min[shard_leader_rank] + num_received_offset,
-                num_shard_senders);
-=======
-    whenlog(logger->debug("Running follower RaggedEdgeCleanup for subgroup {}; echoing leader's global_min", subgroup_num);)
-            gmssst::set(Vc.gmsSST->global_min[myRank] + num_received_offset, Vc.gmsSST->global_min[shard_leader_rank] + num_received_offset,
-                        num_shard_senders);
->>>>>>> f3db8438
     gmssst::set(Vc.gmsSST->global_min_ready[myRank][subgroup_num], true);
     Vc.gmsSST->put(Vc.multicast_group->get_shard_sst_indices(subgroup_num),
                    (char*)std::addressof(Vc.gmsSST->global_min[0][num_received_offset]) - Vc.gmsSST->getBaseAddress(),
@@ -2129,28 +1827,37 @@
     Vc.gmsSST->put(Vc.multicast_group->get_shard_sst_indices(subgroup_num),
                    (char*)std::addressof(Vc.gmsSST->global_min_ready[0][subgroup_num]) - Vc.gmsSST->getBaseAddress(),
                    sizeof(Vc.gmsSST->global_min_ready[0][subgroup_num]));
-<<<<<<< HEAD
-
-    deliver_in_order(Vc, shard_leader_rank, subgroup_num, num_received_offset, shard_members, num_shard_senders, logger);
-    SPDLOG_DEBUG(logger, "Done with RaggedEdgeCleanup for subgroup {}", subgroup_num);
-=======
+
+    deliver_in_order(Vc, myRank, subgroup_num, num_received_offset, shard_members, num_shard_senders whenlog(, logger));
+    whenlog(logger->debug("Done with RaggedEdgeCleanup for subgroup {}", subgroup_num);)
+}
+
+void ViewManager::follower_ragged_edge_cleanup(View& Vc, const subgroup_id_t subgroup_num,
+                                               uint shard_leader_rank,
+                                               const uint32_t num_received_offset,
+                                               const std::vector<node_id_t>& shard_members, uint num_shard_senders whenlog(, std::shared_ptr<spdlog::logger> logger)) {
+    int myRank = Vc.my_rank;
+    // Learn the leader's data and push it before acting upon it
+    whenlog(logger->debug("Running follower RaggedEdgeCleanup for subgroup {}; echoing leader's global_min", subgroup_num);)
+    gmssst::set(Vc.gmsSST->global_min[myRank] + num_received_offset, Vc.gmsSST->global_min[shard_leader_rank] + num_received_offset,
+                num_shard_senders);
+    gmssst::set(Vc.gmsSST->global_min_ready[myRank][subgroup_num], true);
+    Vc.gmsSST->put(Vc.multicast_group->get_shard_sst_indices(subgroup_num),
+                   (char*)std::addressof(Vc.gmsSST->global_min[0][num_received_offset]) - Vc.gmsSST->getBaseAddress(),
+                   sizeof(Vc.gmsSST->global_min[0][num_received_offset]) * num_shard_senders);
+    Vc.gmsSST->put(Vc.multicast_group->get_shard_sst_indices(subgroup_num),
+                   (char*)std::addressof(Vc.gmsSST->global_min_ready[0][subgroup_num]) - Vc.gmsSST->getBaseAddress(),
+                   sizeof(Vc.gmsSST->global_min_ready[0][subgroup_num]));
     deliver_in_order(Vc, shard_leader_rank, subgroup_num, num_received_offset, shard_members, num_shard_senders whenlog(, logger));
     whenlog(logger->debug("Done with RaggedEdgeCleanup for subgroup {}", subgroup_num);)
->>>>>>> f3db8438
 }
 
 /* ------------- 4. Public-Interface methods of ViewManager ------------- */
 
 void ViewManager::report_failure(const node_id_t who) {
     int r = curr_view->rank_of(who);
-<<<<<<< HEAD
-    SPDLOG_DEBUG(logger, "Node ID {} failure reported; marking suspected[{}]", who, r);
+    whenlog(logger->debug("Node ID {} failure reported; marking suspected[{}]", who, r);)
     curr_view->gmsSST->suspected[curr_view->my_rank][r] = true;
-=======
-    whenlog(logger->debug("Node ID {} failure reported; marking suspected[{}]", who, r);)
-            curr_view->gmsSST->suspected[curr_view->my_rank][r]
-            = true;
->>>>>>> f3db8438
     int cnt = 0;
     for(r = 0; r < (int)curr_view->gmsSST->suspected.size(); r++) {
         if(curr_view->gmsSST->suspected[curr_view->my_rank][r]) {
@@ -2167,13 +1874,8 @@
 
 void ViewManager::leave() {
     shared_lock_t lock(view_mutex);
-<<<<<<< HEAD
-    SPDLOG_DEBUG(logger, "Cleanly leaving the group.");
+    whenlog(logger->debug("Cleanly leaving the group.");)
     curr_view->multicast_group->wedge();
-=======
-    whenlog(logger->debug("Cleanly leaving the group.");)
-            curr_view->multicast_group->wedge();
->>>>>>> f3db8438
     curr_view->gmsSST->predicates.clear();
     curr_view->gmsSST->suspected[curr_view->my_rank][curr_view->my_rank] = true;
     curr_view->gmsSST->put((char*)std::addressof(curr_view->gmsSST->suspected[0][curr_view->my_rank]) - curr_view->gmsSST->getBaseAddress(), sizeof(curr_view->gmsSST->suspected[0][curr_view->my_rank]));
