--- conflicted
+++ resolved
@@ -8,19 +8,10 @@
 
 namespace persistent {
 
-<<<<<<< HEAD
-  // TODO:hardwired definitions need go to configuration file
-  #define DEFAULT_FILE_PERSIST_LOG_DATA_PATH DEFAULT_FILE_PERSIST_PATH
-  #define META_FILE_SUFFIX "meta"
-  #define LOG_FILE_SUFFIX  "log"
-  #define DATA_FILE_SUFFIX "data"
-  #define SWAP_FILE_SUFFIX "swp"
-=======
   #define META_FILE_SUFFIX ("meta")
   #define LOG_FILE_SUFFIX  ("log")
   #define DATA_FILE_SUFFIX ("data")
   #define SWAP_FILE_SUFFIX ("swp")
->>>>>>> f3db8438
 
   // meta header format
   typedef union meta_header {
