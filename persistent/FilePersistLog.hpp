#ifndef FILE_PERSIST_LOG_HPP
#define FILE_PERSIST_LOG_HPP

#include <pthread.h>
#include <string>
#include "util.hpp"
#include "PersistLog.hpp"

namespace persistent {

  // TODO:hardwired definitions need go to configuration file
  #define DEFAULT_FILE_PERSIST_LOG_DATA_PATH DEFAULT_FILE_PERSIST_PATH
  #define META_FILE_SUFFIX ("meta")
  #define LOG_FILE_SUFFIX  ("log")
  #define DATA_FILE_SUFFIX ("data")
  #define SWAP_FILE_SUFFIX ("swp")

  // meta header format
  typedef union meta_header {
    struct {
      int64_t head;     // the head index
      int64_t tail;     // the tail index
      int64_t ver;      // the latest version number.
      // uint64_t d_head;  // the data head offset
      // uint64_t d_tail;  // the data tail offset
    } fields;
    uint8_t bytes[256];
    bool operator == (const union meta_header & other) {
      return (this->fields.head == other.fields.head) && 
             (this->fields.tail == other.fields.tail) &&
             (this->fields.ver == other.fields.ver);
    };
  } MetaHeader;

  // log entry format
  typedef union log_entry {
    struct {
      int64_t  ver;     // version of the data
      uint64_t dlen;    // length of the data
      uint64_t ofst;    // offset of the data in the memory buffer
      uint64_t hlc_r;   // realtime component of hlc
      uint64_t hlc_l;   // logic component of hlc
    } fields;
    uint8_t bytes[64];
  } LogEntry;

  // TODO: make this hard-wired number configurable.
  // Currently, we allow 1M(2^20-1) log entries and
  // 512GB data size.
  #define MAX_LOG_ENTRY         ((uint64_t)(1UL<<20))
  // #define MAX_LOG_ENTRY         (1UL<<6)
  #define MAX_LOG_SIZE          (sizeof(LogEntry)*MAX_LOG_ENTRY)
  #define MAX_DATA_SIZE         ((uint64_t)(1UL<<39))
  // #define MAX_DATA_SIZE         (1UL<<12)
  #define META_SIZE             (sizeof(MetaHeader))

  // helpers:
  ///// READ or WRITE LOCK on LOG REQUIRED to use the following MACROs!!!!
  #define META_HEADER           ((MetaHeader*)(&(this->m_currMetaHeader)))
  #define META_HEADER_PERS      ((MetaHeader*)(&(this->m_persMetaHeader)))
  #define LOG_ENTRY_ARRAY       ((LogEntry*)(this->m_pLog))

  #define NUM_USED_SLOTS        (META_HEADER->fields.tail - META_HEADER->fields.head)
  // #define NUM_USED_SLOTS_PERS   (META_HEADER_PERS->tail - META_HEADER_PERS->head)
  #define NUM_FREE_SLOTS        (MAX_LOG_ENTRY - 1 - NUM_USED_SLOTS)
  // #define NUM_FREE_SLOTS_PERS   (MAX_LOG_ENTRY - 1 - NUM_USERD_SLOTS_PERS)

  #define LOG_ENTRY_AT(idx)     (LOG_ENTRY_ARRAY + (int)((idx)%MAX_LOG_ENTRY))
  #define NEXT_LOG_ENTRY        LOG_ENTRY_AT(META_HEADER->fields.tail)
  #define NEXT_LOG_ENTRY_PERS   LOG_ENTRY_AT( \
    MAX(META_HEADER_PERS->fields.tail,META_HEADER->fields.head))
  #define CURR_LOG_IDX        ((NUM_USED_SLOTS == 0)? -1 : META_HEADER->fields.tail - 1)
  #define LOG_ENTRY_DATA(e)     ((void *)((uint8_t *)this->m_pData + \
    (e)->fields.ofst%MAX_DATA_SIZE))

  #define NEXT_DATA_OFST        ((CURR_LOG_IDX == -1)? 0 : \
    (LOG_ENTRY_AT(CURR_LOG_IDX)->fields.ofst + \
     LOG_ENTRY_AT(CURR_LOG_IDX)->fields.dlen))
  #define NEXT_DATA             ((void *)((uint64_t)this->m_pData + NEXT_DATA_OFST%MAX_DATA_SIZE))
  #define NEXT_DATA_PERS        ((NEXT_LOG_ENTRY > NEXT_LOG_ENTRY_PERS) ? \
    LOG_ENTRY_DATA(NEXT_LOG_ENTRY_PERS) : NULL)

  #define NUM_USED_BYTES        ((NUM_USED_SLOTS == 0)? 0 : \
    ( LOG_ENTRY_AT(CURR_LOG_IDX)->fields.ofst + \
      LOG_ENTRY_AT(CURR_LOG_IDX)->fields.dlen - \
      LOG_ENTRY_AT(META_HEADER->fields.head)->fields.ofst ))
  #define NUM_FREE_BYTES        (MAX_DATA_SIZE - NUM_USED_BYTES)

  #define PAGE_SIZE             (getpagesize())
  #define ALIGN_TO_PAGE(x)      ((void *)(((uint64_t)(x))-((uint64_t)(x))%PAGE_SIZE))

  // declaration for binary search util. see cpp file for comments.
  template<typename TKey,typename KeyGetter>
    int64_t binarySearch(const KeyGetter &, const TKey &, const int64_t&, const int64_t&);

  // FilePersistLog is the default persist Log
  class FilePersistLog : public PersistLog {
  protected:
    // the current meta header
    MetaHeader m_currMetaHeader;
    // the persisted meta header
    MetaHeader m_persMetaHeader;
   // path of the data files
    const std::string m_sDataPath;
    // full meta file name
    const std::string m_sMetaFile;
    // full log file name
    const std::string m_sLogFile;
    // full data file name
    const std::string m_sDataFile;

    // the log file descriptor
    int m_iLogFileDesc;
    // the data file descriptor
    int m_iDataFileDesc;

    // memory mapped Log RingBuffer
    void * m_pLog;
    // memory mapped Data RingBuffer
    void * m_pData;
    // read/write lock
    pthread_rwlock_t m_rwlock;
    // persistent lock
    pthread_mutex_t m_perslock;
    // lock macro
    #define FPL_WRLOCK \
    do { \
      if (pthread_rwlock_wrlock(&this->m_rwlock) != 0) { \
        throw PERSIST_EXP_RWLOCK_WRLOCK(errno); \
      } \
      dbg_trace("FPL_WRLOCK"); \
    } while (0)

    #define FPL_RDLOCK \
    do { \
      if (pthread_rwlock_rdlock(&this->m_rwlock) != 0) { \
        throw PERSIST_EXP_RWLOCK_WRLOCK(errno); \
      } \
      dbg_trace("FPL_RDLOCK"); \
    } while (0)

    #define FPL_UNLOCK \
    do { \
      if (pthread_rwlock_unlock(&this->m_rwlock) != 0) { \
        throw PERSIST_EXP_RWLOCK_UNLOCK(errno); \
      } \
      dbg_trace("FPL_UNLOCK"); \
    } while (0)

    #define FPL_PERS_LOCK \
    do { \
      if (pthread_mutex_lock(&this->m_perslock) != 0) { \
        throw PERSIST_EXP_MUTEX_LOCK(errno); \
      } \
      dbg_trace("PERS_LOCK"); \
    } while (0)

    #define FPL_PERS_UNLOCK \
    do { \
      if (pthread_mutex_unlock(&this->m_perslock) != 0) { \
        throw PERSIST_EXP_MUTEX_UNLOCK(errno); \
      } \
      dbg_trace("PERS_UNLOCK"); \
    } while (0)

 
    // load the log from files. This method may through exceptions if read from
    // file failed.
    virtual void load() noexcept(false);

    // Persistent the Metadata header, we assume 
    // FPL_PERS_LOCK is acquired.
    virtual void persistMetaHeaderAtomically(MetaHeader *) noexcept(false);

  public:

    //Constructor
    FilePersistLog(const std::string &name,const std::string &dataPath) noexcept(false);
    FilePersistLog(const std::string &name) noexcept(false):
      FilePersistLog(name,DEFAULT_FILE_PERSIST_LOG_DATA_PATH){
    };
    //Destructor
    virtual ~FilePersistLog() noexcept(true);

    //Derived from PersistLog
    virtual void append(const void * pdata,
      const uint64_t & size, const int64_t & ver,
      const HLC &mhlc) noexcept(false);
    virtual void advanceVersion(const int64_t & ver) noexcept(false);
    virtual int64_t getLength() noexcept(false);
    virtual int64_t getEarliestIndex() noexcept(false);
    virtual int64_t getLatestIndex() noexcept(false);
    virtual int64_t getEarliestVersion() noexcept(false);
    virtual int64_t getLatestVersion() noexcept(false);
    virtual const int64_t getLastPersisted() noexcept(false);
    virtual const void* getEntryByIndex(const int64_t &eno) noexcept(false);
    virtual const void* getEntry(const int64_t & ver) noexcept(false);
    virtual const void* getEntry(const HLC &hlc) noexcept(false);
    //virtual const __int128 persist(const __int128 & ver = -1) noexcept(false);
    virtual const int64_t persist(const bool preLocked=false) noexcept(false);
    virtual void trimByIndex(const int64_t &eno) noexcept(false);
    virtual void trim(const int64_t &ver) noexcept(false);
    virtual void trim(const HLC & hlc) noexcept(false);
    virtual void truncate(const int64_t &ver) noexcept(false);
    virtual size_t bytes_size(const int64_t &ver) noexcept(false);
    virtual size_t to_bytes(char* buf, const int64_t &ver) noexcept(false);
    virtual void post_object(const std::function<void (char const *const, std::size_t)> &f,
                             const int64_t &ver) noexcept(false);
    virtual void applyLogTail(char const *v) noexcept(false);

    template <typename TKey,typename KeyGetter>
    void trim(const TKey &key,const KeyGetter &keyGetter) noexcept(false) {
      int64_t idx;
      // RDLOCK for validation
      FPL_RDLOCK;
      idx = binarySearch<TKey>(keyGetter,key,META_HEADER->fields.head,META_HEADER->fields.tail);
      if (idx == -1) {
        FPL_UNLOCK;
        return;
      }
      FPL_UNLOCK;
      // do binary search again in case some concurrent trim() and
      // append() happens. TODO: any optimization to avoid the second
      // search?
      // WRLOCK for trim
      FPL_WRLOCK;
      idx = binarySearch<TKey>(keyGetter,key,META_HEADER->fields.head,META_HEADER->fields.tail);
      if (idx != -1) {
        META_HEADER->fields.head = (idx+1);
        FPL_PERS_LOCK;
        try {
          persist(true);
        } catch (uint64_t e) {
          FPL_UNLOCK;
          FPL_PERS_UNLOCK;
          throw e;
        }
        FPL_PERS_UNLOCK;
        //TODO:remove delete entries from the index. This is tricky because
        // HLC order and idex order does not agree with each other.
        // throw PERSIST_EXP_UNIMPLEMENTED;
      } else {
        FPL_UNLOCK;
        return;
      }
      FPL_UNLOCK;
    }

  private:
<<<<<<< HEAD
    /**
     * Get the minimum index greater than a given version
     * Note: no lock protected, use FPL_RDLOCK
     * @PARAM ver the given version. INVALID_VERSION means to return the earliest index.
     * @RETURN the minimum index since the given version. INVALID_INDEX means 
     *         that no log entry is available for the requested version.
     */
    int64_t getMinimumIndexBeyondVersion(const int64_t & ver) noexcept(false);
    /**
     * get the byte size of log entry
     * Note: no lock protected, use FPL_RDLOCK
     * @PARAM ple - pointer to the log entry
     * @RETURN the number of bytes required for the serialized data.
     */
    size_t byteSizeOfLogEntry(const LogEntry *ple) noexcept(false);
    /**
     * serialize the log entry to a byte array
     * Note: no lock protected, use FPL_RDLOCK
     * @PARAM ple - the pointer to the log entry
     * @RETURN the number of bytes written to the byte array
     */
    size_t writeLogEntryToByteArray(const LogEntry * ple, char * ba) noexcept(false);
    /**
     * post the log entry to a serialization function accepting a byte array
     * Note: no lock protected, use FPL_RDLOCK
     * @PARAM f - funciton
     * @PARAM ple - pointer to the log entry
     * @RETURN the number of bytes posted.
     */
    size_t postLogEntry(const std::function<void (char const *const, std::size_t)> &f, const LogEntry *ple) noexcept(false);
    /**
     * merge the log entry to current state.
     * Note: no lock protected, use FPL_WRLOCK
     * @PARAM ba - serialize form of the entry
     * @RETURN - number of size read from the entry.
     */
    size_t mergeLogEntryFromByteArray(const char *ba) noexcept(false);

    /**
     * binary search through the log, return the maximum index of the entries
     * whose key <= @param key. Note that indexes used here is 'virtual'.
     *
     * [ ][ ][ ][ ][X][X][X][X][ ][ ][ ]
     *              ^logHead   ^logTail
     * @param keyGetter: function which get the key from LogEntry
     * @param key: the key to be search
     * @param logArr: log array
     * @param len: log length
     * @return index of the log entry found or -1 if not found.
     */
    template<typename TKey,typename KeyGetter>
    int64_t binarySearch(const KeyGetter & keyGetter, const TKey & key,
      const int64_t & logHead, const int64_t & logTail) noexcept(false) {
      if (logTail <= logHead) {
        dbg_trace("binary Search failed...EMPTY LOG");
        return (int64_t)-1L;
      }
      int64_t head = logHead, tail = logTail - 1;
      int64_t pivot = 0;
      while (head <= tail) {
        pivot = (head + tail)/2;
        dbg_trace("Search range: {0}->[{1},{2}]",pivot,head,tail);
        const TKey p_key = keyGetter(LOG_ENTRY_AT(pivot));
        if (p_key == key) {
          break; // found
        } else if (p_key < key) {
          if (pivot + 1 >= logTail) {
            break; // found - the last element
          } else if (keyGetter(LOG_ENTRY_AT(pivot+1)) > key) {
            break; // found - the next one is greater than key
          } else { // search right
            head = pivot + 1;
          }
        } else { // search left
          tail = pivot - 1;
          if (head > tail) {
            dbg_trace("binary Search failed...Object does not exist.");
            return (int64_t)-1L;
          }
        }
      }
      return pivot;
    }

#ifdef _DEBUG
=======
#ifndef NDEBUG
>>>>>>> b0e953da
    //dbg functions
    void dbgDumpMeta() {
      dbg_trace("m_pData={0},m_pLog={1}",(void*)this->m_pData,(void*)this->m_pLog);
      dbg_trace("MEAT_HEADER:head={0},tail={1}",(int64_t)META_HEADER->fields.head,(int64_t)META_HEADER->fields.tail);
      dbg_trace("MEAT_HEADER_PERS:head={0},tail={1}",(int64_t)META_HEADER_PERS->fields.head,(int64_t)META_HEADER_PERS->fields.tail);
      dbg_trace("NEXT_LOG_ENTRY={0},NEXT_LOG_ENTRY_PERS={1}",(void*)NEXT_LOG_ENTRY,(void*)NEXT_LOG_ENTRY_PERS);
    }
#endif//NDEBUG
  };
}

#endif//FILE_PERSIST_LOG_HPP<|MERGE_RESOLUTION|>--- conflicted
+++ resolved
@@ -247,7 +247,6 @@
     }
 
   private:
-<<<<<<< HEAD
     /**
      * Get the minimum index greater than a given version
      * Note: no lock protected, use FPL_RDLOCK
@@ -332,10 +331,7 @@
       return pivot;
     }
 
-#ifdef _DEBUG
-=======
 #ifndef NDEBUG
->>>>>>> b0e953da
     //dbg functions
     void dbgDumpMeta() {
       dbg_trace("m_pData={0},m_pLog={1}",(void*)this->m_pData,(void*)this->m_pLog);
