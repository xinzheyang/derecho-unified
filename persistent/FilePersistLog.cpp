#include <errno.h>
#include <sys/mman.h>
#include <sys/stat.h>
#include <fcntl.h>
#include <unistd.h>
#include <string.h>
#include <iostream>
#include <string>
#include "util.hpp"
#include "FilePersistLog.hpp"

using namespace std;

namespace persistent{

  /////////////////////////
  // internal structures //
  /////////////////////////

  // verify the existence of the meta file
  static bool checkOrCreateMetaFile(const string & metaFile) noexcept(false);

  // verify the existence of the log file
  static bool checkOrCreateLogFile(const string & logFile) noexcept(false);

  // verify the existence of the data file
  static bool checkOrCreateDataFile(const string & dataFile) noexcept(false);

  ////////////////////////
  // visible to outside //
  ////////////////////////

  FilePersistLog::FilePersistLog(const string &name, const string &dataPath) 
  noexcept(false) : PersistLog(name),
    m_sDataPath(dataPath),
    m_sMetaFile(dataPath + "/" + name + "." + META_FILE_SUFFIX),
    m_sLogFile(dataPath + "/" + name + "." + LOG_FILE_SUFFIX),
    m_sDataFile(dataPath + "/" + name + "." + DATA_FILE_SUFFIX),
    m_iLogFileDesc(-1),
    m_iDataFileDesc(-1),
    m_pLog(MAP_FAILED),
    m_pData(MAP_FAILED) {
<<<<<<< HEAD
#ifdef _DEBUG
    dbgConsole()->set_level(spdlog::level::trace);
=======
#ifndef NDEBUG
    spdlog::set_level(spdlog::level::trace);
>>>>>>> b0e953da
#endif
    if (pthread_rwlock_init(&this->m_rwlock,NULL) != 0) {
      throw PERSIST_EXP_RWLOCK_INIT(errno);
    }
    if (pthread_mutex_init(&this->m_perslock,NULL) != 0) {
      throw PERSIST_EXP_MUTEX_INIT(errno);
    }
    dbg_trace("{0} constructor: before load()",name);
    load();
    dbg_trace("{0} constructor: after load()",name);
  }

  void FilePersistLog::load()
  noexcept(false){
    dbg_trace("{0}:load state...begin",this->m_sName);
    // STEP 0: check if data path exists
    checkOrCreateDir(this->m_sDataPath);
    dbg_trace("{0}:checkOrCreateDir passed.",this->m_sName);
    // STEP 1: check and create files.
    bool bCreate = checkOrCreateMetaFile(this->m_sMetaFile);
    checkOrCreateLogFile(this->m_sLogFile);
    checkOrCreateDataFile(this->m_sDataFile);
    dbg_trace("{0}:checkOrCreateDataFile passed.",this->m_sName);
    // STEP 2: open files
    this->m_iLogFileDesc = open(this->m_sLogFile.c_str(),O_RDWR);
    if (this->m_iLogFileDesc == -1) {
      throw PERSIST_EXP_OPEN_FILE(errno);
    }
    this->m_iDataFileDesc = open(this->m_sDataFile.c_str(),O_RDWR);
    if (this->m_iDataFileDesc == -1) {
      throw PERSIST_EXP_OPEN_FILE(errno);
    }
    // STEP 3: mmap to memory
    //// we map the log entry and data twice to faciliate the search and data
    //// retrieving then the data is rewinding across the buffer end as follow:
    //// [1][2][3][4][5][6][1][2][3][4][5][6]
    this->m_pLog = mmap(NULL,MAX_LOG_SIZE<<1,PROT_READ|PROT_WRITE,MAP_PRIVATE|MAP_ANONYMOUS,-1,0);
    if(this->m_pLog == MAP_FAILED) {
      dbg_trace("{0}:reserve map space for log failed.", this->m_sName);
      throw PERSIST_EXP_MMAP_FILE(errno);
    }
    if(mmap(this->m_pLog,MAX_LOG_SIZE,PROT_READ|PROT_WRITE,MAP_SHARED|MAP_FIXED,this->m_iLogFileDesc,0) == MAP_FAILED) {
      dbg_trace("{0}:map ringbuffer space for the first half of log failed. Is the size of log ringbuffer aligned to page?", this->m_sName);
      throw PERSIST_EXP_MMAP_FILE(errno);
    }
    if(mmap((void*)((uint64_t)this->m_pLog+MAX_LOG_SIZE),MAX_LOG_SIZE,PROT_READ|PROT_WRITE,MAP_SHARED|MAP_FIXED,this->m_iLogFileDesc,0) == MAP_FAILED) {
      dbg_trace("{0}:map ringbuffer space for the second half of log failed. Is the size of log ringbuffer aligned to page?", this->m_sName);
      throw PERSIST_EXP_MMAP_FILE(errno);
    }
    //// data ringbuffer
    this->m_pData = mmap(NULL,(size_t)(MAX_DATA_SIZE<<1),PROT_READ|PROT_WRITE,MAP_PRIVATE|MAP_ANONYMOUS,-1,0);
    if (this->m_pData == MAP_FAILED) {
      dbg_trace("{0}:reserve map space for data failed.", this->m_sName);
      throw PERSIST_EXP_MMAP_FILE(errno);
    }
    if(mmap(this->m_pData,(size_t)(MAX_DATA_SIZE),PROT_READ|PROT_WRITE,MAP_SHARED|MAP_FIXED,this->m_iDataFileDesc,0) == MAP_FAILED) {
      dbg_trace("{0}:map ringbuffer space for the first half of data failed. Is the size of data ringbuffer aligned to page?", this->m_sName);
      throw PERSIST_EXP_MMAP_FILE(errno);
    }
    if(mmap((void*)((uint64_t)this->m_pData + MAX_DATA_SIZE),(size_t)MAX_DATA_SIZE,PROT_READ|PROT_WRITE,MAP_SHARED|MAP_FIXED,this->m_iDataFileDesc,0) == MAP_FAILED) {
      dbg_trace("{0}:map ringbuffer space for the second half of data failed. Is the size of data ringbuffer aligned to page?", this->m_sName);
      throw PERSIST_EXP_MMAP_FILE(errno);
    }
    dbg_trace("{0}:data/meta file mapped to memory",this->m_sName);
    // STEP 4: initialize the header for new created Metafile
    if (bCreate) {
      META_HEADER->fields.head = 0ll;
      META_HEADER->fields.tail = 0ll;
      META_HEADER->fields.ver = INVALID_VERSION;
      META_HEADER_PERS->fields.head = -1ll; // -1 means uninitialized
      META_HEADER_PERS->fields.tail = -1ll; // -1 means uninitialized
      META_HEADER_PERS->fields.ver = INVALID_VERSION;
      // persist the header
      FPL_RDLOCK;
      FPL_PERS_LOCK;

      try {
        persistMetaHeaderAtomically(META_HEADER);
      } catch (uint64_t e) {
        FPL_PERS_UNLOCK;
        FPL_UNLOCK;
        throw e;
      }
      FPL_PERS_UNLOCK;
      FPL_UNLOCK;
      dbg_info("{0}:new header initialized.",this->m_sName);
    } else { // load META_HEADER from disk
      FPL_WRLOCK;
      FPL_PERS_LOCK;
      try {
        int fd = open(this->m_sMetaFile.c_str(), O_RDONLY);
        if (fd == -1) {
          throw PERSIST_EXP_OPEN_FILE(errno);
        }
        ssize_t nRead = read(fd, (void*)META_HEADER_PERS, sizeof(MetaHeader));
        if(nRead != sizeof(MetaHeader)) {
          close(fd);
          throw PERSIST_EXP_READ_FILE(errno);
        }
        close(fd);
        *META_HEADER = *META_HEADER_PERS;
        // update mhlc index
        for(int64_t idx = META_HEADER->fields.head;idx < META_HEADER->fields.tail;idx++) {
          struct hlc_index_entry _ent;
          _ent.hlc.m_rtc_us = LOG_ENTRY_AT(idx)->fields.hlc_r;
          _ent.hlc.m_logic = LOG_ENTRY_AT(idx)->fields.hlc_l;
          _ent.log_idx = idx;
          this->hidx.insert(_ent);
        }
      } catch (uint64_t e) {
        FPL_PERS_UNLOCK;
        FPL_UNLOCK;
        throw e;
      }

      FPL_PERS_UNLOCK;
      FPL_UNLOCK;
    }
    // STEP 5: update m_hlcLE with the latest event: we don't need this anymore
    //if (META_HEADER->fields.eno >0) {
    //  if (this->m_hlcLE.m_rtc_us < CURR_LOG_ENTRY->fields.hlc_r &&
    //    this->m_hlcLE.m_logic < CURR_LOG_ENTRY->fields.hlc_l){
    //    this->m_hlcLE.m_rtc_us = CURR_LOG_ENTRY->fields.hlc_r;
    //    this->m_hlcLE.m_logic = CURR_LOG_ENTRY->fields.hlc_l;
    //  }
    //}
    dbg_trace("{0}:load state...done",this->m_sName);
  }

  FilePersistLog::~FilePersistLog()
  noexcept(true){
    pthread_rwlock_destroy(&this->m_rwlock);
    pthread_mutex_destroy(&this->m_perslock);
    if (this->m_pData != MAP_FAILED){
      munmap(m_pData,(size_t)(MAX_DATA_SIZE<<1));
    }
    this->m_pData = nullptr; // prevent ~MemLog() destructor to release it again.
    if (this->m_pLog != MAP_FAILED){
      munmap(m_pLog,MAX_LOG_SIZE);
    }
    this->m_pLog = nullptr; // prevent ~MemLog() destructor to release it again.
    if (this->m_iLogFileDesc != -1){
      close(this->m_iLogFileDesc);
    }
    if (this->m_iDataFileDesc != -1){
      close(this->m_iDataFileDesc);
    }
  }

  void FilePersistLog::append(const void *pdat, const uint64_t & size, const int64_t &ver, const HLC & mhlc)
  noexcept(false) {
    dbg_trace("{0} append event ({1},{2})",this->m_sName, mhlc.m_rtc_us, mhlc.m_logic);
    FPL_RDLOCK;

#define __DO_VALIDATION \
    do { \
      if (NUM_FREE_SLOTS < 1 ) { \
          dbg_trace("{0}-append exception no free slots in log! NUM_FREE_SLOTS={1}", \
                    this->m_sName, NUM_FREE_SLOTS); \
          dbg_flush(); \
        FPL_UNLOCK; \
        throw PERSIST_EXP_NOSPACE_LOG; \
      } \
      if (NUM_FREE_BYTES < size) { \
        dbg_trace("{0}-append exception no space for data: NUM_FREE_BYTES={1}, size={2}", \
          this->m_sName, NUM_FREE_BYTES, size); \
        dbg_flush(); \
        FPL_UNLOCK; \
        throw PERSIST_EXP_NOSPACE_DATA; \
      } \
      if ((CURR_LOG_IDX != -1) && \
          (META_HEADER->fields.ver >= ver)) { \
        int64_t cver = META_HEADER->fields.ver; \
        dbg_trace("{0}-append version already exists! cur_ver:{1} new_ver:{2}", this->m_sName, \
          (int64_t)cver,(int64_t)ver); \
        dbg_flush(); \
        FPL_UNLOCK; \
        throw PERSIST_EXP_INV_VERSION; \
      } \
    } while (0)

#pragma GCC diagnostic ignored "-Wunused-variable"
    __DO_VALIDATION;
#pragma GCC diagnostic pop
    FPL_UNLOCK;
    dbg_trace("{0} append:validate check1 Finished.",this->m_sName);

    FPL_WRLOCK;
    //check
#pragma GCC diagnostic ignored "-Wunused-variable"
    __DO_VALIDATION;
#pragma GCC diagnostic pop
    dbg_trace("{0} append:validate check2 Finished.",this->m_sName);

    // copy data
    memcpy(NEXT_DATA,pdat,size);
    dbg_trace("{0} append:data is copied to log.",this->m_sName);

    // fill the log entry
    NEXT_LOG_ENTRY->fields.ver = ver;
    NEXT_LOG_ENTRY->fields.dlen = size;
    NEXT_LOG_ENTRY->fields.ofst = NEXT_DATA_OFST;
    NEXT_LOG_ENTRY->fields.hlc_r = mhlc.m_rtc_us;
    NEXT_LOG_ENTRY->fields.hlc_l = mhlc.m_logic;
/* No Sync required here.
    if (msync(ALIGN_TO_PAGE(NEXT_LOG_ENTRY), 
        sizeof(LogEntry) + (((uint64_t)NEXT_LOG_ENTRY) % PAGE_SIZE),MS_SYNC) != 0) {
      FPL_UNLOCK;
      throw PERSIST_EXP_MSYNC(errno);
    }
*/

    // update meta header
    this->hidx.insert(hlc_index_entry{mhlc,META_HEADER->fields.tail});
    META_HEADER->fields.tail ++;
    META_HEADER->fields.ver = ver;
    dbg_trace("{0} append:log entry and meta data are updated.",this->m_sName);
/* No sync
    if (msync(this->m_pMeta,sizeof(MetaHeader),MS_SYNC) != 0) {
      FPL_UNLOCK;
      throw PERSIST_EXP_MSYNC(errno);
    }
*/
    dbg_trace("{0} append a log ver:{1} hlc:({2},{3})",this->m_sName, 
      ver, mhlc.m_rtc_us, mhlc.m_logic);
    FPL_UNLOCK;
  }

  void FilePersistLog::advanceVersion(const int64_t & ver)
    noexcept(false) {
    FPL_WRLOCK;
    if (META_HEADER->fields.ver < ver){
      META_HEADER->fields.ver = ver;
    } else {
      FPL_UNLOCK;
      throw PERSIST_EXP_INV_VERSION;
    }
    FPL_UNLOCK;
  }

  const int64_t FilePersistLog::persist(const bool preLocked)
    noexcept(false) {
    int64_t ver_ret = INVALID_VERSION;
    if(!preLocked) {
      FPL_PERS_LOCK;
      FPL_RDLOCK;
    }

    if(*META_HEADER == *META_HEADER_PERS) {
      if (CURR_LOG_IDX != -1){
        //ver_ret = LOG_ENTRY_AT(CURR_LOG_IDX)->fields.ver;
        ver_ret = META_HEADER->fields.ver;
      }
      if(!preLocked) {
        FPL_UNLOCK;
        FPL_PERS_UNLOCK;
      }
      return ver_ret;
    }

    //flush data
    dbg_trace("{0} flush data,log,and meta.", this->m_sName);
    try {
      // shadow the current state
<<<<<<< HEAD
      void * flush_dstart = nullptr, * flush_lstart = nullptr;
=======
      void * flush_dstart, * flush_lstart=NULL;
>>>>>>> b0e953da
      size_t flush_dlen = 0, flush_llen = 0;
      MetaHeader shadow_header = *META_HEADER;
      if ((NUM_USED_SLOTS > 0) && 
          (NEXT_LOG_ENTRY > NEXT_LOG_ENTRY_PERS)){
        flush_dlen = (LOG_ENTRY_AT(CURR_LOG_IDX)->fields.ofst +
          LOG_ENTRY_AT(CURR_LOG_IDX)->fields.dlen - 
          NEXT_LOG_ENTRY_PERS->fields.ofst);
        // flush data
        flush_dstart = ALIGN_TO_PAGE(NEXT_DATA_PERS);
        flush_dlen += ((int64_t)NEXT_DATA_PERS)%PAGE_SIZE;
        // flush log
        flush_lstart = ALIGN_TO_PAGE(NEXT_LOG_ENTRY_PERS);
        flush_llen = ((size_t)NEXT_LOG_ENTRY-(size_t)NEXT_LOG_ENTRY_PERS) + 
          ((int64_t)NEXT_LOG_ENTRY_PERS)%PAGE_SIZE;
      }
      if (NUM_USED_SLOTS > 0) {
        //get the latest flushed version
        //ver_ret = LOG_ENTRY_AT(CURR_LOG_IDX)->fields.ver;
        ver_ret = META_HEADER->fields.ver;
      }
      if (!preLocked) {
        FPL_UNLOCK;
      }
      if (flush_dlen > 0) {
        if (msync(flush_dstart,flush_dlen,MS_SYNC) != 0) {
          throw PERSIST_EXP_MSYNC(errno);
        }
      }
      if (flush_llen > 0) {
        if (msync(flush_lstart,flush_llen,MS_SYNC) != 0) {
          throw PERSIST_EXP_MSYNC(errno);
        }
      }
      // flush meta data
      this->persistMetaHeaderAtomically(&shadow_header);
    } catch (uint64_t e) {
      if (!preLocked) {
        FPL_PERS_UNLOCK;
      }
      throw e;
    }
    dbg_trace("{0} flush data,log,and meta...done.", this->m_sName);

    if (!preLocked) {
      FPL_PERS_UNLOCK;
    }
    return ver_ret;
  }

  int64_t FilePersistLog::getLength ()
  noexcept(false) {

    FPL_RDLOCK;
    int64_t len = NUM_USED_SLOTS;
    FPL_UNLOCK;

    return len;
  }

  int64_t FilePersistLog::getEarliestIndex ()
  noexcept(false) {
    FPL_RDLOCK;
    int64_t idx = (NUM_USED_SLOTS == 0)? INVALID_INDEX:META_HEADER->fields.head;
    FPL_UNLOCK;
    return idx;
  }

  int64_t FilePersistLog::getLatestIndex ()
  noexcept(false) {
    FPL_RDLOCK;
    int64_t idx = CURR_LOG_IDX;
    FPL_UNLOCK;
    return idx;
  }

  int64_t FilePersistLog::getEarliestVersion ()
  noexcept(false) {
    FPL_RDLOCK;
    int64_t idx = (NUM_USED_SLOTS == 0)? INVALID_INDEX:META_HEADER->fields.head;
    int64_t ver = (idx == INVALID_INDEX)? INVALID_VERSION:(LOG_ENTRY_AT(idx)->fields.ver);
    FPL_UNLOCK;
    return ver;
  }

  int64_t FilePersistLog::getLatestVersion ()
  noexcept(false) {
    FPL_RDLOCK;
    int64_t idx = CURR_LOG_IDX;
    int64_t ver = (idx == INVALID_INDEX)? INVALID_VERSION:(LOG_ENTRY_AT(idx)->fields.ver);
    FPL_UNLOCK;
    return ver;
  }


  const int64_t FilePersistLog::getLastPersisted ()
  noexcept(false) {
    int64_t last_persisted = INVALID_VERSION;;
    FPL_PERS_LOCK;

    last_persisted = META_HEADER_PERS->fields.ver;

    FPL_PERS_UNLOCK;
    return last_persisted;
  }

  const void * FilePersistLog::getEntryByIndex (const int64_t &eidx)
    noexcept(false) {

    FPL_RDLOCK;
    dbg_trace("{0}-getEntryByIndex-head:{1},tail:{2},eidx:{3}",
      this->m_sName,META_HEADER->fields.head,META_HEADER->fields.tail,eidx);

    int64_t ridx = (eidx < 0)?(META_HEADER->fields.tail + eidx):eidx;

    if (META_HEADER->fields.tail <= ridx || ridx < META_HEADER->fields.head ) {
      FPL_UNLOCK;
      throw PERSIST_EXP_INV_ENTRY_IDX(eidx);
    }
    FPL_UNLOCK;

    dbg_trace("{0} getEntryByIndex at idx:{1} ver:{2} time:({3},{4})",
     this->m_sName,
       ridx,
       (int64_t)(LOG_ENTRY_AT(ridx)->fields.ver),
       (LOG_ENTRY_AT(ridx))->fields.hlc_r,
       (LOG_ENTRY_AT(ridx))->fields.hlc_l);

    return LOG_ENTRY_DATA(LOG_ENTRY_AT(ridx));
  }

  /** MOVED TO .hpp
   * binary search through the log, return the maximum index of the entries
   * whose key <= @param key. Note that indexes used here is 'virtual'.
   *
   * [ ][ ][ ][ ][X][X][X][X][ ][ ][ ]
   *              ^logHead   ^logTail
   * @param keyGetter: function which get the key from LogEntry
   * @param key: the key to be search
   * @param logArr: log array
   * @param len: log length
   * @return index of the log entry found or -1 if not found.
   */
/*
  template<typename TKey,typename KeyGetter>
  int64_t FilePersistLog::binarySearch(const KeyGetter & keyGetter, const TKey & key,
    const int64_t & logHead, const int64_t & logTail) noexcept(false) {
    if (logTail <= logHead) {
      dbg_trace("binary Search failed...EMPTY LOG");
      return (int64_t)-1L;
    }
    int64_t head = logHead, tail = logTail - 1;
    int64_t pivot = 0;
    while (head <= tail) {
      pivot = (head + tail)/2;
      dbg_trace("Search range: {0}->[{1},{2}]",pivot,head,tail);
      const TKey p_key = keyGetter(LOG_ENTRY_AT(pivot));
      if (p_key == key) {
        break; // found
      } else if (p_key < key) {
        if (pivot + 1 >= logTail) {
          break; // found - the last element
        } else if (keyGetter(pivot+1) > key) {
          break; // found - the next one is greater than key
        } else { // search right
          head = pivot + 1;
        }
      } else { // search left
        tail = pivot - 1;
        if (head > tail) {
          dbg_trace("binary Search failed...Object does not exist.");
          return (int64_t)-1L;
        }
      }
    }
    return pivot;
  }
*/

  const void * FilePersistLog::getEntry(const int64_t& ver)
  noexcept(false) {

    LogEntry * ple = nullptr;

    FPL_RDLOCK;

    //binary search
    dbg_trace("{0} - begin binary search.",this->m_sName);
    int64_t l_idx = binarySearch<int64_t>(
      [&](const LogEntry *ple){
        return ple->fields.ver;
      },
      ver,
      META_HEADER->fields.head,
      META_HEADER->fields.tail);
    ple = (l_idx == -1) ? nullptr : LOG_ENTRY_AT(l_idx);
    dbg_trace("{0} - end binary search.",this->m_sName);

    FPL_UNLOCK;

    // no object exists before the requested timestamp.
    if (ple == nullptr){
      return nullptr;
    }

    dbg_trace("{0} getEntry at ({1},{2})",this->m_sName,ple->fields.hlc_r,ple->fields.hlc_l);

    return LOG_ENTRY_DATA(ple);
  }

  const void * FilePersistLog::getEntry(const HLC &rhlc)
  noexcept(false) {

    LogEntry * ple = nullptr;
//    unsigned __int128 key = ((((unsigned __int128)rhlc.m_rtc_us)<<64) | rhlc.m_logic);

    FPL_RDLOCK;

//  We do not user binary search any more.
//    //binary search
//    int64_t head = META_HEADER->fields.head % MAX_LOG_ENTRY;
//    int64_t tail = META_HEADER->fields.tail % MAX_LOG_ENTRY;
//    if (tail < head) tail += MAX_LOG_ENTRY; //because we mapped it twice
//    dbg_trace("{0} - begin binary search.",this->m_sName);
//    int64_t l_idx = binarySearch<unsigned __int128>(
//      [&](int64_t idx){
//        return ((((unsigned __int128)LOG_ENTRY_AT(idx)->fields.hlc_r)<<64) | LOG_ENTRY_AT(idx)->fields.hlc_l);
//      },
//      key,head,tail);
//    dbg_trace("{0} - end binary search.",this->m_sName);
//    ple = (l_idx == -1) ? nullptr : LOG_ENTRY_AT(l_idx);
    dbg_trace("getEntry for hlc({0},{1})",rhlc.m_rtc_us,rhlc.m_logic);
    struct hlc_index_entry skey(rhlc,0);
    auto key = this->hidx.upper_bound(skey);
    FPL_UNLOCK;

#ifndef NDEBUG
    dbg_trace("hidx.size = {}",this->hidx.size());
    if(key == this->hidx.end())
      dbg_trace("found upper bound = hidx.end()");
    else
      dbg_trace("found upper bound = hlc({},{}),idx{}",key->hlc.m_rtc_us,key->hlc.m_logic,key->log_idx);
#endif//NDEBUG

    if (key != this->hidx.begin() && this->hidx.size()>0) {
      key--;
      ple = LOG_ENTRY_AT(key->log_idx);
      dbg_trace("getEntry returns: hlc:({0},{1}),idx:{2}",key->hlc.m_rtc_us,key->hlc.m_logic,key->log_idx);
    }

    // no object exists before the requested timestamp.
    if (ple == nullptr){
      return nullptr;
    }

    dbg_trace("{0} getEntry at ({1},{2})",this->m_sName,ple->fields.hlc_r,ple->fields.hlc_l);

    return LOG_ENTRY_DATA(ple);
  }

  // trim by index
  void FilePersistLog::trimByIndex(const int64_t &idx) noexcept(false) {
    dbg_trace("{0} trim at index: {1}",this->m_sName,idx);
    FPL_RDLOCK;
    // validate check
    if (idx < META_HEADER->fields.head || idx >= META_HEADER->fields.tail){
      FPL_UNLOCK;
      return;
    }
    FPL_UNLOCK;

    FPL_PERS_LOCK;
    FPL_WRLOCK;
    //validate check again
    if (idx < META_HEADER->fields.head || idx >= META_HEADER->fields.tail){
      FPL_UNLOCK;
      FPL_PERS_UNLOCK;
      return;
    }
    META_HEADER->fields.head = idx + 1;
    try {
      persist(true);
    } catch (uint64_t e) {
      FPL_UNLOCK;
      FPL_PERS_UNLOCK;
      throw e;
    }
    //TODO: remove entry from index...this is tricky because HLC 
    // order does not agree with index order.
    FPL_UNLOCK;
    FPL_PERS_UNLOCK;
    // throw PERSIST_EXP_UNIMPLEMENTED;
    dbg_trace("{0} trim at index: {1}...done",this->m_sName,idx);
  }

  void FilePersistLog::trim(const int64_t &ver) noexcept(false) {
    dbg_trace("{0} trim at version: {1}",this->m_sName,ver);
    this->trim<int64_t>(ver,
      [&](const LogEntry * ple){return ple->fields.ver;});
    dbg_trace("{0} trim at version: {1}...done",this->m_sName,ver);
  }

  void FilePersistLog::trim(const HLC & hlc) noexcept(false) {
    dbg_trace("{0} trim at time: {1}.{2}",this->m_sName,hlc.m_rtc_us,hlc.m_logic);
//    this->trim<unsigned __int128>(
//      ((((const unsigned __int128)hlc.m_rtc_us)<<64) | hlc.m_logic),
//      [&](int64_t idx) {
//        return ((((const unsigned __int128)LOG_ENTRY_AT(idx)->fields.hlc_r)<<64) | 
//          LOG_ENTRY_AT(idx)->fields.hlc_l);
//      });
    //TODO: This is hard because HLC order does not agree with index order.
    throw PERSIST_EXP_UNIMPLEMENTED;
    dbg_trace("{0} trim at time: {1}.{2}...done",this->m_sName,hlc.m_rtc_us,hlc.m_logic);
  }

  void FilePersistLog::persistMetaHeaderAtomically(MetaHeader *pShadowHeader) noexcept(false) {
    // STEP 1: get file name
    const string swpFile = this->m_sMetaFile + "." + SWAP_FILE_SUFFIX;
   
    // STEP 2: write current meta header to swap file
    int fd = open(swpFile.c_str(),O_RDWR|O_CREAT,S_IWUSR|S_IRUSR|S_IRGRP|S_IWGRP|S_IROTH);
    if (fd == -1) {
      throw PERSIST_EXP_OPEN_FILE(errno);
    }
    ssize_t nWrite = write(fd,pShadowHeader,sizeof(MetaHeader));
    if (nWrite != sizeof(MetaHeader)) {
      throw PERSIST_EXP_WRITE_FILE(errno);
    }
    close(fd);

    // STEP 3: atomically update the meta file 
    if (rename(swpFile.c_str(),this->m_sMetaFile.c_str()) != 0) {
      throw PERSIST_EXP_RENAME_FILE(errno);
    }

    // STEP 4: update the persisted header in memory
    *META_HEADER_PERS = *pShadowHeader;
  }

  int64_t FilePersistLog::getMinimumIndexBeyondVersion(const int64_t & ver) noexcept(false) {
    int64_t rIndex = INVALID_INDEX;

    dbg_trace("{0}[{1}] - request version {2}",this->m_sName, __func__, ver);

    if (NUM_USED_SLOTS == 0) {
      dbg_trace("{0}[{1}] - request on an empty log, return INVALID_INDEX.", this->m_sName, __func__);
      return rIndex;
    }

    if (ver == INVALID_VERSION) {
      dbg_trace("{0}[{1}] - request all logs", this->m_sName, __func__);
      // return the earliest log we have.
      return META_HEADER->fields.head;
    }

    // binary search
    dbg_trace("{0}[{1}] - begin binary search.",this->m_sName, __func__);
    int64_t l_idx = binarySearch<int64_t>(
      [&](const LogEntry * ple){
        return ple->fields.ver;
      },
      ver,
      META_HEADER->fields.head,
      META_HEADER->fields.tail);

    if (l_idx == -1) {
      // if binary search failed, it means the requested version is earlier
      // than the earliest available log so we return the earliest log entry
      // we have.
      rIndex = META_HEADER->fields.head;
      dbg_trace("{0}[{1}] - binary search failed, return the earliest version {2}", this->m_sName, __func__, ver);
    } else if ((l_idx + 1) == META_HEADER->fields.tail) {
      // if binary search found the last one, it means ver is in the future return INVALID_INDEX.
      // use the default rIndex value (INVALID_INDEX)
      dbg_trace("{0}[{1}] - binary search returns the last entry in the log. return INVALID_INDEX.", this->m_sName, __func__);
    } else {
      // binary search found some entry earlier than the last one. return l_idx+1:
      dbg_trace("{0}[{1}] - binary search returns an entry earlier than the last one, return ldx+1:{2}", this->m_sName, __func__, l_idx+1);
      rIndex = l_idx + 1;
    }

    return rIndex;
  }

  // format for the logs:
  // [latest_version(int64_t)][nr_log_entry(int64_t)][log_enty1][log_entry2]...
  // the log entry is from the earliest to the latest.
  // two functions for serialization/deserialization for log entries:
  // 1) size_t byteSizeOfLogEntry(const LogEntry * ple);
  // 2) size_t writeLogEntryToByteArray(const LogEntry * ple, char * ba);
  // 3) size_t postLogEntry(const std::function<void (char const *const, std::size_t)> f, const LogEntry *ple);
  // 4) size_t mergeLogEntryFromByteArray(const char * ba);
  size_t FilePersistLog::bytes_size(const int64_t &ver) noexcept(false) {
    size_t bsize = (sizeof(int64_t) + sizeof(int64_t));
    int64_t idx = this->getMinimumIndexBeyondVersion(ver);
    if(idx != INVALID_INDEX) {
      while(idx < META_HEADER->fields.tail) {
        bsize += byteSizeOfLogEntry(LOG_ENTRY_AT(idx));
        idx ++;
      }
    }
    return bsize;
  }

  size_t FilePersistLog::to_bytes(char *buf, const int64_t &ver) noexcept(false) {
    int64_t idx = this->getMinimumIndexBeyondVersion(ver);
    size_t ofst = 0;
    // latest_version
    int64_t latest_version = this->getLatestVersion();
    *(int64_t*)(buf+ofst) = latest_version;
    ofst += sizeof(int64_t);
    // nr_log_entry
    *(int64_t*)(buf+ofst) = (idx == INVALID_INDEX)?0:(META_HEADER->fields.tail - idx);
    ofst += sizeof(int64_t);
    // log_entries
    if(idx != INVALID_INDEX) {
      while(idx < META_HEADER->fields.tail) {
        ofst += writeLogEntryToByteArray(LOG_ENTRY_AT(idx),buf+ofst);
        idx ++;
      }
    }
    return ofst;
  }

  void FilePersistLog::post_object(const std::function<void (char const *const, std::size_t)> &f,
    const int64_t &ver) noexcept(false) {
    int64_t idx = this->getMinimumIndexBeyondVersion(ver);
    // latest_version
    int64_t latest_version = this->getLatestVersion();
    f((char *)&latest_version,sizeof(int64_t));
    // nr_log_entry
    int64_t nr_log_entry = (idx == INVALID_INDEX)?0:(META_HEADER->fields.tail - idx);
    f((char *)&nr_log_entry,sizeof(int64_t));
    // log_entries
    if(idx != INVALID_INDEX) {
      while(idx < META_HEADER->fields.tail) {
        postLogEntry(f,LOG_ENTRY_AT(idx));
        idx ++;
      }
    }
  }

  void FilePersistLog::applyLogTail(char const *v) noexcept(false) {
    size_t ofst = 0;
    // latest_version
    int64_t latest_version = *(const int64_t*)(v+ofst);
    ofst += sizeof(int64_t);
    // nr_log_entry
    int64_t nr_log_entry = *(const int64_t*)(v+ofst);
    ofst += sizeof(int64_t);
    // log_entries
    while(nr_log_entry--) {
      ofst += mergeLogEntryFromByteArray(v+ofst);
    }
    // update the latest version.
    META_HEADER->fields.ver = latest_version;
  }

  size_t FilePersistLog::byteSizeOfLogEntry(const LogEntry *ple) noexcept(false) {
    return sizeof(LogEntry) + ple->fields.dlen;
  }

  size_t FilePersistLog::writeLogEntryToByteArray(const LogEntry *ple, char *ba) noexcept(false) {
    size_t nr_written = 0;
    memcpy(ba,ple,sizeof(LogEntry));
    nr_written += sizeof(LogEntry);
    if(ple->fields.dlen > 0) {
      memcpy((void *)(ba+nr_written),(void *)LOG_ENTRY_DATA(ple),ple->fields.dlen);
      nr_written += ple->fields.dlen;
    }
    return nr_written;
  }

  size_t FilePersistLog::postLogEntry(const std::function<void (char const * const, std::size_t)> &f, const LogEntry *ple) noexcept(false) {
    size_t nr_written = 0;
    f((const char *)ple,sizeof(LogEntry));
    nr_written += sizeof(LogEntry);
    if(ple->fields.dlen > 0) {
      f((const char *)LOG_ENTRY_DATA(ple),ple->fields.dlen);
      nr_written += ple->fields.dlen;
    }
    return nr_written;
  }

  size_t FilePersistLog::mergeLogEntryFromByteArray(const char *ba) noexcept(false) {
    const LogEntry *cple = (const LogEntry *)ba;
    // valid check
    // 0) version grows monotonically.
    if (cple->fields.ver <= META_HEADER->fields.ver) {
      dbg_trace("{0} skip log entry version {1}, we are at {2}.", __func__, cple->fields.ver, META_HEADER->fields.ver);
      return cple->fields.dlen + sizeof(LogEntry);
    }
    // 1) do we have space to merge it?
    if (NUM_FREE_SLOTS == 0) {
      dbg_trace("{0} failed to merge log entry, we don't empty log entry.", __func__);
      throw PERSIST_EXP_NOSPACE_LOG;
    }
    if (NUM_FREE_BYTES < cple->fields.dlen) {
      dbg_trace("{0} failed to merge log entry, we need {1} bytes data space, but we have only {2} bytes.", __func__, cple->fields.dlen, NUM_FREE_BYTES);
      throw PERSIST_EXP_NOSPACE_DATA;
    }
    // 2) merge it!
    memcpy(NEXT_DATA,(const void *)(ba+sizeof(LogEntry)),cple->fields.dlen);
    memcpy(NEXT_LOG_ENTRY,cple,sizeof(LogEntry));
    NEXT_LOG_ENTRY->fields.ofst = NEXT_DATA_OFST;
    this->hidx.insert(hlc_index_entry{HLC{cple->fields.hlc_r,cple->fields.hlc_l},META_HEADER->fields.tail});
    META_HEADER->fields.tail ++;
    META_HEADER->fields.ver = cple->fields.ver;
    dbg_trace("{0} merge log:log entry and meta data are updated.", __func__);
    return cple->fields.dlen + sizeof(LogEntry);
  }
  //////////////////////////
  // invisible to outside //
  //////////////////////////
/* -- moved to util.hpp
  void checkOrCreateDir(const string & dirPath) 
  noexcept(false) {
    struct stat sb;
    if (stat(dirPath.c_str(),&sb) == 0) {
      if (! S_ISDIR(sb.st_mode)) {
        throw PERSIST_EXP_INV_PATH;
      }
    } else { 
      // create it
      if (mkdir(dirPath.c_str(),0700) != 0) {
        throw PERSIST_EXP_CREATE_PATH(errno);
      }
    }
  }

  bool checkOrCreateFileWithSize(const string & file, uint64_t size)
  noexcept(false) {
    bool bCreate = false;
    struct stat sb;
    int fd;

    if (stat(file.c_str(),&sb) == 0) {
      if(! S_ISREG(sb.st_mode)) {
        throw PERSIST_EXP_INV_FILE;
      }
    } else {
      // create it
      bCreate = true;
    }

    fd = open(file.c_str(), O_RDWR|O_CREAT,S_IWUSR|S_IRUSR|S_IRGRP|S_IWGRP|S_IROTH);
    if (fd < 0) {
      throw PERSIST_EXP_CREATE_FILE(errno);
    }

    if (ftruncate(fd,size) != 0) {
      throw PERSIST_EXP_TRUNCATE_FILE(errno);
    }
    close(fd);
    return bCreate;
  }
*/
  bool checkOrCreateMetaFile(const string & metaFile)
  noexcept(false) {
    return checkOrCreateFileWithSize(metaFile,META_SIZE);
  }

  bool checkOrCreateLogFile(const string & logFile)
  noexcept(false) {
    return checkOrCreateFileWithSize(logFile,MAX_LOG_SIZE);
  }

  bool checkOrCreateDataFile(const string & dataFile)
  noexcept(false) {
    return checkOrCreateFileWithSize(dataFile,MAX_DATA_SIZE);
  }

  void FilePersistLog::truncate(const int64_t & ver) noexcept(false) {
    dbg_trace("{0} truncate at version: {1}.",this->m_sName,ver);
    FPL_WRLOCK;
    // STEP 1: search for the log entry
    // TODO
    //binary search
    int64_t head = META_HEADER->fields.head % MAX_LOG_ENTRY;
    int64_t tail = META_HEADER->fields.tail % MAX_LOG_ENTRY;
    if (tail < head) tail += MAX_LOG_ENTRY;
    dbg_trace("{0} - begin binary search.",this->m_sName);
    int64_t l_idx = binarySearch<int64_t>(
      [&](const LogEntry *ple){
        return ple->fields.ver;
      },
      ver,head,tail);
    dbg_trace("{0} - end binary search.",this->m_sName);
    // STEP 2: update META_HEADER
    if (l_idx == -1) { // not adequate log found. We need to remove all logs.
      // TODO: this may not be safe in case the log has been trimmed beyond 'ver' !!!
      META_HEADER->fields.tail = META_HEADER->fields.head;
    } else {
      int64_t _idx = ( META_HEADER->fields.head + l_idx - head ) + ((head > l_idx)?MAX_LOG_ENTRY:0);
      META_HEADER->fields.tail = _idx + 1;
    }
    if (META_HEADER->fields.ver > ver)
      META_HEADER->fields.ver = ver; 
    // STEP 3: update PERSISTENT STATE
    FPL_PERS_LOCK;
    try{
      persistMetaHeaderAtomically(META_HEADER);
    } catch(uint64_t e) {
      FPL_PERS_UNLOCK;
      FPL_UNLOCK;  
      throw e;
    }
    FPL_PERS_UNLOCK;
    FPL_UNLOCK;  
    dbg_trace("{0} truncate at version: {1}....done",this->m_sName,ver);
  }
}<|MERGE_RESOLUTION|>--- conflicted
+++ resolved
@@ -40,13 +40,8 @@
     m_iDataFileDesc(-1),
     m_pLog(MAP_FAILED),
     m_pData(MAP_FAILED) {
-<<<<<<< HEAD
-#ifdef _DEBUG
-    dbgConsole()->set_level(spdlog::level::trace);
-=======
 #ifndef NDEBUG
     spdlog::set_level(spdlog::level::trace);
->>>>>>> b0e953da
 #endif
     if (pthread_rwlock_init(&this->m_rwlock,NULL) != 0) {
       throw PERSIST_EXP_RWLOCK_INIT(errno);
@@ -311,11 +306,7 @@
     dbg_trace("{0} flush data,log,and meta.", this->m_sName);
     try {
       // shadow the current state
-<<<<<<< HEAD
       void * flush_dstart = nullptr, * flush_lstart = nullptr;
-=======
-      void * flush_dstart, * flush_lstart=NULL;
->>>>>>> b0e953da
       size_t flush_dlen = 0, flush_llen = 0;
       MetaHeader shadow_header = *META_HEADER;
       if ((NUM_USED_SLOTS > 0) && 
